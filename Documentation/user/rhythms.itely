@c -*- coding: utf-8; mode: texinfo; -*-
@ignore
    Translation of GIT committish: FILL-IN-HEAD-COMMITTISH

    When revising a translation, copy the HEAD committish of the
    version that you are working on.  See TRANSLATION for details.
@end ignore

@c \version "2.11.61"

@node Rhythms
@section Rhythms

@lilypondfile[quote]{rhythms-headword.ly}

This section discusses rhythms, rests, durations, beaming and bars.

@menu
* Writing rhythms::
* Writing rests::
* Displaying rhythms::
* Beams::
* Bars::
* Special rhythmic concerns::
@end menu


@node Writing rhythms
@subsection Writing rhythms

@menu
* Durations::
* Tuplets::
* Scaling durations::
* Ties::
@end menu

@node Durations
@unnumberedsubsubsec Durations

@cindex durations, of notes
@cindex note durations

@funindex \longa
@funindex \breve
@funindex \maxima

Durations are designated by numbers and dots.
Durations are entered as their reciprocal values.  For example, a
quarter note is entered using a @code{4} (since it is a 1/4 note),
and a half note is entered using a @code{2} (since it is a 1/2
note).  For notes longer than a whole you must use the
@code{\longa} (a double breve) and @code{\breve} commands.
Durations as short as 64th notes may be specified.  Shorter values
are possible, but only as beamed notes.

@c Two 64th notes are needed to obtain beams
@lilypond[quote,verbatim,relative=2]
\time 8/1
c\longa c\breve c1 c2
c4 c8 c16 c32 c64 c64
@end lilypond

@noindent
Here are the same durations with automatic beaming turned off.

@c not strictly "writing rhythms"; more of a "displaying" thing,
@c but it's ok here.  -gp
@lilypond[quote,verbatim,relative=2]
\time 8/1
\autoBeamOff
c\longa c\breve c1 c2
c4 c8 c16 c32 c64 c64
@end lilypond

A note with the duration of a quadruple breve may be entered with
@code{\maxima}, but this is supported only within ancient music
notation.  For details, see @ref{Ancient notation}.

If the duration is omitted, it is set to the previously
entered duration.  The default for the first note is a quarter
note.

@lilypond[quote,verbatim,relative=2]
a a a2 a a4 a a1 a
@end lilypond

@cindex notes, dotted
@cindex dotted notes

@funindex .

To obtain dotted note lengths, place a dot (@code{.}) after the
duration.  Double-dotted notes are specified by appending two
dots, and so on.

@lilypond[quote,verbatim,relative=2]
a4 b c4. b8 a4. b4.. c8.
@end lilypond

Some durations cannot be represented with just binary durations
and dots; they can be represented only by tying two or more
notes together.  For details, see @ref{Ties}.

For ways of specifying durations for the syllables of lyrics and
ways of aligning lyrics to notes, see @ref{Vocal music}.

Optionally, notes can be spaced strictly proportionately to their
duration.  For details of this and other settings which control
proportional notation, see @ref{Proportional notation}.

@funindex \dotsUp
@funindex \dotsDown
@funindex \dotsNeutral

Dots are normally moved up to avoid staff lines, except in
polyphonic situations.  Predefined commands are available to
force a particular direction manually, for details
see @ref{Direction and placement}.

@predefined

@code{\autoBeamOff},
@code{\dotsUp},
@code{\dotsDown},
@code{\dotsNeutral}.


@seealso

Music Glossary:
@rglos{breve},
@rglos{longa},
@rglos{note value},
@rglos{Duration names notes and rests}.

Notation Reference:
@ref{Automatic beams},
@ref{Ties},
@ref{Writing rhythms},
@ref{Writing rests},
@ref{Vocal music},
@ref{Ancient notation},
@ref{Proportional notation}.

Snippets:
@rlsr{Rhythms}.

Internals Reference:
@rinternals{Dots},
@rinternals{DotColumn}.


@knownissues

@c Deliberately duplicated in Durations and Rests.  -gp
There is no fundamental limit to rest durations (both in terms of
longest and shortest), but the number of glyphs is limited:
rests from 128th to maxima (8 x whole) may be printed.


@node Tuplets
@unnumberedsubsubsec Tuplets

@cindex tuplets
@cindex triplets
@funindex \times

Tuplets are made from a music expression by multiplying all the
durations with a fraction:

@example
\times @var{fraction} @{ @var{music} @}
@end example

@noindent
The duration of @var{music} will be multiplied by the
fraction.  The fraction's denominator will be printed over or
under the notes, optionally with a bracket.  The most common
tuplet is the triplet in which 3 notes have the duration of 2, so
the notes are 2/3 of their written length.

@lilypond[quote,verbatim,relative=2]
a2 \times 2/3 { b4 b b }
c4 c \times 2/3 { b4 a g }
@end lilypond

@funindex \tupletUp
@funindex \tupletDown
@funindex \tupletNeutral

The automatic placement of the tuplet bracket above or below the
notes may be overridden manually with predefined commands, for
details see @ref{Direction and placement}.

Tuplets may be nested:

@lilypond[quote,verbatim,relative=2]
\autoBeamOff
c4 \times 4/5 { f8 e f \times 2/3 { e[ f g] } } f4 |
@end lilypond

Modifying nested tuplets which begin at the same musical moment
must be done with @code{\tweak}.

To modify the duration of notes without printing a tuplet bracket,
see @ref{Scaling durations}.

@predefined

@code{\tupletUp},
@code{\tupletDown},
@code{\tupletNeutral}.


@snippets

@cindex tuplet formatting
@cindex triplet formatting

@funindex tupletNumberFormatFunction
@funindex tupletSpannerDuration

@lilypondfile[verbatim,lilyquote,ragged-right,texidoc,doctitle]
{entering-several-tuplets-using-only-one--times-command.ly}

@funindex TupletNumber

@lilypondfile[verbatim,lilyquote,ragged-right,texidoc,doctitle]
{changing-the-tuplet-number.ly}

@lilypondfile[verbatim,lilyquote,ragged-right,texidoc,doctitle]
{permitting-line-breaks-within-beamed-tuplets.ly}

@seealso

Music Glossary:
@rglos{triplet},
@rglos{tuplet},
@rglos{polymetric}.

Learning Manual: @rlearning{Tweaking methods}.

Notation Reference:
@ref{Time administration},
@ref{Scaling durations},
@ref{The tweak command},
@ref{Polymetric notation}.

Snippets:
@rlsr{Rhythms}.

Internals Reference:
@rinternals{TupletBracket},
@rinternals{TupletNumber},
@rinternals{TimeScaledMusic}.

@knownissues
@cindex grace notes within tuplet brackets
When the first note on a staff is a grace note followed by a
tuplet the grace note must be placed before the @code{\times}
command to avoid errors.  Anywhere else, grace notes may be
placed within tuplet brackets.


@node Scaling durations
@unnumberedsubsubsec Scaling durations

@cindex scaling durations
@cindex durations, scaling

You can alter the duration of single notes, rests or chords by a
fraction @code{N/M} by appending @code{*N/M} (or @code{*N} if
@code{M} is 1) to the duration.
This will not affect the appearance of the notes or rests
produced, but the altered duration will be used in calculating the
position within the measure and setting the duration in the MIDI
output.  Multiplying factors may be combined such as @code{*L*M/N}.

In the following example, the first three notes take up exactly
two beats, but no triplet bracket is printed.

@lilypond[quote,relative=2,verbatim]
\time 2/4
% Alter durations to triplets
a4*2/3 gis4*2/3 a4*2/3
% Normal durations
a4 a4
% Double the duration of chord
<a d>4*2
% Duration of quarter, appears like sixteenth
b16*4 c4
@end lilypond

The duration of skip or spacing notes may also be modified by
a multiplier.  This is useful for skipping many measures, e.g.,
@code{s1*23}.

@cindex compressing music
@funindex \scaleDurations

Longer stretches of music may be compressed by a fraction in the
same way, as if every note, chord or rest had the fraction as a
multiplier.  This leaves the appearance of the music unchanged but
the internal duration of the notes will be multiplied by the
fraction @emph{num}/@emph{den}.  The spaces around the dot are
required.  Here is an example showing how music can be compressed
and expanded:

@lilypond[quote,relative=2,verbatim]
\time 2/4
% Normal durations
<c a>4 c8 a
% Scale music by *2/3
\scaleDurations #'(2 . 3) {
  <c a f>4. c8 a f
}
% Scale music by *2
\scaleDurations #'(2 . 1) {
  <c' a>4 c8 b
}
@end lilypond

@noindent
One application of this command is in polymetric
notation, see @ref{Polymetric notation}.


@seealso

Notation Reference:
@ref{Tuplets},
@ref{Invisible rests},
@ref{Polymetric notation}.

Snippets:
@rlsr{Rhythms}.


@node Ties
@unnumberedsubsubsec Ties

@cindex tie
@funindex ~

A tie connects two adjacent note heads of the same pitch.  The tie
in effect extends the duration of a note.

@warning{Ties should not be confused with @emph{slurs}, which
indicate articulation, or @emph{phrasing slurs}, which indicate
musical phrasing.  A tie is just a way of extending a note
duration, similar to the augmentation dot.}

A tie is entered using the tilde symbol @code{~}

@lilypond[quote,verbatim,relative=2]
a2 ~ a
@end lilypond


@noindent
Ties are used either when the note crosses a bar line, or when
dots cannot be used to denote the rhythm.  Ties should also be
used when note values cross larger subdivisions of the measure:

@lilypond[verbatim,quote]
\relative c' {
  r8 c8 ~ c2 r4 |
  r8^"not" c2 ~ c8 r4
}
@end lilypond

If you need to tie many notes across bar lines, it may be
easier to use automatic note splitting, see @ref{Automatic note
splitting}.  This mechanism automatically splits long notes, and
ties them across bar lines.

@cindex ties and chords
@cindex chords and ties

When a tie is applied to a chord, all note heads whose pitches
match are connected.  When no note heads match, no ties will be
created.  Chords may be partially tied by placing the tie inside
the chord.

@lilypond[quote,verbatim,relative=1]
<c e g> ~ <c e g>
<c~ e g~ b> <c e g b>
@end lilypond

@funindex \repeatTie
@cindex repeating ties
@cindex ties, repeating
@cindex volta brackets and ties
@cindex ties and volta brackets

When a second alternative of a repeat starts with a tied note, you
have to specify the repeated tie as follows:

@lilypond[quote,relative=2,verbatim]
\repeat volta 2 { c g <c e>2 ~ }
\alternative {
  % First alternative: following note is tied normally
  { <c e>2. r4 }
  % Second alternative: following note has a repeated tie
  { <c e>2\repeatTie d4 c } }
@end lilypond

@cindex laissez vibrer
@cindex ties, laissez vibrer
@funindex \laissezVibrer

@notation{L.v.} ties (@notation{laissez vibrer}) indicate that
notes must not be damped at the end.  It is used in notation for
piano, harp and other string and percussion instruments.  They can
be entered as follows:

@lilypond[quote,verbatim,relative=1]
<c f g>1\laissezVibrer
@end lilypond

@cindex ties, placement
@funindex \tieUp
@funindex \tieDown
@funindex \tieNeutral

The vertical placement of ties may be controlled, see
Predefined commands, or for details, see
@ref{Direction and placement}.

@cindex ties, appearance
@funindex \tieDotted
@funindex \tieDashed
@funindex \tieSolid

Solid, dotted or dashed ties may be specified, see Predefined
commands.


@predefined

@code{\tieUp},
@code{\tieDown},
@code{\tieNeutral},
@code{\tieDotted},
@code{\tieDashed},
@code{\tieSolid}.


@snippets

@lilypondfile[verbatim,lilyquote,ragged-right,texidoc,doctitle]
{using-ties-with-arpeggios.ly}

@lilypondfile[verbatim,lilyquote,ragged-right,texidoc,doctitle]
{engraving-ties-manually.ly}


@seealso

Music Glossary:
@rglos{tie},
@rglos{laissez vibrer}.

Notation Reference: @ref{Automatic note splitting}.

Snippets:
@rlsr{Rhythms}.

Internals Reference:
@rinternals{LaissezVibrerTie},
@rinternals{LaissezVibrerTieColumn},
@rinternals{TieColumn},
@rinternals{Tie}.


@knownissues

Switching staves when a tie is active will not produce a slanted
tie.

Changing clefs or octavations during a tie is not really
well-defined.  In these cases, a slur may be preferable.





@node Writing rests
@subsection Writing rests

Rests are entered as part of the music in music expressions.

@menu
* Rests::
* Invisible rests::
* Full measure rests::
@end menu

@node Rests
@unnumberedsubsubsec Rests
@cindex rest
@cindex rest, entering durations
@cindex maxima
@cindex longa
@cindex breve

@funindex \rest
@funindex r
@funindex \maxima
@funindex \longa
@funindex \breve

Rests are entered like notes with the note name @code{r}.
Durations longer than a whole rest use the predefined
commands shown:

@c \time 16/1 is used to avoid spurious bar lines
@c and long tracts of empty measures
@lilypond[fragment,quote,verbatim]
\new Staff {
  % These two lines are just to prettify this example
  \time 16/1
  \override Staff.TimeSignature #'stencil = ##f
  % Print a maxima rest, equal to four breves
  r\maxima
  % Print a longa rest, equal to two breves
  r\longa
  % Print a breve rest
  r\breve
  r1 r2 r4 r8 r16 r32 r64 r128
}
@end lilypond

@cindex rest, multi-measure
@cindex rest, whole-measure

Whole measure rests, centered in the middle of the measure, must be
entered as multi-measure rests.  They can be used for a single
measure as well as many measures and are discussed in @ref{Full
measure rests}.

@cindex rest, specifying vertical position

To explicitly specify a rest's vertical position, write a note
followed by @code{\rest}.  A rest of the duration of the note will
be placed at the staff position where the note would appear.  This
allows for precise manual formatting of polyphonic music, since the
automatic rest collision formatter will not move these rests.

@lilypond[quote,verbatim,relative=2]
a4\rest d4\rest
@end lilypond

@snippets

@lilypondfile[verbatim,lilyquote,ragged-right,texidoc,doctitle]
{rest-styles.ly}


@seealso

Notation Reference:
@ref{Full measure rests}.

Snippets:
@rlsr{Rhythms}.

Internals Reference:
@rinternals{Rest}.


@knownissues

@c Deliberately duplicated in Durations and Rests.  -gp
There is no fundamental limit to rest durations (both in terms of
longest and shortest), but the number of glyphs is limited: there
are rests from 128th to maxima (8 x whole).


@node Invisible rests
@unnumberedsubsubsec Invisible rests

@cindex skip
@cindex invisible rest
@cindex rest, invisible
@cindex spacer note
@funindex s
@funindex \skip

An invisible rest (also called a @q{spacer rest}) can be entered
like a note with the note name@tie{}@code{s}:

@lilypond[verbatim,quote,relative=2]
c4 c s c
s2 c
@end lilypond

@cindex lyrics, skip

Spacer rests are available only in note mode and chord mode.  In
other situations, for example, when entering lyrics, @code{\skip}
is used to skip a musical moment.  @code{\skip} requires an
explicit duration.

@lilypond[quote,verbatim,relative=2]
<<
  {
    a2 \skip2 a2 a2
  }
  \new Lyrics {
    \lyricmode {
      foo2 \skip 1 bla2
    }
  }
>>
@end lilypond

A spacer rest implicitly causes @code{Staff} and @code{Voice}
contexts to be created if none exist, just like notes and rests
do:

@lilypond[quote,verbatim,fragment]
s1 s s
@end lilypond

@code{\skip} simply skips musical time; it creates no output of
any kind.

@lilypond[quote,verbatim,fragment]
% This is valid input, but does nothing
\skip 1 \skip1 \skip 1
@end lilypond

@seealso

Snippets:
@rlsr{Rhythms}.

Internals Reference: @rinternals{SkipMusic}


@node Full measure rests
@unnumberedsubsubsec Full measure rests

@cindex multi-measure rests
@cindex full-measure rests
@cindex rest, multi-measure
@cindex rest, full-measure
@cindex whole rest for a full measure
@funindex R

Rests for one or more full measures are entered like notes with
the note name uppercase @code{R}:

@lilypond[quote,verbatim,relative=2]
% Rest measures contracted to single measure
\compressFullBarRests
R1*4
R1*24
R1*4
b2^"Tutti" b4 a4
@end lilypond

The duration of full-measure rests is identical to the duration notation
used for notes.  The duration in a multi-measure rest must always be an
integral number of measure-lengths, so augmentation
dots or fractions must often be used:

@lilypond[quote,fragment,verbatim]
\compressFullBarRests
\time 2/4
R1 | R2 |
\time 3/4
R2. | R2.*2 |
\time 13/8
R1*13/8 | R1*13/8*12 |
\time 10/8
R4*5*4 |
@end lilypond

A full-measure rest is printed as either a whole
or breve rest, centered in the measure, depending on the time
signature.

@lilypond[quote,verbatim,fragment]
\time 4/4
R1 |
\time 6/4
R1*3/2 |
\time 8/4
R1*2 |
@end lilypond
@funindex \expandFullBarRests
@funindex \compressFullBarRests
@cindex multi-measure rest, expanding
@cindex multi-measure rest, contracting

By default a multi-measure rest is expanded in the printed score
to show all the rest measures explicitly.
Alternatively, a mult-measure rest can be shown as a single measure
containing a multi-measure rest symbol, with the number of measures of rest
printed above the measure:

@lilypond[quote,fragment,verbatim]
% Default behavior
\time 3/4 r2. | R2.*2 |
\time 2/4 R2 |
\time 4/4
% Rest measures contracted to single measure
\compressFullBarRests
r1 | R1*17 | R1*4 |
% Rest measures expanded
\expandFullBarRests
\time 3/4
R2.*2 |
@end lilypond


@cindex text on multi-measure rest
@cindex multi-measure rest, attaching text
@cindex script on multi-measure rest
@cindex multi-measure rest, script
@cindex fermata on multi-measure rest
@cindex multi-measure rest, attaching fermata

Markups can be added to multi-measure rests.
The predefined command @code{\fermataMarkup}
is provided for adding fermatas.

@lilypond[quote,verbatim,fragment]
\compressFullBarRests
\time 3/4
R2.*10^\markup { \italic "ad lib." }
R2.^\fermataMarkup
@end lilypond

@warning{
Markups attached to a multi-measure rest are
objects of type @code{MultiMeasureRestText}, not
@code{TextScript}.  Overrides must be directed to the correct
object, or they will be ignored.  See the following example.
}

@lilypond[quote,verbatim,fragment]
% This fails, as the wrong object name is specified
\override TextScript #'padding = #5
R1^"wrong"
% This is correct and works
\override MultiMeasureRestText #'padding = #5
R1^"right"
@end lilypond

When a multi-measure rest immediately follows a @code{\partial}
setting, resulting bar-check warnings may not be displayed.

@predefined
@code{\textLengthOn},
@code{\textLengthOff},
@code{\fermataMarkup},
@code{\compressFullBarRests},
@code{\expandFullBarRests}.

@snippets

@cindex church rest
@cindex rest, church
@cindex kirchenpausen

@lilypondfile[verbatim,lilyquote,ragged-right,texidoc,doctitle]
{changing-form-of-multi--measure-rests.ly}

@cindex multi-measure rests, positioning
@cindex positioning multi-measure rests

@lilypondfile[verbatim,lilyquote,ragged-right,texidoc,doctitle]
{positioning-multi--measure-rests.ly}

@lilypondfile[verbatim,lilyquote,ragged-right,texidoc,doctitle]
{multi--measure-rest-markup.ly}

@seealso

Music Glossary:
@rglos{multi-measure rest}.

Notation Reference:
@ref{Durations},
@ref{Text},
@ref{Formatting text},
@ref{Text scripts}.

Snippets:
@rlsr{Rhythms}.

Internals Reference:
@rinternals{MultiMeasureRest},
@rinternals{MultiMeasureRestNumber},
@rinternals{MultiMeasureRestText}.


@knownissues

If an attempt is made to use fingerings (e.g.,
@code{R1*10-4}) to put numbers over multi-measure rests, the
fingering numeral (4) may collide with the bar counter
numeral (10).

@cindex condensing rests
@cindex rest, condensing ordinary

There is no way to automatically condense multiple ordinary rests
into a single multi-measure rest.

@cindex rest, collisions of

Multi-measure rests do not take part in rest collisions.

@node Displaying rhythms
@subsection Displaying rhythms

@menu
* Time signature::
* Upbeats::
* Unmetered music::
* Polymetric notation::
* Automatic note splitting::
* Showing melody rhythms::
@end menu

@node Time signature
@unnumberedsubsubsec Time signature

@cindex time signature
@cindex meter
@funindex \time

The time signature is set as follows:

@lilypond[quote,verbatim,relative=2]
\time 2/4 c2
\time 3/4 c2.
@end lilypond

@cindex Time signature, visibility of

Time signatures are printed at the beginning of a piece
and whenever the time signature changes.  If a change takes place
at the end of a line a warning time signature sign is printed
there.  This default behavior may be changed, see
@ref{Visibility of objects}.

@lilypond[quote,verbatim,relative=2]
\time 2/4
c2 c
\break
c c
\break
\time 4/4
c c c c
@end lilypond

@funindex \numericTimeSignature
@funindex \defaultTimeSignature
@cindex time signature style

The time signature symbol that is used in 2/2 and 4/4 time can be
changed to a numeric style:

@lilypond[quote,verbatim,relative=2]
% Default style
\time 4/4 c1
\time 2/2 c1
% Change to numeric style
\numericTimeSignature
\time 4/4 c1
\time 2/2 c1
% Revert to default style
\defaultTimeSignature
\time 4/4 c1
\time 2/2 c1
@end lilypond


Mensural time signatures are covered in
@ref{Mensural time signatures}.

@predefined

@code{\numericTimeSignature},
@code{\defaultTimeSignature}.

@snippets

@c TODO Send as snippet called "Changing the time signature without affecting the beat length"

The @code{\time} command sets the properties
@code{timeSignatureFraction}, @code{beatLength}, and
@code{measureLength} in the @code{Timing} context, which is
normally aliased to @code{Score}.  Changing the value of
@code{timeSignatureFraction} causes the new time signature symbol
to be printed without changing the other properties:

@lilypond[quote,verbatim,relative=2]
\time 3/4
a16 a a a a a a a a a a a
% Change time signature but keep 3/4 beaming
% due to unchanged beatLength
\set Score.timeSignatureFraction = #'(12 . 16)
a16 a a a a a a a a a a a
\time 12/16
% Lose 3/4 beaming now beatLength has changed to 16
a16 a a a a a a a a a a a
@end lilypond

@cindex compound time signatures
@cindex time signature, compound

@lilypondfile[verbatim,lilyquote,ragged-right,texidoc,doctitle]
{compound-time-signatures.ly}


@seealso

Music Glossary:
@rglos{time signature}

Notation Reference:
@ref{Mensural time signatures},
@ref{Time administration}.

Snippets:
@rlsr{Rhythms}.

Internals Reference:
@rinternals{TimeSignature},
@rinternals{Timing_translator}.


@node Upbeats
@unnumberedsubsubsec Upbeats

@cindex anacrusis
@cindex upbeat
@cindex partial measure
@cindex measure, partial
@cindex pickup measure
@cindex measure, change length
@cindex measurePosition
@funindex \partial

Partial or pick-up measures, such as an anacrusis or upbeat, are
entered using the @code{\partial} command, with the syntax

@example
\partial @var{duration}
@end example

where @code{duration} is the rhythmic length of the interval
before the start of the first complete measure:

@lilypond[quote,verbatim,relative=2]
\partial 4 e4 |
a2. c,4 |
@end lilypond

The partial measure can be any duration less than a full measure:

@lilypond[quote,verbatim,relative=2]
\partial 8*3 c8 d e |
a2. c,4 |
@end lilypond

Internally, this is translated into

@example
\set Timing.measurePosition = -@var{duration}
@end example

The property @code{measurePosition} contains a rational number
indicating how much of the measure has passed at this point.  Note
that this is set to a negative number by the @code{\partial}
command: i.e., @code{\partial 4} is internally translated to
@code{-4}, meaning @qq{there is a quarter note left in the measure.}

@seealso

Music Glossary:
@rglos{anacrusis}.

Notation Reference:
@ref{Grace notes}.

Snippets:
@rlsr{Rhythms}.

Internal Reference:
@rinternals{Timing_translator}.

@knownissues

The @code{\partial} command is intended to be used only at the
beginning of a piece.  If you use it after the beginning, some
odd warnings may occur.

@node Unmetered music
@unnumberedsubsubsec Unmetered music

@funindex \cadenzaOn
@funindex \cadenzaOff
@cindex bar lines, turning off
@cindex bar numbering, turning off
@cindex cadenza
@cindex unmetered music

Bar lines and bar numbers are calculated automatically.  For
unmetered music (some cadenzas, for example), this is not desirable.
To turn off automatic calculation of bar lines and bar numbers,
use the command @code{\cadenzaOn}, and use @code{\cadenzaOff}
to turn them on again.

@lilypond[verbatim,relative=2,fragment]
c4 d e d
\cadenzaOn
c4 c d8 d d f4 g4.
\cadenzaOff
\bar "|"
d4 e d c
@end lilypond

Bar numbering is resumed at the end of the cadenza as if the
cadenza were not there:

@lilypond[verbatim,relative=2,fragment]
% Show all bar numbers
\override Score.BarNumber #'break-visibility = #all-visible
c4 d e d
\cadenzaOn
c4 c d8 d d f4 g4.
\cadenzaOff
\bar "|"
d4 e d c
@end lilypond

@predefined

@code{\cadenzaOn},
@code{\cadenzaOff}.

@seealso

Music Glossary:
@rglos{cadenza}.

Notation Reference:
@c ref{Controlling visibility of objects}.

Snippets:
@rlsr{Rhythms}.

@knownissues

LilyPond will insert line breaks and page breaks only at a
bar line.  Unless the unmetered music ends before the end of the
staff line, you will need to insert invisible bar lines with

@example
\bar ""
@end example

@noindent
to indicate where breaks can occur.


@node Polymetric notation
@unnumberedsubsubsec Polymetric notation

@c This section necessarily uses \set
@c This is acceptable  -td

@cindex double time signatures
@cindex signatures, polymetric
@cindex polymetric signatures
@cindex meter, polymetric

Polymetric notation is supported, either explicitly or by modifying
the visible time signature symbol and scaling the note durations.

@strong{@i{Staves with different time signatures, equal measure lengths}}

This notation can be created by setting a common time signature
for each staff but replacing the symbol manually by setting
@code{timeSignatureFraction} to the desired fraction and scaling
the printed durations in each staff to the common time
signature; see @ref{Time signature}.  The scaling is done with
@code{\scaleDurations}, which is used in a similar way to
@code{\times}, but does not create a tuplet bracket; see
@ref{Scaling durations}.

In this example, music with the time signatures of 3/4, 9/8, and
10/8 are used in parallel.  In the second staff, shown durations
are multiplied by 2/3, as 2/3 * 9/8 = 3/4, and in the third
staff, shown durations are multiplied by 3/5, as 3/5 * 10/8 = 3/4.
It will often be necessary to insert beams manually, as the
duration scaling affects the autobeaming rules.

@lilypond[quote,verbatim,fragment]
\relative c' <<
  \new Staff {
    \time 3/4
    c4 c c |
    c c c |
  }
  \new Staff {
    \time 3/4
    \set Staff.timeSignatureFraction = #'(9 . 8)
    \scaleDurations #'(2 . 3)
    \repeat unfold 6 { c8[ c c] }
  }
  \new Staff {
    \time 3/4
    \set Staff.timeSignatureFraction = #'(10 . 8)
    \scaleDurations #'(3 . 5) {
      \repeat unfold 2 { c8[ c c] }
      \repeat unfold 2 { c8[ c] } |
      c4. c4. \times 2/3 { c8[ c c] } c4
    }
  }
>>
@end lilypond

@strong{@i{Staves with different time signatures, unequal bar lengths}}

Each staff can be given its own independent time signature by
moving the @code{Timing_translator} and the
@code{Default_bar_line_engraver} to the @code{Staff} context.

@lilypond[quote,verbatim]
\layout {
  \context {
    \Score
    \remove "Timing_translator"
    \remove "Default_bar_line_engraver"
  }
  \context {
    \Staff
    \consists "Timing_translator"
    \consists "Default_bar_line_engraver"
  }
}

% Now each staff has its own time signature.

\relative c' <<
  \new Staff {
    \time 3/4
    c4 c c |
    c c c |
  }
  \new Staff {
    \time 2/4
    c4 c |
    c c |
    c c |
  }
  \new Staff {
    \time 3/8
    c4. |
    c8 c c |
    c4. |
    c8 c c |
  }
>>
@end lilypond

@snippets

@lilypondfile[verbatim,lilyquote,ragged-right,texidoc,doctitle]
{compound-time-signatures.ly}


@seealso

Music Glossary:
@rglos{polymetric},
@rglos{polymetric time signature},
@rglos{meter}.

Notation Reference:
<<<<<<< HEAD
@ref{Time signature,
=======
@ref{Time signature},
>>>>>>> 4ad5db96
@ref{Scaling durations}.

Snippets:
@rlsr{Rhythms}.

Internals Reference:
@rinternals{TimeSignature},
@rinternals{Timing_translator},
@rinternals{Default_bar_line_engraver},
@rinternals{Staff}.

@knownissues

When using different time signatures in parallel, notes
at the same moment will be be placed at the same horizontal
location.  However, the bar lines in the different staves
will cause the note spacing to be less regular in each of the
individual staves than would be normal without the different
time signatures.

@node Automatic note splitting
@unnumberedsubsubsec Automatic note splitting

@cindex notes, splitting
@cindex splitting notes

Long notes which overrun bar lines can be converted automatically
to tied notes.  This is done by replacing the
@code{Note_heads_engraver} with the
@code{Completion_heads_engraver}.  In the following
example, notes crossing the bar lines are split and tied.

@lilypond[quote,verbatim,relative=1]
\new Voice \with {
  \remove "Note_heads_engraver"
  \consists "Completion_heads_engraver"
}

{ c2. c8 d4 e f g a b c8 c2 b4 a g16 f4 e d c8. c2 }
@end lilypond

This engraver splits all running notes at the bar line, and
inserts ties.  One of its uses is to debug complex scores: if the
measures are not entirely filled, then the ties show exactly how
much each measure is off.

@seealso

Music Glossary: @rglos{tie}

Learning Manual:
@rlearning{Engravers explained},
@rlearning{Adding and removing engravers}.

Snippets:
@rlsr{Rhythms}.

Internals Reference:
@rinternals{Note_heads_engraver},
@rinternals{Completion_heads_engraver},
@rinternals{Forbid_line_break_engraver}.


@knownissues

Not all durations (especially those containing tuplets) can be
represented exactly with normal notes and dots, but the
@code{Completion_heads_engraver} will not insert tuplets.

The @code{Completion_heads_engraver} only affects notes; it does not
split rests.


@node Showing melody rhythms
@unnumberedsubsubsec Showing melody rhythms

Sometimes you might want to show only the rhythm of a melody.  This
can be done with the rhythmic staff.  All pitches of notes on such a
staff are squashed, and the staff itself has a single line

@lilypond[quote,relative=1,verbatim]
<<
  \new RhythmicStaff {
    \new Voice = "myRhythm" {
      \time 4/4
      c4 e8 f g2
      r4 g g f
      g1
    }
  }
  \new Lyrics {
    \lyricsto "myRhythm" {
      This is my song
      I like to sing
    }
  }
>>
@end lilypond

Guitar chord charts often show the strumming rhythms.  This can
be done with the @code{Pitch_squash_engraver} and
@code{\improvisationOn}.


@lilypond[quote,verbatim]
<<
  \new ChordNames {
    \chordmode {
      c1 f g c
    }
  }

  \new Voice \with {
    \consists Pitch_squash_engraver
  } \relative c'' {
    \improvisationOn
    c4 c8 c c4 c8 c
    f4 f8 f f4 f8 f
    g4 g8 g g4 g8 g
    c4 c8 c c4 c8 c
  }
>>
@end lilypond

@predefined
@code{\improvisationOn},
@code{\improvisationOff}.

@snippets

@lilypondfile[verbatim,lilyquote,ragged-right,texidoc,doctitle]
{guitar-strum-rhythms.ly}

@seealso

Snippets:
@rlsr{Rhythms}.

Internals Reference:
@rinternals{RhythmicStaff},
@rinternals{Pitch_squash_engraver}.

@node Beams
@subsection Beams

@menu
* Automatic beams::
* Setting automatic beam behavior::
* Manual beams::
* Feathered beams::
@end menu

@node Automatic beams
@unnumberedsubsubsec Automatic beams

By default, beams are inserted automatically:

@cindex beams, manual
@cindex manual beams

@lilypond[quote,verbatim,relative=2]
\time 2/4 c8 c c c
\time 6/8 c c c c8. c16 c8
@end lilypond

If these automatic decisions are not satisfactory, beaming can be
entered explicitly; see @ref{Manual beams}.  It is also possible
to define beaming patterns that differ from the defaults.  The
default beaming rules for most common time signatures are defined
in @file{scm/@/auto@/-beam@/.scm}.  If there are no beaming rules
defined for the time signature being used the beaming is controlled
by the values of three context properties, @code{measureLength},
@code{beatLength} and @code{beatGrouping}.  Both the beaming rules
and the context properties can be overridden, see
@ref{Setting automatic beam behavior}.

@cindex autoBeamOn
@cindex autoBeamOff

@warning{If beams are used to indicate melismata in songs, then automatic
beaming should be switched off with @code{\autoBeamOff} and the beams
indicated manually.}


@noindent
Automatic beaming may be turned off and on with
@code{\autoBeamOff} and @code{\autoBeamOn} commands:

@lilypond[quote,relative=1,verbatim]
c4 c8 c8. c16 c8. c16 c8
\autoBeamOff
c4 c8 c8. c16 c8.
\autoBeamOn
c16 c8
@end lilypond

@predefined
@code{\autoBeamOff},
@code{\autoBeamOn}.

@snippets

@funindex breakable
@cindex break, line
@cindex line breaks

@lilypondfile[verbatim,lilyquote,ragged-right,texidoc,doctitle]
{beams-across-line-breaks.ly}

@lilypondfile[verbatim,lilyquote,ragged-right,texidoc,doctitle]
{changing-beam-knee-gap.ly}

@seealso

Notation Reference:
@ref{Manual beams},
@ref{Setting automatic beam behavior}.

Installed Files:
@file{scm/@/auto@/-beam@/.scm}.

Snippets:
@rlsr{Rhythms}.

Internals Reference: @rinternals{Beam}.


@knownissues

Automatically kneed cross-staff beams cannot be used together with
hidden staves.  See @ref{Hiding staves}.

Beams can collide with note heads and accidentals in other voices


@node Setting automatic beam behavior
@unnumberedsubsubsec Setting automatic beam behavior

@funindex autoBeaming
@funindex autoBeamSettings
@funindex (end * * * *)
@funindex (begin * * * *)

@cindex automatic beams, tuning
@cindex tuning automatic beaming
@cindex automatic beam generation
@cindex autobeam
@cindex lyrics and beaming


The placement of automatic beams is determined by the rules
described in @ref{Automatic beams}.  There are two mutually
exclusive ways in which these rules may be modified.  The
first, modifying the grouping of beats, applies to uncommon time
signatures, i.e. those for which there are no predefined rules
defining the beam end points.  The second method, modifying the
specification of the beam end points, can be used for any time
signature.  This second method @strong{must} be used for those time
signatures for which beam ending rules are pre-defined, unless
these have all been reverted.  There are predefined rules for time
signatures of 3/2, 3/4, 4/4, 2/4, 4/8, 4/16, 6/8, 9/8 and 12/8.

@i{@strong{Modifying the grouping of beats}}

If there are no beam-ending rules defined for the time signature
in use the beaming is controlled by three context properties:
@code{measureLength}, @code{beatLength} and @code{beatGrouping}.
These properties may be set in the @code{Score}, @code{Staff} or
@code{Voice} contexts to delimit their scope.

These determine the beaming as follows:

Beams may begin anywhere (unless a beam is already active).  Beams
end at a time determined by the values of @code{beatGrouping} and
@code{beatLength}, as follows:

@itemize

@item If @code{beatGrouping} and @code{beatLength} are consistent
with @code{measureLength}, @code{beatGrouping} is used to determine
the end points of beams.

@item If @code{beatGrouping} and @code{beatLength} are inconsistent
with @code{measureLength}, @code{beatLength} is used to determine
the end points of beams.

@end itemize

@warning{These three properties are effective @strong{only} if
there are no beam-ending rules defined for the time signature in
force, or if these beam-ending rules have all been reverted.}

By default the @code{measureLength} and @code{beatLength} are
derived from the time signature set by the @code{\time} command.
The @code{measureLength} is set to be exactly the same length as
the measure length given by the time signature, and the
@code{beatLength} is set to be the same as one over the denominator
of the time signature.

The default value of @code{beatGrouping} is taken from a table in
@file{scm/@/music@/-functions@/.scm}.  To find this, see
@rlearning{Other sources of information}.  It defines the beat
grouping for 5/8, 6/8, 8/8, 9/8 and 12/8 time signatures.

Both @code{measureLength} and @code{beatLength} are @i{moments},
units of musical duration.  A quantity of type @i{moment} is
created by the scheme function @code{ly:make-moment}.  For more
information about this function, see @ref{Time administration}.

@code{beatGrouping} is a list of integers giving the number of
beats in each group.

@snippets

@lilypondfile[verbatim,lilyquote,ragged-right,texidoc,doctitle]
{grouping-beats.ly}

@c TODO Convert to snippet called "Specifying context with beatGrouping"

By specifying the context, the effect of @code{beatGrouping} can be
limited to the context specified, and the values set in higher-level
contexts overridden:

@lilypond[quote,verbatim]
\score {
  \new Staff <<
    \time 7/8
    \new Voice {
      \relative c'' {
        \set Staff.beatGrouping = #'(2 3 2)
        a8 a a a a a a
      }
    }
    \new Voice {
      \relative c' {
        \voiceTwo
        \set Voice.beatGrouping = #'(1 3 3)
        f8 f f f f f f
      }
    }
  >>
}
@end lilypond


@c TODO Send as snippet?

The property @code{measureLength} determines where bar lines
should be inserted and, with @code{beatLength} and
@code{beatGrouping}, how automatic beams should be generated
for time signatures for which no beam-ending rules are defined.

@lilypond[quote,verbatim,relative=2]
\time 3/4 % auto beam on 1/4 note groups
a16 a a a a a a a a a a a a a a a
\time 12/16 % no defined auto-beaming for this time sig
a16 a a a a a a a a a a a a a a a
\time 3/4
a16 a a a a a a a a a a a a a a a
\set Score.timeSignatureFraction = #'(12 . 16) %keep 3/4 beaming
                                             % due to beatLength
a16 a a a a a a a a a a a a a a a
\set Score.beatLength = #(ly:make-moment 1 8) %beam on 1/8 notes
a16 a a a a a a a a a a a a a a a
\set Score.beatLength = #(ly:make-moment 1 16)
\set Score.beatGrouping = #'(3 4 2 3) %beam on 3/16, 7/16, 9/16, 12/16
a16 a a a a a a a a a a a a a a a
@end lilypond


@c End of snippet

@funindex subdivideBeams

@lilypondfile[verbatim,lilyquote,ragged-right,texidoc,doctitle]
{sub-dividing-beams.ly}

@cindex measure groupings
@cindex beats, grouping
@cindex grouping beats
@cindex measure sub-grouping

@lilypondfile[verbatim,lilyquote,ragged-right,texidoc,doctitle]
{conducting-signs,-measure-grouping-signs.ly}


@strong{@i{Modifying the beam end points}}

In common time signatures, automatic beams can start on any note
but can end at only a few positions within the measure, namely at
durations specified by the properties in @code{autoBeamSettings}.
These properties consist of a list of rules defining where beams can
end.  The default @code{autoBeamSettings} rules are defined in
@file{scm/@/auto@/-beam@/.scm}.  To find this, see
@rlearning{Other sources of information}.

This method @strong{must} be used for the time signatures for which
beam-ending rules are defined by default, unless these have all
been reverted.  It is also particularly suitable for many other time
signatures if the time signature of the measures changes frequently,
or if the beaming should be different for different beam durations.

In order to add a rule to the list, use

@example
#(override-auto-beam-setting
  '(beam-limit
    beam-numerator  beam-denominator
    time-signature-numerator time-signature-denominator)
  moment-numerator moment-denominator [context])
@end example

@noindent
where

@itemize

@item @code{beam-limit} is the type of automatic beam limit
defined.  This can be either @code{begin} or @code{end} but
only @code{end} is effective.

@item @code{beam-numerator/beam-denominator} is the beam duration
to which the rule is to apply.  A beam is considered to have
the duration of its shortest note.  Set @code{beam-numerator}
and @code{beam-denominator} to @code{'*'} to have this rule apply
to beams of any duration.

@item @code{time-signature-numerator/time-signature-denominator}
specifies the time signature to which this rule should apply.
If @code{time-signature-numerator} and
@code{time-signature-denominator} are set to @code{'*'} this rule
will apply in any time signature.

@item @code{monent-numerator/moment-denominator} is the position
in the bar at which the beam should end.

@item @code{context} is optional, and it specifies the context at which
the change should be made.  The default is @code{'Voice}.

@code{#(score-override-auto-beam-setting '(A B C D) E F)} is equivalent to
@code{#(override-auto-beam-setting '(A B C D) E F 'Score)}.

@end itemize

For example, if automatic beams should always end on the first quarter
note, whatever the time signature or beam duration, use

@lilypond[quote,verbatim,relative=2]
a8 a a a a a a a
#(override-auto-beam-setting '(end * * * *) 1 4)
a8 a a a a a a a
@end lilypond

You can force the beam settings to take effect only on beams whose shortest
note is a certain duration

@lilypond[quote,verbatim,relative=2]
\time 2/4
% end 1/16 beams for all time signatures at the 1/16 moment
#(override-auto-beam-setting '(end 1 16 * *) 1 16)
a16 a a a a a a a |
a32 a a a a16 a a a a a |
% end 1/32 beams for all time signatures at the 1/16 moment
#(override-auto-beam-setting '(end 1 32 * *) 1 16)
a32 a a a a16 a a a a a |
@end lilypond

You can force the beam settings to take effect only in certain time
signatures

@lilypond[quote,verbatim,relative=2]
\time 5/8
% end beams of all durations in 5/8 time signature at the 2/8 moment
#(override-auto-beam-setting '(end * * 5 8) 2 8)
c8 c d d d
\time 4/4
e8 e f f e e d d
\time 5/8
c8 c d d d
@end lilypond

When multiple voices are used the @code{Staff} context must be
specified if the beaming is to be applied to all voices in the
staff:

@lilypond[quote,verbatim,relative=2]
\time 7/8
% rhythm 3-1-1-2
% Context not specified - does not work correctly
#(override-auto-beam-setting '(end * * 7 8) 3 8)
#(override-auto-beam-setting '(end * * 7 8) 4 8)
#(override-auto-beam-setting '(end * * 7 8) 5 8)
<< {a8 a a a16 a a a a8 a} \\ {f4. f8 f f f} >>

% Works correctly with context specified
#(override-auto-beam-setting '(end * * 7 8) 3 8 'Staff)
#(override-auto-beam-setting '(end * * 7 8) 4 8 'Staff)
#(override-auto-beam-setting '(end * * 7 8) 5 8 'Staff)
<< {a8 a a a16 a a a a8 a} \\ {f4. f8 f f f} >>
@end lilypond

@c TODO Add example using Score for multiple staves?
@c Hmm.  Not sure it works correctly.  Needs more investigation.

@warning{If any unexpected beam behavior occurs, check the default
automatic beam settings in @file{scm/@/auto@/-beam@/.scm} for
possible interference, because the beam endings defined there will
still apply in addition to your own.}

Any unwanted or conflicting default endings must be reverted for
your time signature(s).  Existing auto-beam rules are removed by
using

@example
#(revert-auto-beam-setting
  '(beam-limit
    beam-numerator  beam-denominator
    time-signature-numerator time-signature-denominator)
  moment-numerator moment-denominator [context])
@end example

@noindent
@code{beam-limit}, @code{beam-numerator}, @code{beam-denominator},
@code{time-signature-numerator}, @code{time-signature-denominator},
@code{moment-numerator}, @code{moment-denominator} and @code{context}
are the same as above.

@lilypond[quote,verbatim,relative=2]
\time 4/4
a16 a a a a a a a a a a a a a a a
% undo a rule ending 1/16 beams in 4/4 time at 1/4 moment
#(revert-auto-beam-setting '(end 1 16 4 4) 1 4)
a16 a a a a a a a a a a a a a a a
@end lilypond

The rule in a @code{revert-auto-beam-setting} statement must exactly
match the original rule.  That is, no wildcard expansion is taken into
account.

@lilypond[quote,verbatim,relative=2]
\time 1/4
#(override-auto-beam-setting '(end 1 16 1 4) 1 8)
a16 a a a
#(revert-auto-beam-setting '(end 1 16 * *) 1 8) % this won't revert it!
a a a a
#(revert-auto-beam-setting '(end 1 16 1 4) 1 8) % this will
a a a a
@end lilypond

@snippets

@lilypondfile[verbatim,lilyquote,ragged-right,texidoc,doctitle]
{beam-grouping-in-7-8-time.ly}

@ignore

@c TODO Does this example add anything?

In this
example, automatic beams can only end on a dotted quarter note
@example
#(override-auto-beam-setting '(end * * * *) 3 8)
#(override-auto-beam-setting '(end * * * *) 1 2)
#(override-auto-beam-setting '(end * * * *) 7 8)
@end example

In 4/4 time signature, this means that automatic beams could end only on
3/8 and on the fourth beat of the measure (after 3/4, that is 2 times
3/8, has passed within the measure).

@end ignore

@lilypondfile[verbatim,lilyquote,ragged-right,texidoc,doctitle]
{reverting-default-beam-endings.ly}


@predefined

@funindex \autoBeamOff
@code{\autoBeamOff},
@funindex \autoBeamOn
@code{\autoBeamOn}.


@knownissues

If a score ends while an automatic beam has not been ended and is
still accepting notes, this last beam will not be typeset at all.
The same holds for polyphonic voices, entered with @code{<<
@dots{} \\ @dots{} >>}.  If a polyphonic voice ends while an
automatic beam is still accepting notes, it is not typeset.

@seealso

Snippets:
@rlsr{Rhythms}.


@node Manual beams
@unnumberedsubsubsec Manual beams

@cindex beams, manual
@funindex ]
@funindex [

In some cases it may be necessary to override the automatic
beaming algorithm.  For example, the autobeamer will not put beams
over rests or bar lines, and in choral scores the beaming is
often set to follow the meter of the lyrics rather than the
notes. Such beams can be specified manually by
marking the begin and end point with @code{[} and @code{]}

@lilypond[quote,relative=1,verbatim]
{
  r4 r8[ g' a r8] r8 g[ | a] r8
}
@end lilypond


Individual notes may be marked with @code{\noBeam} to prevent them
from being beamed:

@lilypond[quote,verbatim,relative=2]
\time 2/4 c8 c\noBeam c c
@end lilypond

@funindex stemLeftBeamCount
@funindex stemRightBeamCount

Even more strict manual control with the beams can be achieved by
setting the properties @code{stemLeftBeamCount} and
@code{stemRightBeamCount}.  They specify the number of beams to
draw on the left and right side, respectively, of the next note.
If either property is set, its value will be used only once, and
then it is erased.  In this example, the last @code{f} is printed
with only one beam on the left side, i.e., the eighth-note beam of
the group as a whole.

@lilypond[quote,relative=2,verbatim]
a8[ r16 f g a]
a8[ r16
\set stemLeftBeamCount = #2
\set stemRightBeamCount = #1
f
\set stemLeftBeamCount = #1
g a]
@end lilypond


@snippets

@c TODO Add snippet "Flat flags and beam nibs" when available
@c Added to LSR 27 Oct 08

@node Feathered beams
@unnumberedsubsubsec Feathered beams

@cindex beams, feathered
@funindex \featherDurations

Feathered beams are used to indicate that a small group of notes
should be played at an increasing (or decreasing) tempo, without
changing the overall tempo of the piece.  The extent of the
feathered beam must be indicated manually using @code{[} and
@code{]}, and the beam feathering is turned on by specifying a
direction to the @code{Beam} property @code{grow-direction}.

If the placement of the notes and the sound in the MIDI output
is to reflect the ritardando or accelerando indicated by the
feathered beam the notes must be grouped as a
music expression delimited by braces and preceded by a
@code{featheredDurations} command which specifies the ratio
between the durations of the first and last notes in the group.

The square brackets
show the extent of the beam and the braces show
which notes are to have their durations modified.  Normally
these would delimit the same group of notes, but this is not
required: the two commands are independent.

In the following example the eight 16th notes occupy exactly the
same time as a half note, but the first note is one half as long
as the last one, with the intermediate notes gradually
lengthening.  The first four 32nd notes gradually speed up, while
the last four 32nd notes are at a constant tempo.

@lilypond[relative=1,verbatim,quote]
\override Beam #'grow-direction = #LEFT
\featherDurations #(ly:make-moment 2 1)
{ c16[ c c c c c c c] }
\override Beam #'grow-direction = #RIGHT
\featherDurations #(ly:make-moment 2 3)
{ c32[ d e f] }
% revert to non-feathered beams
\override Beam #'grow-direction = #'()
{ g32[ a b c] }
@end lilypond

@noindent
The spacing in the printed output represents the
note durations only approximately, but the MIDI output is exact.

@knownissues

The @code{\featherDurations} command only works with very short
music snippets, and when numbers in the fraction are small.

@seealso

Snippets:
@rlsr{Rhythms}.



@node Bars
@subsection Bars


@menu
* Bar lines::
* Bar numbers::
* Bar and bar number checks::
* Rehearsal marks::
@end menu

@node Bar lines
@unnumberedsubsubsec Bar lines

@cindex bar lines
@funindex \bar
@cindex measure lines
@cindex repeat bars

Bar lines delimit measures, and are also used to indicate
repeats.  Normally, simple bar lines are automatically inserted
into the printed output at places based on the current time
signature.

The simple bar lines inserted automatically can be changed to
other types with the @code{\bar} command.  For example, a closing
double bar line is usually placed at the end of a piece:

@lilypond[quote,relative=1,verbatim]
e4 d c2 \bar "|."
@end lilypond

It is not invalid if the final note in a measure does not
end on the automatically entered bar line: the note is assumed
to carry over into the next measure.  But if a long sequence
of such carry-over measures appears the music can appear compressed
or even flowing off the page.  This is because automatic line
breaks happen only at the end of complete measures, i.e., where
all notes end before the end of a measure.

@warning{An incorrect duration can cause line breaks to be
inhibited, leading to a line of highly compressed music or
music which flows off the page.}

@cindex line breaks
@cindex bar lines, invisible
@cindex measure lines, invisible

Line breaks are also permitted at manually inserted bar lines
even within incomplete measures.  To allow a line break without
printing a bar line, use

@example
\bar ""
@end example

@noindent
This will insert an invisible bar line and allow (but not
force) a line break to occur at this point.  The bar number
counter is not increased.  To force a line break see
@ref{Line breaking}.

This and other special bar lines may be inserted manually at any
point.  When they coincide with the end of a measure they replace
the simple bar line which would have been inserted there
automatically.  When they do not coincide
with the end of a measure the specified bar line is inserted at that
point in the printed output.  Such insertions do not affect
the calculation and placement of subsequent automatic bar lines.

The simple bar line and five types of double bar line are available
for manual insertion:

@lilypond[quote,relative=1,verbatim]
f1 \bar "|" g \bar "||" a \bar ".|" b \bar ".|." c \bar "|.|" d \bar "|." e
@end lilypond

@noindent
together with dotted and dashed bar lines:

@lilypond[quote,relative=1,verbatim]
f1 \bar ":" g \bar "dashed" a
@end lilypond

@noindent
and five types of repeat bar line:

@lilypond[quote,relative=1,verbatim]
f1 \bar "|:" g \bar ":|:" a \bar ":|.|:" b \bar ":|.:" c \bar ":|" d
@end lilypond

@cindex repeats

Although the bar line types signifying repeats may be inserted
manually they do not in themselves cause LilyPond to recognize
a repeated section.  Such repeated sections are better entered
using the various repeat commands (see @ref{Repeats}), which
automatically print the appropriate bar lines.

In addition, you can specify @code{"||:"}, which is equivalent to
@code{"|:"} except at line breaks, where it gives a double bar
line at the end of the line and a start repeat at the beginning of
the next line.

@lilypond[quote,relative=2,verbatim]
\override Score.RehearsalMark #'padding = #3
c c c c
\bar "||:"
c c c c \break
\bar "||:"
c c c c
@end lilypond

In scores with many staves, a @code{\bar} command in one staff is
automatically applied to all staves.  The resulting bar lines are
connected between different staves of a @code{StaffGroup},
@code{InnerStaffGroup}, @code{PianoStaff}, or @code{GrandStaff}.

@lilypond[quote,fragment,verbatim]
<<
  \new StaffGroup <<
    \new Staff {
      e'4 d'
      \bar "||"
      f' e'
    }
    \new Staff { \clef bass c4 g e g }
  >>
  \new Staff { \clef bass c2 c2 }
>>
@end lilypond


@snippets

@funindex whichBar
@funindex defaultBarType

The command @code{\bar }@var{bartype} is a shortcut for
@code{\set Timing.whichBar = }@var{bartype}.  A bar line is
created whenever the @code{whichBar} property is
set.

The default bar type used for automatically inserted bar lines is
@code{"|"}.  This may be changed at any time
with @code{\set Timing.defaultBarType = }@var{bartype}.

@seealso

Notation Reference:
@ref{Line breaking},
@ref{Repeats},
@ref{Grouping staves}.

Snippets:
@rlsr{Rhythms}.

Internals Reference: @rinternals{BarLine} (created at
@rinternals{Staff} level), @rinternals{SpanBar} (across
staves), @rinternals{Timing_translator} (for Timing
properties).


@node Bar numbers
@unnumberedsubsubsec Bar numbers

@cindex bar numbers
@cindex measure numbers
@funindex currentBarNumber

Bar numbers are typeset by default at the start of every line except
the first line.  The number itself is stored in the
@code{currentBarNumber} property, which is normally updated
automatically for every measure.  It may also be set manually:

@lilypond[verbatim,quote,fragment,relative=1]
c1 c c c
\break
\set Score.currentBarNumber = #50
c1 c c c
@end lilypond


@snippets

@funindex barNumberVisibility
@cindex bar numbers, regular spacing

Bar numbers can be typeset at regular intervals instead of just at
the beginning of every line.  To do this the default behavior
must be overridden to permit bar numbers to be printed at places
other than the start of a line.  This is controlled by the
@code{break-visibility} property of @code{BarNumber}.  This takes
three values which may be set to @code{#t} or @code{#f} to specify
whether the corresponding bar number is visible or not.  The order
of the three values is @code{end of line visible}, @code{middle of
line visible}, @code{beginning of line visible}.  In the following
example bar numbers are printed at all possible places:

@lilypond[verbatim,quote,relative=1]
\override Score.BarNumber #'break-visibility = #'#(#t #t #t)
\set Score.currentBarNumber = #11
\bar ""  % Permit first bar number to be printed
c1 c c c
\break
c c c c
@end lilypond

@c  All the rest of these examples will be added to LSR
@c  and moved into the Snippets.  -gp

@noindent
and here the bar numbers are printed every two measures
except at the end of the line:

@lilypond[verbatim,quote,relative=1]
\override Score.BarNumber #'break-visibility = #'#(#f #t #t)
\set Score.currentBarNumber = #11
\bar ""  % Permit first bar number to be printed
% Print a bar number every second measure
\set Score.barNumberVisibility = #(every-nth-bar-number-visible 2)
c1 c c c c
\break
c c c c c
@end lilypond

@cindex measure number, format
@cindex bar number, format

The size of the bar number may be changed.  This is illustrated
in the following example, which also shows how to enclose bar
numbers in boxes and circles, and shows an alternative way
of specifying @code{#(#f #t #t)} for @code{break-visibility}.

@lilypond[verbatim,quote,relative=1]
% Prevent bar numbers at the end of a line and permit them elsewhere
\override Score.BarNumber #'break-visibility
  = #end-of-line-invisible

% Increase the size of the bar number by 2
\override Score.BarNumber #'font-size = #2
\repeat unfold 3 { c1 } \bar "|"

% Draw a box round the following bar number(s)
\override Score.BarNumber  #'stencil
  = #(make-stencil-boxer 0.1 0.25 ly:text-interface::print)
\repeat unfold 3 { c1 } \bar "|"

% Draw a circle round the following bar number(s)
\override Score.BarNumber  #'stencil
  = #(make-stencil-circler 0.1 0.25 ly:text-interface::print)
\repeat unfold 4 { c1 } \bar "|."
@end lilypond

@cindex bar number alignment

Bar numbers by default are left-aligned to their parent object.
This is usually the left edge of a line or, if numbers are printed
within a line, the left bar line of the measure.  The numbers may also
be positioned directly on the bar line or right-aligned to the
bar line:

@lilypond[verbatim,quote,relative=1]
\set Score.currentBarNumber = #111
\override Score.BarNumber #'break-visibility = #'#(#t #t #t)
% Increase the size of the bar number by 2
\override Score.BarNumber #'font-size = #2
% Print a bar number every second measure
\set Score.barNumberVisibility = #(every-nth-bar-number-visible 2)
c1 c1
% Center-align bar numbers
\override Score.BarNumber #'self-alignment-X = #0
c1 c1
% Right-align bar numbers
\override Score.BarNumber #'self-alignment-X = #-1
c1 c1
@end lilypond

Bar numbers can be removed entirely by removing the
@code{Bar_number_engraver} from the @code{Score} context.

@lilypond[verbatim,quote]
\layout {
  \context {
    \Score
    \remove "Bar_number_engraver"
  }
}
\relative c''{
  c4 c c c \break
  c4 c c c
}
@end lilypond


@seealso

Snippets:
@rlsr{Rhythms}.

Internals Reference: @rinternals{BarNumber}.


@knownissues

Bar numbers may collide with the top of the
@rinternals{StaffGroup} bracket, if there is one.  To solve
this, the @code{padding} property of @rinternals{BarNumber} can
be used to position the number correctly.

Bar numbers may only be printed at bar lines; to print a bar
number at the beginning of a piece, an empty bar line must be
inserted there, and a value other than @code{1} must be placed
in @code{currentBarNumber}:

@lilypond[verbatim,quote,relative=1]
\set Score.currentBarNumber = #50
\bar ""
c1 c c c
c1 c c c
\break
@end lilypond



@node Bar and bar number checks
@unnumberedsubsubsec Bar and bar number checks

@cindex bar check
@funindex barCheckSynchronize
@funindex |

Bar checks help detect errors in the entered durations.
A bar check may be entered using the bar symbol, @code{|},
at any place where a bar line is expected to fall.
If bar check lines are encountered at other places,
a list of warnings is printed in the log file,
showing the line numbers and lines
in which the bar checks failed.  In the next
example, the second bar check will signal an error.

@example
\time 3/4 c2 e4 | g2 |
@end example

Bar checks can also be used in lyrics, for example

@example
\lyricmode @{
  \time 2/4
  Twin -- kle | Twin -- kle |
@}
@end example

An incorrect duration can result in a completely garbled score,
especially if the score is polyphonic, so a good place to start
correcting input is by scanning for failed bar checks and
incorrect durations.

If successive bar checks are off by the same musical interval,
only the first warning message is displayed.  This allows the
warning to focus on the source of the timing error.


@funindex |
@funindex pipeSymbol

It is also possible to redefine the action taken when a bar check
or pipe symbol, @code{|}, is encountered in the input, so that
it does something other than a bar check.  This is done by
assigning a music expression to @code{pipeSymbol}.
In the following example @code{|} is set to insert a double bar
line wherever it appears in the input, rather than checking
for end of bar.

@lilypond[quote,verbatim]
pipeSymbol = \bar "||"
{
  c'2 c'2 |
  c'2 c'2
  c'2 | c'2
  c'2 c'2
}
@end lilypond

When copying large pieces of music, it can be helpful to check
that the LilyPond bar number corresponds to the original that you
are entering from.  This can be checked with
@code{\barNumberCheck}, for example,

@verbatim
\barNumberCheck #123
@end verbatim

@noindent
will print a warning if the @code{currentBarNumber} is not 123
when it is processed.

@seealso

Snippets:
@rlsr{Rhythms}.


@node Rehearsal marks
@unnumberedsubsubsec Rehearsal marks

@cindex rehearsal marks
@cindex mark, rehearsal
@funindex \mark

To print a rehearsal mark, use the @code{\mark} command

@lilypond[quote,verbatim,relative=2]
c1 \mark \default
c1 \mark \default
c1 \mark #8
c1 \mark \default
c1 \mark \default
@end lilypond

@noindent
The letter@tie{}@q{I} is skipped in accordance with engraving
traditions.  If you wish to include the letter @q{I}, then use

@example
\set Score.markFormatter = #format-mark-alphabet
@end example

The mark is incremented automatically if you use @code{\mark
\default}, but you can also use an integer argument to set the
mark manually.  The value to use is stored in the property
@code{rehearsalMark}.

@cindex rehearsal mark format
@cindex rehearsal mark style
@cindex style, rehearsal mark
@cindex format, rehearsal mark
@cindex mark, rehearsal, style
@cindex mark, rehearsal, format

The style is defined by the property @code{markFormatter}.  It is
a function taking the current mark (an integer) and the current
context as argument.  It should return a markup object.  In the
following example, @code{markFormatter} is set to a pre-defined
procedure.  After a few measures, it is set to a procedure that
produces a boxed number.

@lilypond[quote,verbatim,relative=2]
\set Score.markFormatter = #format-mark-numbers
c1 \mark \default
c1 \mark \default
\set Score.markFormatter = #format-mark-box-numbers
c1 \mark \default
\set Score.markFormatter = #format-mark-circle-numbers
c1 \mark \default
\set Score.markFormatter = #format-mark-circle-letters
c1
@end lilypond

The file @file{scm/@/translation@/-functions@/.scm} contains the
definitions of @code{format-mark-numbers} (the default format),
@code{format-mark-box-numbers}, @code{format-mark-letters} and
@code{format-mark-box-letters}.  These can be used as inspiration
for other formatting functions.

You may use @code{format-mark-barnumbers},
@code{format-mark-box-barnumbers}, and
@code{format-mark-circle-barnumbers} to get bar numbers instead of
incremented numbers or letters.

Other styles of rehearsal mark can be specified manually

@example
\mark "A1"
@end example

@noindent
@code{Score.markFormatter} does not affect marks specified in this
manner.  However, it is possible to apply a @code{\markup} to the
string.

@example
\mark \markup@{ \box A1 @}
@end example

@cindex segno
@cindex coda
@cindex D.S al Fine

Music glyphs (such as the segno sign) may be printed inside a
@code{\mark}

@lilypond[quote,verbatim,relative=1]
c1 \mark \markup { \musicglyph #"scripts.segno" }
c1 \mark \markup { \musicglyph #"scripts.coda" }
c1 \mark \markup { \musicglyph #"scripts.ufermata" }
c1
@end lilypond

@noindent
See @ref{The Feta font}, for a list of symbols which may be
printed with @code{\musicglyph}.

For common tweaks to the positioning of rehearsal marks, see
@ref{Formatting text}.

@seealso

Notation Reference:
@ref{The Feta font},
@ref{Formatting text}.

Installed Files:
@file{scm/@/translation@/-functions@/.scm} contains
the definition of @code{format-mark-numbers} and
@code{format-mark-letters}.  They can be used as inspiration for
other formatting functions.

Snippets:
@rlsr{Rhythms}.

Internals Reference: @rinternals{RehearsalMark}.

@node Special rhythmic concerns
@subsection Special rhythmic concerns


@menu
* Grace notes::
* Aligning to cadenzas::
* Time administration::
@end menu

@node Grace notes
@unnumberedsubsubsec Grace notes

@funindex \grace
@cindex ornaments
@cindex grace notes
@cindex appoggiatura
@cindex acciaccatura

Grace notes are ornaments that are written out. Grace notes
are printed in a smaller font and take up no logical time
in a measure.

@lilypond[quote,relative=2,verbatim]
c4 \grace c16 c4
\grace { c16[ d16] } c2
@end lilypond

Lilypond also supports two special types of grace notes, the
@emph{acciaccatura}--an unmeasured grace note indicated by a slurred
small note with a slashed stem--and the @emph{appoggiatura}, which
takes a fixed fraction of the main note and appears in small print
without a slash.

@lilypond[quote,relative=2,verbatim]
\grace c8 b4
\acciaccatura d8 c4
\appoggiatura e8 d4
\acciaccatura { g16[ f] } e4
@end lilypond

The placement of grace notes is synchronized between different
staves.  In the following example, there are two sixteenth grace
notes for every eighth grace note

@lilypond[quote,relative=2,verbatim]
<< \new Staff { e2 \grace { c16[ d e f] } e2 }
   \new Staff { c2 \grace { g8[ b] } c2 } >>
@end lilypond

@funindex \afterGrace

@cindex grace notes, following

If you want to end a note with a grace, use the @code{\afterGrace}
command.  It takes two arguments: the main note, and the grace
notes following the main note.

@lilypond[quote,verbatim,relative=2]
c1 \afterGrace d1 { c16[ d] } c1
@end lilypond

This will put the grace notes after a space lasting 3/4 of the
length of the main note.  The default fraction 3/4 can be changed by
setting @code{afterGraceFraction}.  The following example shows
the results from setting the space at the default,  at 15/16, and
finally at 1/2 of the main note.

@lilypond[quote,verbatim,relative=2]
<<
  \new Staff {
    c1 \afterGrace d1 { c16[ d] } c1
  }
  \new Staff {
    #(define afterGraceFraction (cons 15 16))
    c1 \afterGrace d1 { c16[ d] } c1
  }
  \new Staff {
    #(define afterGraceFraction (cons 1 2))
    c1 \afterGrace d1 { c16[ d] } c1
  }
>>
@end lilypond

The space between the main note and the grace note may also be
specified using spacers. The following example places the grace
note after a space lasting 7/8 of the main note.

@lilypond[quote,verbatim,relative=2]
\new Voice {
  << { d1^\trill_( }
     { s2 s4. \grace { c16[ d] } } >>
  c1)
}
@end lilypond

A @code{\grace} music expression will introduce special
typesetting settings, for example, to produce smaller type, and
set directions.  Hence, when introducing layout tweaks to
override the special settings, they should be placed inside
the grace expression. The overrides should also be reverted
inside the grace expression. Here, the grace note's default stem
direction is overriden and then reverted.

@lilypond[quote,verbatim,relative=2]
\new Voice {
  \acciaccatura {
    \stemDown
    f16->
    \stemNeutral
  }
  g4 e c2
}
@end lilypond


@cindex stem, with slash


@snippets

The slash through the stem found in @emph{acciaccatura}s can be applied
in other situations:

@lilypond[quote,verbatim,relative=2]
\relative c'' {
  \override Stem #'stroke-style = #"grace"
  c8( d2) e8( f4)
}
@end lilypond

The layout of grace expressions can be changed throughout the
music using the function @code{add-grace-property}.  The following
example undefines the @code{Stem} direction for this grace, so
that stems do not always point up.

@lilypond[quote,verbatim,relative=2]
\relative c'' {
  \new Staff {
    #(add-grace-property 'Voice 'Stem 'direction ly:stem::calc-direction)
    #(remove-grace-property 'Voice 'Stem 'direction)
    \new Voice {
       \acciaccatura { f16 } g4
       \grace { d16[ e] } f4
       \appoggiatura { a,32[ b c d] } e2
    }
  }
}
@end lilypond

Another option is to change the variables @code{startGraceMusic},
@code{stopGraceMusic}, @code{startAcciaccaturaMusic},
@code{stopAcciaccaturaMusic}, @code{startAppoggiaturaMusic},
@code{stopAppoggiaturaMusic}.  The default values of these can be
seen in the file @code{ly/@/grace@/-init@/.ly}.  By redefining
them other effects may be obtained.

Grace notes may be forced to align with regular notes
in other staves:

@lilypond[verbatim,quote]
\relative c'' {
  <<
    \override Score.SpacingSpanner #'strict-grace-spacing = ##t
    \new Staff {
      c4
      \afterGrace c4 { c16[ c8 c16] }
      c4 r
    }
    \new Staff {
      c16 c c c c c c c c4 r
    }
  >>
}
@end lilypond


@seealso

Music Glossary:
@rglos{grace notes},
@rglos{acciaccatura},
@rglos{appoggiatura}.

Installed Files: @file{ly/@/grace@/-init@/.ly}.

Snippets: @rlsr{Rhythms}.

Internals Reference: @rinternals{GraceMusic}.


@knownissues

A multi-note beamed @i{acciaccatura} is printed without a slash,
and looks exactly the same as a multi-note beamed
@i{appoggiatura}.

@c TODO Add link to LSR snippet to add slash when available

Grace note synchronization can also lead to surprises.  Staff
notation, such as key signatures, bar lines, etc., are also
synchronized.  Take care when you mix staves with grace notes and
staves without, for example,

@lilypond[quote,relative=2,verbatim]
<< \new Staff { e4 \bar "|:" \grace c16 d2. }
   \new Staff { c4 \bar "|:" d2. } >>
@end lilypond

@noindent
This can be remedied by inserting grace skips of the corresponding
durations in the other staves.  For the above example

@lilypond[quote,relative=2,verbatim]
<< \new Staff { e4 \bar "|:" \grace c16 d2. }
   \new Staff { c4 \bar "|:" \grace s16 d2. } >>
@end lilypond

Grace sections should only be used within sequential music
expressions.  Nesting or juxtaposing grace sections is not
supported, and might produce crashes or other errors.

@node Aligning to cadenzas
@unnumberedsubsubsec Aligning to cadenzas

@cindex cadenza
@cindex cadenza, aligning to
@cindex aligning to cadenza

In an orchestral context, cadenzas present a special problem: when
constructing a score that includes a measured cadenza or other solo
passage, all other instruments should skip just as many notes as the
length of the cadenza, otherwise they will start too soon or too late.

One solution to this problem is to use the functions
@code{mmrest-of-length} and @code{skip-of-length}.  These Scheme
functions take a defined piece of music as an argument and generate a
multi-measure rest or @code{\skip} exactly as long as the piece.

@lilypond[verbatim,quote]
MyCadenza = \relative c' {
  c4 d8 e f g g4
  f2 g4 g
}

\new GrandStaff <<
  \new Staff {
    \MyCadenza c'1
    \MyCadenza c'1
  }
  \new Staff {
    #(ly:export (mmrest-of-length MyCadenza))
    c'1
    #(ly:export (skip-of-length MyCadenza))
    c'1
  }
>>
@end lilypond

@seealso

Music Glossary:
@rglos{cadenza}.

Snippets:
@rlsr{Rhythms}.


@node Time administration
@unnumberedsubsubsec Time administration

@cindex time administration
@cindex timing (within the score)
@cindex music, unmetered
@cindex unmetered music

@funindex currentBarNumber
@funindex measurePosition
@funindex measureLength

Time is administered by the @code{Timing_translator}, which by
default is to be found in the @code{Score} context.  An alias,
@code{Timing}, is added to the context in which the
@code{Timing_translator} is placed.

The following properties of @code{Timing} are used
to keep track of timing within the score.

@cindex bar number
@cindex measure number

@table @code
@item currentBarNumber
The current measure number.  For an example showing the
use of this property see @ref{Bar numbers}.

@item measureLength
The length of the measures in the current time signature.  For a
4/4 time this is@tie{}1, and for 6/8 it is 3/4.  Its value
determines when bar lines are inserted and how automatic beams
should be generated.

@item measurePosition
The point within the measure where we currently are.  This
quantity is reset by subtracting @code{measureLength} whenever
@code{measureLength} is reached or exceeded.  When that happens,
@code{currentBarNumber} is incremented.

@item timing
If set to true, the above variables are updated for every time
step.  When set to false, the engraver stays in the current
measure indefinitely.

@end table

Timing can be changed by setting any of these variables
explicitly.  In the next example, the default 4/4 time
signature is printed, but @code{measureLength} is set to 5/4.
At 4/8 through the third measure, the @code{measurePosition} is
advanced by 1/8 to 5/8, shortening that bar by 1/8.
The next bar line then falls at 9/8 rather than 5/4.

@lilypond[quote,verbatim,relative=1]
\set Score.measureLength = #(ly:make-moment 5 4)
c1 c4
c1 c4
c4 c4
\set Score.measurePosition = #(ly:make-moment 5 8)
b4 b4 b8
c4 c1
@end lilypond

@noindent
As the example illustrates, @code{ly:make-moment n m} constructs a
duration of n/m of a whole note.  For example,
@code{ly:make-moment 1 8} is an eighth note duration and
@code{ly:make-moment 7 16} is the duration of seven sixteenths
notes.


@seealso

This manual: @ref{Bar numbers}, @ref{Unmetered music}

Snippets:
@rlsr{Rhythms}.

Internals Reference: @rinternals{Timing_translator},
@rinternals{Score}
<|MERGE_RESOLUTION|>--- conflicted
+++ resolved
@@ -1187,11 +1187,7 @@
 @rglos{meter}.
 
 Notation Reference:
-<<<<<<< HEAD
-@ref{Time signature,
-=======
 @ref{Time signature},
->>>>>>> 4ad5db96
 @ref{Scaling durations}.
 
 Snippets:
