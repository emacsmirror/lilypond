--- conflicted
+++ resolved
@@ -576,20 +576,14 @@
 @funindex slurHalfDashed
 @funindex \slurHalfSolid
 @funindex slurHalfSolid
-<<<<<<< HEAD
-=======
 @cindex slur, half dashed and half solid
->>>>>>> b075394a
 
 Slurs can also be made half-dashed (the first half dashed, the
 second half solid) or half-solid (the first half solid, the second
 half dashed):
 
 @lilypond[verbatim,quote,relative=1]
-<<<<<<< HEAD
-=======
 c4( e g2)
->>>>>>> b075394a
 \slurHalfDashed
 g4( e c2)
 \slurHalfSolid
@@ -598,8 +592,6 @@
 g4( e c2)
 @end lilypond
 
-<<<<<<< HEAD
-=======
 @funindex \slurDashPattern
 @funindex slurDashPattern
 @cindex slur, defining dash patterns
@@ -616,7 +608,6 @@
 g4( e c2)
 @end lilypond
 
->>>>>>> b075394a
 
 
 @funindex \slurUp
@@ -629,14 +620,9 @@
 @code{\slurNeutral},
 @code{\slurDashed},
 @code{\slurDotted},
-<<<<<<< HEAD
-@code{\slurHaldDashed},
-@code{\slurHalfSolid},
-=======
 @code{\slurHalfDashed},
 @code{\slurHalfSolid},
 @code{\slurDashPattern},
->>>>>>> b075394a
 @code{\slurSolid}.
 @endpredefined
 
