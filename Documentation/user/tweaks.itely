@c -*- coding: utf-8; mode: texinfo; -*-
@c This file is part of lilypond-learning.tely
@ignore
    Translation of GIT committish: FILL-IN-HEAD-COMMITTISH

    When revising a translation, copy the HEAD committish of the
    version that you are working on.  See TRANSLATION for details.
@end ignore

<<<<<<< HEAD
@c \version "2.11.65"
=======
@c \version "2.12.0"
>>>>>>> 9c1421a4

@node Tweaking output
@chapter Tweaking output

This chapter discusses how to modify output.  LilyPond is extremely
configurable; virtually every fragment of output may be changed.


@menu
* Tweaking basics::
* The Internals Reference manual::
* Appearance of objects::
* Placement of objects::
* Collisions of objects::
* Further tweaking::
@end menu

@node Tweaking basics
@section Tweaking basics

@menu
* Introduction to tweaks::
* Objects and interfaces::
* Naming conventions of objects and properties::
* Tweaking methods::
@end menu

@node Introduction to tweaks
@subsection Introduction to tweaks

@q{Tweaking} is a LilyPond term for the various methods available
to the user for modifying the actions taken during interpretation
of the input file and modifying the appearance of the printed
output.  Some tweaks are very easy to use; others are more
complex.  But taken together the methods available for tweaking
permit almost any desired appearance of the printed music to be
achieved.

In this section we cover the basic concepts required to understand
tweaking.  Later we give a variety of ready-made commands which can
simply be copied to obtain the same effect in your own scores, and
at the same time we show how these commands may be constructed so
that you may learn how to develop your own tweaks.

Before starting on this Chapter you may wish to review the section
@ref{Contexts and engravers}, as Contexts, Engravers, and the
Properties contained within them are fundamental to understanding
and constructing Tweaks.

@node Objects and interfaces
@subsection Objects and interfaces

@cindex object
@cindex grob
@cindex spanner
@cindex interface
@cindex properties, object
@cindex object properties
@cindex layout object
@cindex object, layout
@cindex interface

Tweaking involves modifying the internal operation and structures
of the LilyPond program, so we must first introduce some terms
which are used to describe those internal operations and
structures.

The term @q{Object} is a generic term used to refer to the
multitude of internal structures built by LilyPond during the
processing of an input file.  So when a command like @code{\new
Staff} is encountered a new object of type @code{Staff} is
constructed.  That @code{Staff} object then holds all the
properties associated with that particular staff, for example, its
name and its key signature, together with details of the engravers
which have been assigned to operate within that staff's context.
Similarly, there are objects to hold the properties of all other
contexts, such as @code{Voice} objects, @code{Score} objects,
@code{Lyrics} objects, as well as objects to represent all
notational elements such as bar lines,
note heads, ties, dynamics, etc.  Every object has its own set of
property values.

Some types of object are given special names.  Objects which represent
items of notation on the printed output such as note heads, stems,
slurs, ties, fingering, clefs, etc are called @q{Layout objects},
often known as @q{Graphical Objects}, or @q{Grobs} for short.  These
are still objects in the generic sense above, and so they too all have
properties associated with them, such as their position, size, color,
etc.

Some layout objects are still more specialized.  Phrasing slurs,
crescendo hairpins, ottava marks, and many other grobs are not
localized in a single place -- they have a starting point, an
ending point, and maybe other properties concerned with their
shape.  Objects with an extended shape like these are called
@q{Spanners}.

It remains to explain what @q{Interfaces} are.  Many objects, even
though they are quite different, share common features which need to
be processed in the same way.  For example, all grobs have a color, a
size, a position, etc, and all these properties are processed in the
same way during LilyPond's interpretation of the input file.  To
simplify these internal operations these common actions and properties
are grouped together in an object called a @code{grob-interface}.
There are many other groupings of common properties like this, each
one given a name ending in @code{interface}.  In total there are over
100 such interfaces.  We shall see later why this is of interest and
use to the user.

These, then, are the main terms relating to objects which we
shall use in this chapter.

@node Naming conventions of objects and properties
@subsection Naming conventions of objects and properties

@cindex naming conventions for objects
@cindex naming conventions for properties
@cindex objects, naming conventions
@cindex properties, naming conventions

We met some object naming conventions previously, in
@ref{Contexts and engravers}.  Here for reference is a list
of the most common object and property types together with
the conventions for naming them and a couple of examples of
some real names.  We have used @q{A} to stand for any capitalized
alphabetic character and @q{aaa} to stand for any number of
lower-case alphabetic characters.  Other characters are used
verbatim.

@multitable @columnfractions .33 .33 .33
@headitem Object/property type
  @tab Naming convention
  @tab Examples
@item Contexts
  @tab Aaaa or AaaaAaaaAaaa
  @tab Staff, GrandStaff
@item Layout Objects
  @tab Aaaa or AaaaAaaaAaaa
  @tab Slur, NoteHead
@item Engravers
  @tab Aaaa_aaa_engraver
  @tab Clef_engraver, Note_heads_engraver
@item Interfaces
  @tab aaa-aaa-interface
  @tab grob-interface, break-aligned-interface
@item Context Properties
  @tab aaa or aaaAaaaAaaa
  @tab alignAboveContext, skipBars
@item Layout Object Properties
  @tab aaa or aaa-aaa-aaa
  @tab direction, beam-thickness
@end multitable

As we shall see shortly, the properties of different types of
object are modified by different commands, so it is useful to
be able to recognize the type of object from the names of its
properties.


@node Tweaking methods
@subsection Tweaking methods

@cindex tweaking methods

@strong{\override command}

@cindex override command
@cindex override syntax

@funindex \override
@funindex override

We have already met the commands @code{\set} and @code{\with}, used to
change the properties of @strong{contexts} and to remove and add
@strong{engravers}, in @ref{Modifying context properties}, and
@ref{Adding and removing engravers}.  We now must meet some more
important commands.

The command to change the properties of @strong{layout objects} is
@code{\override}.  Because this command has to modify
internal properties deep within LilyPond its syntax is not
as simple as the commands you have met so far.  It needs to
know precisely which property of which object in which context
has to be modified, and what its new value is to be.  Let's see
how this is done.

The general syntax of this command is:

@example
\override @var{Context}.@var{LayoutObject} #'@var{layout-property} =
#@var{value}
@end example

@noindent
This will set the property with the name @var{layout-property} of the
layout object with the name @var{LayoutObject}, which is a member of
the @var{Context} context, to the value @var{value}.

The @var{Context} can be omitted (and usually is) when the
required context is unambiguously implied and is one of lowest
level contexts, i.e., @code{Voice}, @code{ChordNames} or
@code{Lyrics}, and we shall omit it in many of the following
examples.  We shall see later when it must be specified.

Later sections deal comprehensively with properties and their
values, but to illustrate the format and use of these commands
we shall use just a few simple properties and values which are
easily understood.

For now, don't worry about the @code{#'}, which must precede the
layout property, and the @code{#}, which must precede the value.
These must always be present in exactly this form.  This is the
most common command used in tweaking, and most of the rest of
this chapter will be directed to presenting examples of how it is
used.  Here is a simple example to change the color of the
note head:

@cindex color property, example
@cindex NoteHead, example of overriding

@lilypond[quote,fragment,ragged-right,verbatim,relative=1]
c d
\override NoteHead #'color = #red
e f g
\override NoteHead #'color = #green
a b c
@end lilypond

@strong{\revert command}

@cindex revert command

@funindex \revert
@funindex revert

Once overridden, the property retains its new value until it is
overridden again or a @code{\revert} command is encountered.
The @code{\revert} command has the following syntax and causes
the value of the property to revert to its original default
value; note, not its previous value if several @code{\override}
commands have been issued.

@example
\revert @var{Context}.@var{LayoutObject} #'@var{layout-property}
@end example

Again, just like @var{Context} in the @code{\override} command,
@var{Context} is often not needed.  It will be omitted
in many of the following examples.  Here we revert the color
of the note head to the default value for the final two notes:

@cindex color property, example
@cindex NoteHead, example of overriding

@lilypond[quote,fragment,ragged-right,verbatim,relative=1]
c d
\override NoteHead #'color = #red
e f g
\override NoteHead #'color = #green
a
\revert NoteHead #'color
b c
@end lilypond

@strong{\once prefix}

@funindex \once
@funindex once

Both the @code{\override} and the @code{\set} commands may be
prefixed by @code{\once}.  This causes the following
@code{\override} or @code{\set} command to be effective only
during the current musical moment before the property reverts
back to its default value.  Using the same example, we can
change the color of a single note like this:

@cindex color property, example
@cindex NoteHead, example of overriding

@lilypond[quote,fragment,ragged-right,verbatim,relative=1]
c d
\once \override NoteHead #'color = #red
e f g
\once \override NoteHead #'color = #green
a b c
@end lilypond

@strong{\overrideProperty command}

@cindex overrideProperty command

@funindex \overrideProperty
@funindex overrideProperty

There is another form of the override command,
@code{\overrideProperty}, which is occasionally required.
We mention it here for completeness, but for details see
@ruser{Difficult tweaks}.
@c Maybe explain in a later iteration  -td

@strong{\tweak command}

@cindex tweak command

@funindex \tweak
@funindex tweak

The final tweaking command which is available is @code{\tweak}.
This should be used to change the properties of objects which
occur at the same musical moment, such as the notes within a
chord.  Using @code{\override} would affect all the notes
within a chord, whereas @code{\tweak} affects just the following
item in the input stream.

Here's an example.  Suppose we wish to change the size of the
middle note head (the E) in a C major chord.  Let's first see what
@code{\once \override} would do:

@cindex font-size property, example
@cindex NoteHead, example of overriding

@lilypond[quote,fragment,ragged-right,verbatim,relative=1]
  <c e g>4
  \once \override NoteHead #'font-size = #-3
  <c e g>
  <c e g>
@end lilypond

We see the override affects @emph{all} the note heads in the chord.
This is because all the notes of a chord occur at the same
@emph{musical moment}, and the action of @code{\once} is to
apply the override to all layout objects of the type specified
which occur at the same musical moment as the @code{\override}
command itself.

The @code{\tweak} command operates in a different way.  It acts
on the immediately following item in the input stream.  However,
it is effective only on objects which are created directly from
the input stream, essentially note heads and articulations;
objects such as stems and accidentals are created later and
cannot be tweaked in this way.  Furthermore, when it is applied
to note heads these @emph{must} be within a chord, i.e., within
single angle brackets, so to tweak a single note the @code{\tweak}
command must be placed inside single angle brackets with the
note.

So to return to our example, the size of the middle note of
a chord would be changed in this way:

@cindex font-size property, example
@cindex @code{\tweak}, example

@lilypond[quote,fragment,ragged-right,verbatim,relative=1]
  <c e g>4
  <c \tweak #'font-size #-3 e g>4
@end lilypond

Note that the syntax of @code{\tweak} is different from that
of the @code{\override} command.  Neither the context nor the
layout object should be specified; in fact, it would generate
an error to do so.  These are both implied by the following
item in the input stream.  Note also that an equals sign should
not be present.  So the general syntax of the
@code{\tweak} command is simply

@example
\tweak #'@var{layout-property} #@var{value}
@end example

A @code{\tweak} command can also be used to modify just one in
a series of articulations, as shown here:

@cindex color property, example
@cindex @code{\tweak}, example

@lilypond[quote,fragment,ragged-right,verbatim,relative=2]
a ^Black
  -\tweak #'color #red ^Red
  -\tweak #'color #green _Green
@end lilypond

@noindent
Note that the @code{\tweak} command must be preceded by an
articulation mark as if it were an articulation itself.

@cindex tuplets, nested
@cindex triplets, nested
@cindex bracket, tuplet
@cindex bracket, triplet
@cindex tuplet bracket
@cindex triplet bracket

@funindex TupletBracket

The @code{\tweak} command must also be used to change the
appearance of one of a set of nested tuplets which begin at the
same musical moment.  In the following example, the long tuplet
bracket and the first of the three short brackets begin at the
same musical moment, so any @code{\override} command would apply
to both of them.  In the example, @code{\tweak} is used to
distinguish between them.  The first @code{\tweak} command
specifies that the long tuplet bracket is to be placed above the
notes and the second one specifies that the tuplet number is to be
printed in red on the first short tuplet bracket.

@cindex @code{\tweak}, example
@cindex direction property, example
@cindex color property, example

@lilypond[quote,ragged-right,verbatim,fragment,relative=2]
\tweak #'direction #up
\times 4/3 {
  \tweak #'color #red
  \times 2/3 { c8[ c8 c8] }
  \times 2/3 { c8[ c8 c8] }
  \times 2/3 { c8[ c8 c8] }
}
@end lilypond

If nested tuplets do not begin at the same moment, their
appearance may be modified in the usual way with
@code{\override} commands:

@cindex text property, example
@cindex tuplet-number function, example
@cindex transparent property, example
@cindex TupletNumber, example of overriding

@c NOTE Tuplet brackets collide if notes are high on staff
@c See issue 509
@lilypond[quote,ragged-right,verbatim,fragment,relative=1]
\times 2/3 { c8[ c c]}
\once \override TupletNumber
  #'text = #tuplet-number::calc-fraction-text
\times 2/3 {
  c[ c]
  c[ c]
  \once \override TupletNumber #'transparent = ##t
  \times 2/3 { c8[ c c] }
\times 2/3 { c8[ c c]}
}
@end lilypond


@seealso
Notation Reference:
@ruser{The tweak command}.


@node The Internals Reference manual
@section The Internals Reference manual

@cindex Internals Reference

@menu
* Properties of layout objects::
* Properties found in interfaces::
* Types of properties::
@end menu

@node Properties of layout objects
@subsection Properties of layout objects

@cindex properties of layout objects
@cindex properties of grobs
@cindex grobs, properties of
@cindex layout objects, properties of
@cindex Internals Reference manual

Suppose you have a slur in a score which, to your mind,
appears too thin and you'd like to draw it a little heavier.
How do you go about doing this?  You know from the statements
earlier about the flexibility of LilyPond that such a thing
should be possible, and you would probably guess that an
@code{\override} command would be needed.  But is there a
heaviness property for a slur, and if there is, how might it
be modified?  This is where the Internals Reference manual
comes in.  It contains all the information you might need to
construct this and all other @code{\override} commands.

Before we look at the Internals Reference a word of warning.
This is a @strong{reference} document, which means there is
little or no explanation contained within it: its purpose is
to present information precisely and concisely.  This
means it might look daunting at first sight.  Don't worry!
The guidance and explanation presented here will enable you
to extract the information from the Internals Reference for
yourself with just a little practice.

@cindex override example
@cindex Internals Reference, example of using
@cindex @code{\addlyrics} example

Let's use a concrete example with a simple fragment of real
music:

@lilypond[quote,verbatim,relative=2]
{
  \time 6/8
  {
    r4 b8 b[( g]) g |
    g[( e]) e d[( f]) a |
    a g
  }
  \addlyrics {
    The man who feels love's sweet e -- mo -- tion
  }
}
@end lilypond

Suppose now that we decide we would like the slurs to be a
little heavier.  Is this possible?  The slur is certainly a
layout object, so the question is, @q{Is there a property
belonging to a slur which controls the heaviness?}  To answer
this we must look in the Internals Reference, or IR for short.

The IR for the version of LilyPond you are using may be found
on the LilyPond website at @uref{http://lilypond.org}.  Go to the
documentation page and click on the Internals Reference link.
For learning purposes you should use the standard HTML version,
not the @q{one big page} or the PDF.  For the next few
paragraphs to make sense you will need to actually do this
as you read.

Under the heading @strong{Top} you will see five links.  Select
the link to the @emph{Backend}, which is where information about
layout objects is to be found.  There, under the heading
@strong{Backend}, select the link to @emph{All layout objects}.
The page that appears lists all the layout objects used in your
version of LilyPond, in alphabetic order.  Select the link to
Slur, and the properties of Slurs are listed.

An alternative way of finding this page is from the Notation
Reference.  On one of the pages that deals with slurs you may find a
link to the Internals Reference.  This link will take you directly to
this page, but if you have an idea about the name of the layout object
to be tweaked, it is easier to go straight to the IR and search there.

This Slur page in the IR tells us first that Slur objects are created
by the Slur_engraver.  Then it lists the standard settings.  Note
these are @strong{not} in alphabetic order.  Browse down them looking
for a property that might control the heaviness of slurs, and you
should find

@example
@code{thickness} (number)
     @code{1.2}
     Line thickness, generally measured in @code{line-thickness}
@end example

This looks a good bet to change the heaviness. It tells us that
the value of @code{thickness} is a simple @emph{number},
that the default value is 1.2, and that the units are
in another property called @code{line-thickness}.

As we said earlier, there are few to no explanations in the IR,
but we already have enough information to try changing the
slur thickness.  We see that the name of the layout object
is @code{Slur}, that the name of the property to change is
@code{thickness} and that the new value should be a number
somewhat larger than 1.2 if we are to make slurs thicker.

We can now construct the @code{\override} command by simply
substituting the values we have found for the names, omitting
the context.  Let's use a very large value for the thickness
at first, so we can be sure the command is working.  We get:

@example
\override Slur #'thickness = #5.0
@end example

Don't forget the @code{#'} preceding the
property name and a @code{#} preceding the new value!

The final question is, @q{Where should this command be
placed?}  While you are unsure and learning, the best
answer is, @q{Within the music, before the first slur and
close to it.}  Let's do that:

@cindex Slur example of overriding
@cindex thickness property, example

@lilypond[quote,verbatim,relative=2]
{
  \time 6/8
  {
    % Increase thickness of all following slurs from 1.2 to 5.0
    \override Slur #'thickness = #5.0
    r4 b8 b[( g]) g |
    g[( e]) e d[( f]) a |
    a g
  }
  \addlyrics {
    The man who feels love's sweet e -- mo -- tion
  }
}
@end lilypond

@noindent
and we see that the slur is indeed heavier.

So this is the basic way of constructing @code{\override}
commands.  There are a few more complications that we
shall meet in later sections, but you now know all the
essentials required to make up your own -- but you will
still need some practice.  This is provided in the examples
which follow.

@subheading Finding the context

@cindex context, finding
@cindex context, identifying correct

But first, what if we had needed to specify the Context?
What should it be?  We could guess that slurs are in
the Voice context, as they are clearly closely associated
with individual lines of music, but can we be sure?  To
find out, go back to the top of the IR page describing the
Slur, where it says @q{Slur objects are created by: Slur
engraver}.  So slurs will be created in whichever context
the @code{Slur_engraver} is in.  Follow the link to the
@code{Slur_engraver} page.  At the very bottom it tells
us that @code{Slur_engraver} is part of five Voice contexts,
including the standard voice context, @code{Voice}, so our
guess was correct.  And because @code{Voice} is one of the
lowest level contexts which is implied unambiguously by
the fact that we are entering notes, we can omit it in this
location.

@subheading Overriding once only

@cindex overriding once only
@cindex once override

@funindex \once
@funindex once

As you can see, @emph{all} the slurs are thicker in the final example
above.  But what if we wanted just the first slur to be thicker?  This
is achieved with the @code{\once} command.  Placed immediately before
the @code{\override} command it causes it to change only the slur
which begins on the @strong{immediately following} note.  If the
immediately following note does not begin a slur the command has no
effect at all -- it is not remembered until a slur is encountered, it
is simply discarded.  So the command with @code{\once} must be
repositioned as follows:

@cindex Slur, example of overriding
@cindex thickness property, example

@lilypond[quote,verbatim,relative=2]
{
  \time 6/8
  {
    r4 b8
    % Increase thickness of immediately following slur only
    \once \override Slur #'thickness = #5.0
    b[( g]) g |
    g[( e]) e d[( f]) a |
    a g
  }
  \addlyrics {
    The man who feels love's sweet e -- mo -- tion
  }
}
@end lilypond

@noindent
Now only the first slur is made heavier.

The @code{\once} command can also be used before the @code{\set}
command.

@subheading Reverting

@cindex revert
@cindex default properties, reverting to

@funindex \revert
@funindex revert

Finally, what if we wanted just the first two slurs to be
heavier?  Well, we could use two commands, each preceded by
@code{\once} placed immediately before each of the notes where
the slurs begin:

@cindex Slur, example of overriding
@cindex thickness property, example

@lilypond[quote,verbatim,relative=2]
{
  \time 6/8
  {
    r4 b8
    % Increase thickness of immediately following slur only
    \once \override Slur #'thickness = #5.0
    b[( g]) g |
    % Increase thickness of immediately following slur only
    \once \override Slur #'thickness = #5.0
    g[( e]) e d[( f]) a |
    a g
  }
  \addlyrics {
    The man who feels love's sweet e -- mo -- tion
  }
}
@end lilypond

@noindent
or we could omit the @code{\once} command and use the @code{\revert}
command to return the @code{thickness} property to its default value
after the second slur:

@cindex Slur, example of overriding
@cindex thickness property, example

@lilypond[quote,verbatim,relative=2]
{
  \time 6/8
  {
    r4 b8
    % Increase thickness of all following slurs from 1.2 to 5.0
    \override Slur #'thickness = #5.0
    b[( g]) g |
    g[( e])
    % Revert thickness of all following slurs to default of 1.2
    \revert Slur #'thickness
    e d[( f]) a |
    a g
  }
  \addlyrics {
    The man who feels love's sweet e -- mo -- tion
  }
}
@end lilypond

@noindent
The @code{\revert} command can be used to return any property
changed with @code{\override} back to its default value.
You may use whichever method best suits what you want to do.

That concludes our introduction to the IR, and the basic
method of tweaking.  Several examples follow in the later
sections of this Chapter, partly to introduce you to some of the
additional features of the IR, and partly to give you more
practice in extracting information from it.  These examples will
contain progressively fewer words of guidance and explanation.


@node Properties found in interfaces
@subsection Properties found in interfaces

@cindex interface
@cindex interface properties
@cindex properties in interfaces

Suppose now that we wish to print the lyrics in italics.  What form of
@code{\override} command do we need to do this?  We first look in the
IR page listing @q{All layout objects}, as before, and look for an
object that might control lyrics.  We find @code{LyricText}, which
looks right.  Clicking on this shows the settable properties for lyric
text.  These include the @code{font-series} and @code{font-size}, but
nothing that might give an italic shape.  This is because the shape
property is one that is common to all font objects, so, rather than
including it in every layout object, it is grouped together with other
similar common properties and placed in an @strong{Interface}, the
@code{font-interface}.

So now we need to learn how to find the properties of interfaces,
and to discover what objects use these interface properties.

Look again at the IR page which describes LyricText.  At the bottom of
the page is a list of clickable interfaces which LyricText supports.
The list has several items, including @code{font-interface}.  Clicking
on this brings up the properties associated with this interface, which
are also properties of all the objects which support it, including
LyricText.

Now we see all the user-settable properties which control fonts,
including @code{font-shape(symbol)}, where @code{symbol} can be
set to @code{upright}, @code{italics} or @code{caps}.

You will notice that @code{font-series} and @code{font-size} are also
listed there.  This immediately raises the question: Why are the
common font properties @code{font-series} and @code{font-size} listed
under @code{LyricText} as well as under the interface
@code{font-interface} but @code{font-shape} is not?  The answer is
that @code{font-series} and @code{font-size} are changed from their
global default values when a @code{LyricText} object is created, but
@code{font-shape} is not.  The entries in @code{LyricText} then tell
you the values for those two properties which apply to
@code{LyricText}.  Other objects which support @code{font-interface}
will set these properties differently when they are created.

Let's see if we can now construct the @code{\override} command
to change the lyrics to italics.  The object is @code{LyricText},
the property is @code{font-shape} and the value is
@code{italic}.  As before, we'll omit the context.

As an aside, although it is an important one, note that because the
values of @code{font-shape} are symbols they must be introduced with a
single apostrophe, @code{'}.  That is why apostrophes are needed
before @code{thickness} in the earlier example and @code{font-shape}.
These are both symbols too.  Symbols are then read internally by
LilyPond.  Some of them are the names of properties, like
@code{thickness} or @code{font-shape}, others are used as values that
can be given to properties, like @code{italic}.  Note the distinction
from arbitrary text strings, which would appear as @code{"a text
string"}; for more details about symbols and strings, see @ref{Scheme
tutorial}.

Ok, so the @code{\override} command we need to print the lyrics
in italics should be

@example
\override LyricText #'font-shape = #'italic
@end example

@noindent
and this should be placed just in front of and close to the
lyrics which it should affect, like this:

@cindex font-shape property, example
@cindex italic, example
@cindex LyricText, example of overriding
@cindex @code{\addlyrics}, example

@lilypond[quote,fragment,ragged-right,verbatim,relative=2]
{
  \time 6/8
  {
    r4 b8 b[( g]) g |
    g[( e]) e d[( f]) a |
    a g
  }
  \addlyrics {
    \override LyricText #'font-shape = #'italic
    The man who feels love's sweet e -- mo -- tion
  }
}
@end lilypond

@noindent
and the lyrics are all printed in italics.

@subheading Specifying the context in lyric mode

@cindex context, specifying in lyric mode
@cindex lyric mode, specifying context

In the case of lyrics, if you try specifying the context in the
format given earlier the command will fail.  A syllable
entered in lyricmode is terminated by either a space,
a newline or a digit.  All other characters are included
as part of the syllable.  For this reason a space or newline
must appear before the terminating @code{@}} to prevent it being
included as part of the final syllable.  Similarly,
spaces must be inserted before and after the
period or dot, @q{.}, separating the context name from the
object name, as otherwise the two names are run together and
the interpreter cannot recognize them.  So the command should be:

@example
\override Lyrics . LyricText #'font-shape = #'italic
@end example

@warning{In lyrics always leave whitespace between the final
syllable and the terminating brace.}

@warning{In overrides in lyrics always place spaces around
the dot between the context name and the object name.}


@seealso
Learning Manual: @ref{Scheme tutorial}.


@node Types of properties
@subsection Types of properties

@cindex property types

So far we have seen two types of property: @code{number} and
@code{symbol}.  To be valid, the value given to a property
must be of the correct type and obey the rules for that type.
The type of property is always shown in brackets after the
property name in the IR.  Here is a list of the types you may
need, together with the rules for that type, and some examples.
You must always add a hash symbol, @code{#}, of course,
to the front of these values when they are entered in the
@code{\override} command.

@multitable @columnfractions .2 .45 .35
@headitem Property type
  @tab Rules
  @tab Examples
@item Boolean
  @tab Either True or False, represented by #t or #f
  @tab @code{#t}, @code{#f}
@item Dimension (in staff space)
  @tab A positive decimal number (in units of staff space)
  @tab @code{2.5}, @code{0.34}
@item Direction
  @tab A valid direction constant or its numerical equivalent (decimal
values between -1 and 1 are allowed)
  @tab @code{LEFT}, @code{CENTER}, @code{UP},
       @code{1}, @code{-1}
@item Integer
  @tab A positive whole number
  @tab @code{3}, @code{1}
@item List
  @tab A set of values separated by spaces, enclosed in parentheses
and preceded by an apostrophe
  @tab @code{'(left-edge staff-bar)}, @code{'(1)},
       @code{'(1.0 0.25 0.5)}
@item Markup
  @tab Any valid markup
  @tab @code{\markup @{ \italic "cresc." @}}
@item Moment
  @tab A fraction of a whole note constructed with the
make-moment function
  @tab @code{(ly:make-moment 1 4)},
       @code{(ly:make-moment 3 8)}
@item Number
  @tab Any positive or negative decimal value
  @tab @code{3.5}, @code{-2.45}
@item Pair (of numbers)
  @tab Two numbers separated by a @q{space . space} and enclosed
in brackets preceded by an apostrophe
  @tab @code{'(2 . 3.5)}, @code{'(0.1 . -3.2)}
@item Symbol
  @tab Any of the set of permitted symbols for that property,
preceded by an apostrophe
  @tab @code{'italic}, @code{'inside}
@item Unknown
  @tab A procedure, or @code{#f} to cause no action
  @tab @code{bend::print}, @code{ly:text-interface::print},
       @code{#f}
@item Vector
  @tab A list of three items enclosed in parentheses and preceded
by apostrophe-hash, @code{'#}.
  @tab @code{'#(#t #t #f)}
@end multitable


@seealso
Learning Manual: @ref{Scheme tutorial}.


@node Appearance of objects
@section Appearance of objects

Let us now put what we have learned into practice with a few
examples which show how tweaks may be used to change the
appearance of the printed music.

@menu
* Visibility and color of objects::
* Size of objects::
* Length and thickness of objects::
@end menu

@node Visibility and color of objects
@subsection Visibility and color of objects

In the educational use of music we might wish to print a score
with certain elements omitted as an exercise for the student,
who is required to supply them.  As a simple example,
let us suppose the exercise is to supply the missing bar lines
in a piece of music.  But the bar lines are normally inserted
automatically.  How do we prevent them printing?

Before we tackle this, let us remember that object properties are
grouped in what are called @emph{interfaces} -- see @ref{Properties
found in interfaces}.  This is simply to group together those
properties that may be used together to tweak a graphical object -- if
one of them is allowed for an object, so are the others.  Some objects
then use the properties in some interfaces, others use them from other
interfaces.  The interfaces which contain the properties used by a
particular grob are listed in the IR at the bottom of the page
describing that grob, and those properties may be viewed by looking at
those interfaces.

We explained how to find information about grobs in @ref{Properties of
layout objects}.  Using the same approach, we go to the IR to find the
layout object which prints bar lines.  Going via @emph{Backend} and
@emph{All layout objects} we find there is a layout object called
@code{BarLine}.  Its properties include two that control its
visibility: @code{break-visibility} and @code{stencil}.  Barline also
supports a number of interfaces, including the @code{grob-interface},
where we find the @code{transparent} and the @code{color} properties.
All of these can affect the visibility of bar lines (and, of course,
by extension, many other layout objects too.)  Let's consider each of
these in turn.

@subheading stencil

@cindex stencil property

This property controls the appearance of the bar lines by specifying
the symbol (glyph) which should be printed.  In common
with many other properties, it can be set to print nothing by
setting its value to @code{#f}.  Let's try it, as before, omitting
the implied Context, @code{Voice}:

@cindex BarLine, example of overriding
@cindex stencil property, example

@lilypond[quote,fragment,ragged-right,verbatim,relative=2]
{
  \time 12/16
  \override BarLine #'stencil = ##f
  c4 b8 c d16 c d8 |
  g, a16 b8 c d4 e16 |
  e8
}
@end lilypond

The bar lines are still printed.  What is wrong?  Go back to the IR
and look again at the page giving the properties of BarLine.  At the
top of the page it says @qq{Barline objects are created by:
Bar_engraver}.  Go to the @code{Bar_engraver} page.  At the bottom it
gives a list of Contexts in which the bar engraver operates.  All of
them are of the type @code{Staff}, so the reason the @code{\override}
command failed to work as expected is because @code{Barline} is not in
the default @code{Voice} context.  If the context is specified
wrongly, the command simply does not work.  No error message is
produced, and nothing is logged in the log file.  Let's try correcting
it by adding the correct context:

@cindex BarLine, example of overriding
@cindex stencil property, example

@lilypond[quote,fragment,ragged-right,verbatim,relative=2]
{
  \time 12/16
  \override Staff.BarLine #'stencil = ##f
  c4 b8 c d16 c d8 |
  g, a16 b8 c d4 e16 |
  e8
}
@end lilypond

Now the bar lines have vanished.

@subheading break-visibility

@cindex break-visibility property

We see from the @code{BarLine} properties in the IR that the
@code{break-visibility} property requires a vector of three booleans.
These control respectively whether bar lines are printed at the end of
a line, in the middle of lines, and at the beginning of lines.  For
our example we want all bar lines to be suppressed, so the value we
need is @code{'#(#f #f #f)}.  Let's try that, remembering to include
the @code{Staff} context.  Note also that in writing this value we
have @code{#'#} before the opening bracket.  The @code{'#} is required
as part of the value to introduce a vector, and the first @code{#} is
required, as always, to precede the value itself in the
@code{\override} command.

@cindex BarLine, example of overriding
@cindex break-visibility property, example

@lilypond[quote,fragment,ragged-right,verbatim,relative=2]
{
  \time 12/16
  \override Staff.BarLine #'break-visibility = #'#(#f #f #f)
  c4 b8 c d16 c d8 |
  g, a16 b8 c d4 e16 |
  e8
}
@end lilypond

And we see this too removes all the bar lines.

@subheading transparent

@cindex transparent property
@cindex transparency

We see from the properties specified in the @code{grob-interface} page
in the IR that the @code{transparent} property is a boolean.  This
should be set to @code{#t} to make the grob transparent.  In this next
example let us make the time signature invisible rather than the bar
lines.  To do this we need to find the grob name for the time
signature.  Back to the @q{All layout objects} page in the IR to find
the properties of the @code{TimeSignature} layout object.  This is
produced by the @code{Time_signature_engraver} which you can check
also lives in the @code{Staff} context and also supports the
@code{grob-interface}.  So the command to make the time signature
transparent is:

@cindex TimeSignature, example of overriding
@cindex transparent property, example

@lilypond[quote,fragment,ragged-right,verbatim,relative=2]
{
  \time 12/16
  \override Staff.TimeSignature #'transparent = ##t
  c4 b8 c d16 c d8 |
  g, a16 b8 c d4 e16 |
  e8
}
@end lilypond

@noindent
The time signature is gone, but this command leaves a gap where
the time signature should be.  Maybe this is what is wanted for
an exercise for the student to fill it in, but in other
circumstances a gap might be undesirable.  To remove it, the
stencil for the time signature should be set to @code{#f}
instead:

@cindex TimeSignature, example of overriding
@cindex stencil property, example

@lilypond[quote,fragment,ragged-right,verbatim,relative=2]
{
  \time 12/16
  \override Staff.TimeSignature #'stencil = ##f
  c4 b8 c d16 c d8 |
  g, a16 b8 c d4 e16 |
  e8
}
@end lilypond

@noindent
and the difference is obvious: setting the stencil to @code{#f}
removes the object entirely; making the object @code{transparent}
leaves it where it is, but makes it invisible.

@subheading color

@cindex color property

Finally let us try making the bar lines invisible by coloring
them white.  (There is a difficulty with this in that the
white bar line may or may not blank out the staff lines where
they cross.  You may see in some of the examples below that this
happens unpredictably.  The details of why this is so and how to
control it are covered in @ruser{Painting objects white}.  But at
the moment we are learning about color, so please just accept this
limitation for now.)

The @code{grob-interface} specifies that the
color property value is a list, but there is no
explanation of what that list should be.  The list it
requires is actually a list of values in internal units,
but, to avoid having to know what these are, several ways
are provided to specify colors.  The first way is to use one
of the @q{normal} colors listed in the first table in
@ruser{List of colors}.  To set the bar lines to white
we write:

@cindex BarLine, example of overriding
@cindex color property, example

@lilypond[quote,fragment,ragged-right,verbatim,relative=2]
{
  \time 12/16
  \override Staff.BarLine #'color = #white
  c4 b8 c d16 c d8 |
  g, a16 b8 c d4 e16 |
  e8
}
@end lilypond

@noindent
and again, we see the bar lines are not visible.  Note that
@emph{white} is not preceded by an apostrophe -- it is not
a symbol, but a @emph{function}.  When called, it provides
the list of internal values required to set the color to
white.  The other colors in the normal list are functions
too.  To convince yourself this is working you might like
to change the color to one of the other functions in the
list.

@cindex color, X11
@cindex X11 colors

@funindex x11-color

The second way of changing the color is to use the list of
X11 color names in the second list in @ruser{List of colors}.
However, these must be preceded by another function, which
converts X11 color names into the list of internal values,
@code{x11-color}, like this:

@cindex BarLine, example of overriding
@cindex color property, example

@lilypond[quote,fragment,ragged-right,verbatim,relative=2]
{
  \time 12/16
  \override Staff.BarLine #'color = #(x11-color 'white)
  c4 b8 c d16 c d8 |
  g, a16 b8 c d4 e16 |
  e8
}
@end lilypond

@noindent
Note that in this case the function @code{x11-color} takes
a symbol as an argument, so the symbol must be preceded by
an apostrophe and the two enclosed in brackets.

@cindex rgb colors
@cindex color, rgb

@funindex rgb-color

There is yet a third function, one which converts RGB values into
internal colors -- the @code{rgb-color} function.  This takes
three arguments giving the intensities of the red, green and
blue colors.  These take values in the range 0 to 1.  So to
set the color to red the value should be @code{(rgb-color 1 0 0)}
and to white it should be @code{(rgb-color 1 1 1)}:

@cindex BarLine, example of overriding
@cindex color property, example

@lilypond[quote,fragment,ragged-right,verbatim,relative=2]
{
  \time 12/16
  \override Staff.BarLine #'color = #(rgb-color 1 1 1)
  c4 b8 c d16 c d8 |
  g, a16 b8 c d4 e16 |
  e8
}
@end lilypond

Finally, there is also a grey scale available as part of the
X11 set of colors.  These range from black, @code{'grey0'},
to white, @code{'grey100}, in steps of 1.  Let's illustrate
this by setting all the layout objects in our example to
various shades of grey:

@cindex StaffSymbol, example of overriding
@cindex TimeSignature, example of overriding
@cindex Clef, example of overriding
@cindex NoteHead, example of overriding
@cindex Stem, example of overriding
@cindex BarLine, example of overriding
@cindex color property, example
@cindex x11-color, example of using

@lilypond[quote,fragment,ragged-right,verbatim,relative=2]
{
  \time 12/16
  \override Staff.StaffSymbol   #'color = #(x11-color 'grey30)
  \override Staff.TimeSignature #'color = #(x11-color 'grey60)
  \override Staff.Clef          #'color = #(x11-color 'grey60)
  \override Voice.NoteHead      #'color = #(x11-color 'grey85)
  \override Voice.Stem          #'color = #(x11-color 'grey85)
  \override Staff.BarLine       #'color = #(x11-color 'grey10)
  c4 b8 c d16 c d8 |
  g, a16 b8 c d4 e16 |
  e8
}
@end lilypond

@noindent
Note the contexts associated with each of the layout objects.
It is important to get these right, or the commands will not
work!  Remember, the context is the one in which the appropriate
engraver is placed.  The default context for engravers can be
found by starting from the layout object, going from there to
the engraver which produces it, and on the engraver page in the
IR it tells you in which context the engraver will normally be
found.


@node Size of objects
@subsection Size of objects

@cindex changing size of objects
@cindex size of objects
@cindex objects, size of
@cindex objects, changing size of

Let us begin by looking again at the earlier example
see @ref{Nesting music expressions}) which showed
how to introduce a new temporary staff, as in an @rglos{ossia}.

@cindex alignAboveContext property, example
@cindex @code{\with}, example

@lilypond[quote,fragment,ragged-right,verbatim,relative=2]
\new Staff ="main" {
       \relative g' {
         r4 g8 g c4 c8 d |
         e4 r8
         <<
           { f c c }
           \new Staff \with {
             alignAboveContext = #"main" }
           { f8 f c }
         >>
         r4 |
       }
     }
@end lilypond

Ossia are normally written without clef and time signature, and
are usually printed slightly smaller than the main staff.  We
already know now how to remove the clef and time signature --
we simply set the stencil of each to @code{#f}, as follows:

@cindex alignAboveContext property, example
@cindex @code{\with}, example
@cindex stencil property, example
@cindex Clef, example of overriding
@cindex TimeSignature, example of overriding

@lilypond[quote,fragment,ragged-right,verbatim,relative=2]
\new Staff ="main" {
  \relative g' {
    r4 g8 g c4 c8 d |
    e4 r8
    <<
      { f c c }
      \new Staff \with {
        alignAboveContext = #"main"
      }
      {
        \override Staff.Clef #'stencil = ##f
        \override Staff.TimeSignature #'stencil = ##f
        { f8 f c }
      }
    >>
    r4 |
  }
}
@end lilypond

@noindent
where the extra pair of braces after the @code{\with} clause are
required to ensure the enclosed overrides and music are applied
to the ossia staff.

But what is the difference between modifying the staff context by
using @code{\with} and modifying the stencils of the clef and the
time signature with \override?  The main difference is that
changes made in a @code{\with} clause are made at the time the
context is created, and remain in force as the @strong{default}
values for the duration of that context, whereas
@code{\set} or @code{\override} commands embedded in the
music are dynamic -- they make changes synchronized with
a particular point in the music.  If changes are unset or
reverted using @code{\unset} or @code{\revert} they return to
their default values, which will be the ones set in the
@code{\with} clause, or if none have been set there, the normal
default values.

Some context properties can be modified only in @code{\with} clauses.
These are those properties which cannot sensibly be changed after the
context has been created.  @code{alignAboveContext} and its partner,
@code{alignBelowContext}, are two such properties -- once the staff
has been created its alignment is decided and it would make no sense
to try to change it later.

The default values of layout object properties can also be set
in @code{\with} clauses.  Simply use the normal @code{\override}
command leaving out the context name, since this is unambiguously
defined as the context which the @code{\with} clause is modifying.
If fact, an error will be generated if a context is specified
in this location.

So we could replace the example above with

@cindex alignAboveContext property, example
@cindex @code{\with}, example
@cindex Clef, example of overriding
@cindex TimeSignature, example of overriding

@lilypond[quote,fragment,ragged-right,verbatim,relative=2]
\new Staff ="main" {
  \relative g' {
    r4 g8 g c4 c8 d |
    e4 r8
    <<
      { f c c }
      \new Staff \with {
        alignAboveContext = #"main"
        % Don't print clefs in this staff
        \override Clef #'stencil = ##f
        % Don't print time signatures in this staff
        \override TimeSignature #'stencil = ##f
      }
        { f8 f c }
    >>
    r4 |
  }
}
@end lilypond

Finally we come to changing the size of layout objects.

Some layout objects are created as glyphs selected from a typeface
font.  These include note heads, accidentals, markup, clefs, time
signatures, dynamics and lyrics.  Their size is changed by modifying
the @code{font-size} property, as we shall shortly see.  Other layout
objects such as slurs and ties -- in general, spanner objects -- are
drawn individually, so there is no @code{font-size} associated with
them.  These objects generally derive their size from the objects to
which they are attached, so usually there is no need to change their
size manually.  Still other properties such as the length of stems and
bar lines, thickness of beams and other lines, and the separation of
staff lines all need to be modified in special ways.

Returning to the ossia example, let us first change the font-size.
We can do this in two ways.  We can either change the size of the
fonts of each object type, like @code{NoteHead}s with commands
like

@example
\override NoteHead #'font-size = #-2
@end example

or we can change the size of all fonts by setting a special
property, @code{fontSize}, using @code{\set}, or by including
it in a @code{\with} clause (but without the @code{\set}).

@example
\set fontSize = #-2
@end example

Both of these statements would cause the font size to be reduced
by 2 steps from its previous value, where each
step reduces or increases the size by approximately 12%.

Let's try it in our ossia example:

@cindex alignAboveContext property, example
@cindex @code{\with}, example
@cindex Clef, example of overriding
@cindex TimeSignature, example of overriding
@cindex fontSize property, example

@lilypond[quote,fragment,ragged-right,verbatim,relative=2]
\new Staff ="main" {
  \relative g' {
    r4 g8 g c4 c8 d |
    e4 r8
    <<
      { f c c }
      \new Staff \with {
        alignAboveContext = #"main"
        \override Clef #'stencil = ##f
        \override TimeSignature #'stencil = ##f
        % Reduce all font sizes by ~24%
        fontSize = #-2
      }
        { f8 f c }
    >>
    r4 |
  }
}
@end lilypond

This is still not quite right.  The note heads and flags are
smaller, but the stems are too long in proportion and the
staff lines are spaced too widely apart.  These need to be
scaled down in proportion to the font reduction.  The next
sub-section discusses how this is done.

@node Length and thickness of objects
@subsection Length and thickness of objects

@cindex distances
@cindex thickness
@cindex length
@cindex magstep
@cindex size, changing
@cindex stem length, changing
@cindex staff line spacing, changing

Distances and lengths in LilyPond are generally measured in
staff-spaces, the distance between adjacent lines in the staff,
(or occasionally half staff spaces) while most @code{thickness}
properties are measured in units of an internal property called
@code{line-thickness.}  For example, by default, the lines of
hairpins are given a thickness of 1 unit of @code{line-thickness},
while the @code{thickness} of a note stem is 1.3.  Note, though,
that some thickness properties are different; for example, the
thickness of beams is measured in staff-spaces.

So how are lengths to be scaled in proportion to the font size?
This can be done with the help of a special function called
@code{magstep} provided for exactly this purpose.  It takes
one argument, the change in font size (#-2 in the example above)
and returns a scaling factor suitable for reducing other
objects in proportion.  It is used like this:

@cindex alignAboveContext property, example
@cindex @code{\with}, example
@cindex Clef, example of overriding
@cindex TimeSignature, example of overriding
@cindex fontSize property, example
@cindex StaffSymbol, example of overriding
@cindex magstep function, example of using
@cindex staff-space property, example
@cindex stencil property, example

@lilypond[quote,fragment,ragged-right,verbatim,relative=2]
\new Staff ="main" {
  \relative g' {
    r4 g8 g c4 c8 d |
    e4 r8
    <<
      { f c c }
      \new Staff \with {
        alignAboveContext = #"main"
        \override Clef #'stencil = ##f
        \override TimeSignature #'stencil = ##f
        fontSize = #-2
        % Reduce stem length and line spacing to match
        \override StaffSymbol #'staff-space = #(magstep -2)
      }
        { f8 f c }
    >>
    r4 |
  }
}
@end lilypond

@noindent
Since the length of stems and many other length-related properties are
always calculated relative to the value of the @code{staff-space}
property these are automatically scaled down in length too.  Note that
this affects only the vertical scale of the ossia -- the horizontal
scale is determined by the layout of the main music in order to remain
synchronized with it, so it is not affected by any of these changes in
size.  Of course, if the scale of all the main music were changed in
this way then the horizontal spacing would be affected.  This is
discussed later in the layout section.

This, then, completes the creation of an ossia.  The sizes and
lengths of all other objects may be modified in analogous ways.

For small changes in scale, as in the example above, the
thickness of the various drawn lines such as bar lines,
beams, hairpins, slurs, etc does not usually require global
adjustment.  If the thickness of any particular layout object
needs to be adjusted this can be best achieved by overriding its
@code{thickness} property.  An example of changing the thickness
of slurs was shown above in @ref{Properties of layout objects}.
The thickness of all drawn objects (i.e., those not produced
from a font) may be changed in the same way.


@node Placement of objects
@section Placement of objects

@menu
* Automatic behavior::
* Within-staff objects::
* Outside-staff objects::
@end menu


@node Automatic behavior
@subsection Automatic behavior

@cindex within-staff objects
@cindex outside-staff objects
@cindex objects, within-staff
@cindex objects, outside-staff

There are some objects in musical notation that belong to
the staff and there are other objects that should be
placed outside the staff.  These are called within-staff
objects and outside-staff objects respectively.

Within-staff objects are those that are located on the staff
-- note heads, stems, accidentals, etc.  The positions of
these are usually fixed by the music itself -- they are
vertically positioned on specific lines of the staff or are
tied to other objects that are so positioned.  Collisions of
note heads, stems and accidentals in closely set chords are
normally avoided automatically.  There are commands and
overrides which can modify this automatic behavior, as we
shall shortly see.

Objects belonging outside the staff include things such as
rehearsal marks, text and dynamic markings.  LilyPond's rule for
the vertical placement of outside-staff objects is to place them
as close to the staff as possible but not so close that they
collide with any other object.  LilyPond uses the
@code{outside-staff-priority} property to determine the order in
which the objects should be placed, as follows.

First, LilyPond places all the within-staff objects.
Then it sorts the outside-staff objects according to their
@code{outside-staff-priority}.  The outside-staff objects are
taken one by one, beginning with the object with the lowest
@code{outside-staff-priority}, and placed so that they do not
collide with any objects that have already been placed. That is,
if two outside-staff grobs are competing for the same space, the
one with the lower @code{outside-staff-priority} will be placed
closer to the staff.  If two objects have the same
@code{outside-staff-priority} the one encountered first will be
placed closer to the staff.

In the following example all the markup texts have the same
priority (since it is not explicitly set).  Note that @q{Text3}
is automatically positioned close to the staff again, nestling
under @q{Text2}.

@cindex markup example

@lilypond[quote,fragment,ragged-right,verbatim,relative=2]
c2^"Text1"
c^"Text2"
c^"Text3"
c^"Text4"
@end lilypond

Staves are also positioned, by default, as closely together as
possible (subject to a minimum separation).  If notes project
a long way towards an adjacent staff they will force the
staves further apart only if an overlap of the notation
would otherwise occur.  The following example demonstrates
this @q{nestling} of the notes on adjacent staves:

@lilypond[quote,ragged-right,verbatim]
<<
  \new Staff {
    \relative c' { c a, }
  }
  \new Staff {
    \relative c'''' { c a, }
  }
>>
@end lilypond


@node Within-staff objects
@subsection Within-staff objects

We have already seen how the commands @code{\voiceXXX} affect
the direction of slurs, ties, fingering and
everything else which depends on the direction of the stems.
These commands are essential when writing polyphonic music to
permit interweaving melodic lines to be distinguished.
But occasionally it may be necessary to override this automatic
behavior.  This can be done for whole sections of music or even
for an individual note.  The property which controls this
behavior is the @code{direction} property of each layout object.
We first explain what this does, and then introduce a number of
ready-made commands which avoid your having to code explicit
overrides for the more common modifications.

Some layout objects like slurs and ties curve, bend or point
either up or down; others like stems and flags also move to
right or left when they point up or down.  This is controlled
automatically when @code{direction} is set.

@cindex down
@cindex up
@cindex center
@cindex neutral

The following example shows in bar 1 the default behavior of stems,
with those on high notes pointing down and those on low notes pointing
up, followed by four notes with all stems forced down, four notes with
all stems forced up, and finally four notes reverted back to the
default behavior.

@cindex Stem, example of overriding
@cindex direction property, example

@lilypond[quote,fragment,ragged-right,verbatim,relative=2]
a4 g c a
\override Stem #'direction = #DOWN
a g c a
\override Stem #'direction = #UP
a g c a
\revert Stem #'direction
a g c a
@end lilypond

Here we use the constants @code{DOWN} and @code{UP}.
These have the values @code{-1} and @code{+1} respectively, and
these numerical values may be used instead.  The value @code{0}
may also be used in some cases.  It is simply treated as meaning
@code{UP} for stems, but for some objects it means @q{center}.
There is a constant, @code{CENTER} which has the value @code{0}.

However, these explicit overrides are not usually used, as there are
simpler equivalent predefined commands available.  Here is a table of
the commonest.  The meaning of each is stated where it is not obvious.

@multitable @columnfractions .2 .2 .25 .35
@headitem Down/Left
  @tab Up/Right
  @tab Revert
  @tab Effect
@item @code{\arpeggioArrowDown}
  @tab @code{\arpeggioArrowUp}
  @tab @code{\arpeggioNormal}
  @tab Arrow is at bottom, at top, or no arrow
@item @code{\dotsDown}
  @tab @code{\dotsUp}
  @tab @code{\dotsNeutral}
  @tab Direction of movement to avoid staff lines
@item @code{\dynamicDown}
  @tab @code{\dynamicUp}
  @tab @code{\dynamicNeutral}
  @tab
@item @code{\phrasingSlurDown}
  @tab @code{\phrasingSlurUp}
  @tab @code{\phrasingSlurNeutral}
  @tab Note: distinct from slur commands
@item @code{\slurDown}
  @tab @code{\slurUp}
  @tab @code{\slurNeutral}
  @tab
@item @code{\stemDown}
  @tab @code{\stemUp}
  @tab @code{\stemNeutral}
  @tab
@item @code{\textSpannerDown}
  @tab @code{\textSpannerUp}
  @tab @code{\textSpannerNeutral}
  @tab Text entered as spanner is below/above staff
@item @code{\tieDown}
  @tab @code{\tieUp}
  @tab @code{\tieNeutral}
  @tab
@item @code{\tupletDown}
  @tab @code{\tupletUp}
  @tab @code{\tupletNeutral}
  @tab Tuplets are below/above notes
@end multitable

Note that these predefined commands may @strong{not} be
preceded by @code{\once}.  If you wish to limit the
effect to a single note you must either use the equivalent
@code{\once \override} command or use the predefined command
followed after the affected note by the corresponding
@code{\xxxNeutral} command.

@subheading Fingering

@cindex fingering, placement
@cindex fingering, chords

The placement of fingering on single notes can also be controlled
by the @code{direction} property, but changing @code{direction}
has no effect on chords.  As we shall see, there are special
commands which allow the fingering of individual notes
of chords to be controlled, with the fingering being placed
above, below, to the left or to the right of each note.

First, here's the effect of @code{direction} on the fingering
attached to single notes.  The first bar shows the default
behaviour, and the following two bars shows the effect of
specifying @code{DOWN} and @code{UP}:

@cindex Fingering, example of overriding
@cindex direction property, example

@lilypond[quote,verbatim,relative=2]
c-5 a-3 f-1 c'-5
\override Fingering #'direction = #DOWN
c-5 a-3 f-1 c'-5
\override Fingering #'direction = #UP
c-5 a-3 f-1 c'-5
@end lilypond

However, overriding the @code{direction} property is not the
easiest way of manually setting the fingering above or below
the notes; using @code{_} or @code{^} instead of @code{-} before
the fingering number is usually preferable.  Here is the previous
example using this method:

@cindex fingering example

@lilypond[quote,verbatim,relative=2]
c-5 a-3 f-1 c'-5
c_5 a_3 f_1 c'_5
c^5 a^3 f^1 c'^5
@end lilypond

The @code{direction} property is ignored for chords, but the
directional prefixes, @code{_} and @code{^} do work.  By default,
the fingering is automatically placed both above and below the
notes of a chord, as shown:

@cindex fingering example

@lilypond[quote,verbatim,relative=2]
<c-5 g-3>
<c-5 g-3 e-2>
<c-5 g-3 e-2 c-1>
@end lilypond

@noindent
but this may be overriden to manually force all or any of the
individual fingering numbers above or below:

@cindex fingering example

@lilypond[quote,verbatim,relative=2]
<c-5 g-3 e-2 c-1>
<c^5 g_3 e_2 c_1>
<c^5 g^3 e^2 c_1>
@end lilypond

Even greater control over the placement of fingering of the
individual notes in a chord is possible by using the
@code{\set fingeringOrientations} command.  The format of this
command is:

@example
@code{\set fingeringOrientations = #'([up] [left/right] [down])}
@end example

@noindent
@code{\set} is used because @code{fingeringOrientations} is a
property of the @code{Voice} context, created and used by the
@code{New_fingering_engraver}.

The property may be set to a list of one to three values.
It controls whether fingerings may be placed above (if
@code{up} appears in the list), below (if @code{down} appears),
to the left (if @code{left} appears, or to the right
(if @code{right} appears).  Conversely, if a location is not
listed, no fingering is placed there.  LilyPond takes these
constraints and works out the best placement for the fingering
of the notes of the following chords.  Note that @code{left} and
@code{right} are mutually exclusive -- fingering may be placed
only on one side or the other, not both.

@warning{To control the placement of the fingering of a single
note using this command it is necessary to write it as a single
note chord by placing angle brackets round it.}

Here are a few examples:

@cindex fingering example
@cindex @code{\set}, example of using
@cindex fingeringOrientations property, example

@lilypond[quote,fragment,ragged-right,verbatim,relative=1]
\set fingeringOrientations = #'(left)
<f-2>
< c-1  e-2 g-3 b-5 > 4
\set fingeringOrientations = #'(left)
<f-2>
< c-1  e-2 g-3 b-5 > 4
\set fingeringOrientations = #'(up left down)
<f-2>
< c-1  e-2 g-3 b-5 > 4
\set fingeringOrientations = #'(up left)
<f-2>
< c-1  e-2 g-3 b-5 > 4
\set fingeringOrientations = #'(right)
<f-2>
< c-1  e-2 g-3 b-5 > 4
@end lilypond

@noindent
If the fingering seems a little crowded the @code{font-size}
could be reduced.  The default value can be seen from the
@code{Fingering} object in the IR to be @code{-5}, so let's
try @code{-7}:

@lilypond[quote,fragment,ragged-right,verbatim,relative=1]
\override Fingering #'font-size = #-7
\set fingeringOrientations = #'(left)
<f-2>
< c-1  e-2 g-3 b-5 > 4
\set fingeringOrientations = #'(left)
<f-2>
< c-1  e-2 g-3 b-5 > 4
\set fingeringOrientations = #'(up left down)
<f-2>
< c-1  e-2 g-3 b-5 > 4
\set fingeringOrientations = #'(up left)
<f-2>
< c-1  e-2 g-3 b-5 > 4
\set fingeringOrientations = #'(right)
<f-2>
< c-1  e-2 g-3 b-5 > 4
@end lilypond

@node Outside-staff objects
@subsection Outside-staff objects

Outside-staff objects are automatically placed to avoid collisions.
Objects with the lower value of the @code{outside-staff-priority}
property are placed nearer to the staff, and other outside-staff
objects are then raised as far as necessary to avoid collisions.
The @code{outside-staff-priority} is defined in the
@code{grob-interface} and so is a property of all layout objects.
By default it is set to @code{#f} for all within-staff objects,
and to a numerical value appropriate to each outside-staff object
when the object is created.  The following table shows
the default numerical values for some of the commonest
outside-staff objects which are, by default, placed in the
@code{Staff} or @code{Voice} contexts.

@multitable @columnfractions .3 .3 .3
@headitem Layout Object
  @tab Priority
  @tab Controls position of:
@item @code{MultiMeasureRestText}
  @tab @code{450}
  @tab Text over full-bar rests
@item @code{TextScript}
  @tab @code{450}
  @tab Markup text
@item @code{OttavaBracket}
  @tab @code{400}
  @tab Ottava brackets
@item @code{TextSpanner}
  @tab @code{350}
  @tab Text spanners
@item @code{DynamicLineSpanner}
  @tab @code{250}
  @tab All dynamic markings
@item @code{VoltaBracketSpanner}
  @tab @code{100}
  @tab Volta brackets
@item @code{TrillSpanner}
  @tab @code{50}
  @tab Spanning trills
@end multitable

Here is an example showing the default placement of some of
these.

@cindex text spanner
@cindex ottava bracket

@funindex \startTextSpan
@funindex startTextSpan
@funindex \stopTextSpan
@funindex stopTextSpan

@cindex TextSpanner, example of overriding
@cindex bound-details property, example

@lilypond[quote,fragment,ragged-right,verbatim,relative=1]
% Set details for later Text Spanner
\override TextSpanner #'(bound-details left text)
    = \markup { \small \bold Slower }
% Place dynamics above staff
\dynamicUp
% Start Ottava Bracket
\ottava #1
c' \startTextSpan
% Add Dynamic Text
c\pp
% Add Dynamic Line Spanner
c\<
% Add Text Script
c^Text
c c
% Add Dynamic Text
c\ff c \stopTextSpan
% Stop Ottava Bracket
\ottava #0
c, c c c
@end lilypond

This example also shows how to create Text Spanners --
text with extender lines above a section of music.  The
spanner extends from the @code{\startTextSpan} command to
the @code{\stopTextSpan} command, and the format of the
text is defined by the @code{\override TextSpanner} command.
For more details see @ruser{Text spanners}.

It also shows how ottava brackets are created.

@cindex tweaking bar number placement
@cindex bar numbers, tweaking placement
@cindex tweaking metronome mark placement
@cindex metronome mark, tweaking placement
@cindex tweaking rehearsal mark placement
@cindex rehearsal marks, tweaking placement

Note that bar numbers, metronome marks and rehearsal marks are not
shown. By default these are created in the @code{Score} context and
their @code{outside-staff-priority} is ignored relative to the layout
objects which are created in the @code{Staff} context.  If you wish to
place bar numbers, metronome marks or rehearsal marks in accordance
with the value of their @code{outside-staff-priority} the
@code{Bar_number_engraver}, @code{Metronome_mark_engraver} or
@code{Mark_engraver} respectively should be removed from the
@code{Score} context and placed in the top @code{Staff} context.  If
this is done, these marks will be given the following default
@code{outside-staff-priority} values:

@multitable @columnfractions .3 .3
@headitem Layout Object           @tab Priority
@item @code{RehearsalMark}        @tab @code{1500}
@item @code{MetronomeMark}        @tab @code{1000}
@item @code{BarNumber}            @tab @code{ 100}
@end multitable

If the default values of @code{outside-staff-priority} do not give you
the placing you want, the priority of any of the objects may be
overridden.  Suppose we would like the ottava bracket to be placed
below the text spanner in the example above.  All we need to do is to
look up the priority of @code{OttavaBracket} in the IR or in the
tables above, and reduce it to a value lower than that of a
@code{TextSpanner}, remembering that @code{OttavaBracket} is created
in the @code{Staff} context:

@cindex TextSpanner, example of overriding
@cindex bound-details property, example

@lilypond[quote,fragment,ragged-right,verbatim,relative=1]
% Set details for later Text Spanner
\override TextSpanner #'(bound-details left text)
    = \markup { \small \bold Slower }
% Place dynamics above staff
\dynamicUp
%Place following Ottava Bracket below Text Spanners
\once \override Staff.OttavaBracket #'outside-staff-priority = #340
% Start Ottava Bracket
\ottava #1
c' \startTextSpan
% Add Dynamic Text
c\pp
% Add Dynamic Line Spanner
c\<
% Add Text Script
c^Text
c c
% Add Dynamic Text
c\ff c \stopTextSpan
% Stop Ottava Bracket
\ottava #0
c, c c c
@end lilypond

@cindex slurs and outside-staff-priority
@cindex slurs and articulations
@cindex articulations and slurs

Slurs by default are classed as within-staff objects, but
they often appear above the staff if the notes to
which they are attached are high on the staff.  This can push
outside-staff objects such as articulations too high, as the slur
will be placed first.  The @code{avoid-slur} property of the
articulation can be set to @code{'inside} to bring the articulation
inside the slur, but the @code{avoid-slur} property is effective
only if the @code{outside-staff-priority} is also set to @code{#f}.
Alternatively, the @code{outside-staff-priority} of the slur
can be set to a numerical value to cause it to be placed along with
other outside-staff objects according to that value.  Here's an
example showing the effect of the two methods:

@lilypond[quote,verbatim,relative=2]
c4( c^\markup\tiny\sharp d4.) c8
c4(
\once \override TextScript #'avoid-slur = #'inside
\once \override TextScript #'outside-staff-priority = ##f
c^\markup\tiny\sharp d4.) c8
\once \override Slur #'outside-staff-priority = #500
c4( c^\markup\tiny\sharp d4.) c8
@end lilypond

Changing the @code{outside-staff-priority} can also be used to
control the vertical placement of individual objects, although
the results may not always be desirable.  Suppose we would
like @qq{Text3} to be placed above @qq{Text4} in the example
under Automatic behavior, above (see @ref{Automatic behavior}).
All we need to do is to look up the priority of @code{TextScript}
in the IR or in the tables above, and increase the priority of
@qq{Text3} to a higher value:

@cindex TextScript, example of overriding
@cindex outside-staff-priority property, example

@lilypond[quote,fragment,ragged-right,verbatim,relative=2]
c2^"Text1"
c^"Text2"
\once \override TextScript #'outside-staff-priority = #500
c^"Text3"
c^"Text4"
@end lilypond

This certainly lifts @qq{Text3} above @qq{Text4} but it also lifts it
above @qq{Text2}, and @qq{Text4} now drops down.  Perhaps this is not
so good.  What we would really like to do is to position all the
annotation at the same distance above the staff.  To do this, we
clearly will need to space the notes out horizontally to make more
room for the text.  This is done using the @code{textLengthOn}
command.

@subheading \textLengthOn

@cindex notes, spreading out with text

@funindex \textLengthOn
@funindex textLengthOn
@funindex \textLengthOff
@funindex textLengthOff

By default, text produced by markup takes up no horizontal space
as far as laying out the music is concerned.  The @code{\textLengthOn}
command reverses this behavior, causing the notes to be spaced
out as far as is necessary to accommodate the text:

@lilypond[quote,fragment,ragged-right,verbatim,relative=2]
\textLengthOn  % Cause notes to space out to accommodate text
c2^"Text1"
c^"Text2"
c^"Text3"
c^"Text4"
@end lilypond

The command to revert to the default behavior is
@code{\textLengthOff}.  Remember @code{\once} only works with
@code{\override}, @code{\set}, @code{\revert} or @code{unset},
so cannot be used with @code{\textLengthOn}.

@cindex markup text, allowing collisions

Markup text will also avoid notes which project above the staff.
If this is not desired, the automatic displacement upwards may
be turned off by setting the priority to @code{#f}.  Here's an
example to show how markup text interacts with such notes.

@cindex TextScript, example of overriding
@cindex outside-staff-priority property, example

@lilypond[quote,fragment,ragged-right,verbatim,relative=2]
% This markup is short enough to fit without collision
c2^"Tex"
c''2
R1
% This is too long to fit, so it is displaced upwards
c,,2^"Text"
c''2
R1
% Turn off collision avoidance
\once \override TextScript #'outside-staff-priority = ##f
c,,2^"Long Text   "
c''2
R1
% Turn off collision avoidance
\once \override TextScript #'outside-staff-priority = ##f
\textLengthOn  % and turn on textLengthOn
c,,2^"Long Text   "  % Spaces at end are honored
c''2
@end lilypond


@subheading Dynamics

@cindex tweaking dynamics placement
@cindex dynamics, tweaking placement

Dynamic markings will normally be positioned beneath the
staff, but may be positioned above with the @code{dynamicUp}
command.  They will be positioned vertically relative to the
note to which they are attached, and will float below (or above)
all within-staff objects such as phrasing slurs and bar numbers.
This can give quite acceptable results, as this example
shows:

@lilypond[quote,fragment,ragged-right,verbatim,relative=1]
\clef "bass"
\key aes \major
\time 9/8
\dynamicUp
bes4.~\f\< \( bes4 bes8 des4\ff\> c16 bes\! |
ees,2.~\)\mf ees4 r8 |
@end lilypond

However, if the notes and attached dynamics are close
together the automatic placement will avoid collisions
by displacing later dynamic markings further away, but this may
not be the optimum placement, as this rather artificial example
shows:

@lilypond[quote,fragment,ragged-right,verbatim,relative=2]
\dynamicUp
a4\f b\mf c\mp b\p
@end lilypond

@noindent
Should a similar situation arise in @q{real} music, it may be
preferable to space out the notes a little further, so the dynamic
markings can all fit at the same vertical distance from the staff.  We
were able to do this for markup text by using the @code{\textLengthOn}
command, but there is no equivalent command for dynamic marks.  So we
shall have to work out how to do this using @code{\override} commands.

@subheading Grob sizing

@cindex grob sizing
@cindex sizing grobs

First we must learn how grobs are sized.  All grobs have a
reference point defined within them which is used to position
them relative to their parent object.  This point in the grob
is then positioned at a horizontal distance, @code{X-offset},
and at a vertical distance, @code{Y-offset}, from its parent.
The horizontal extent of the object is given by a pair of
numbers, @code{X-extent}, which say where the left and right
edges are relative to the reference point.  The vertical extent
is similarly defined by a pair of numbers, @code{Y-extent}.
These are properties of all grobs which support the
@code{grob-interface}.

@cindex @code{extra-spacing-width}

By default, outside-staff objects are given a width of zero so
that they may overlap in the horizontal direction.  This is done
by the trick of adding infinity to the leftmost extent and
minus infinity to the rightmost extent by setting the
@code{extra-spacing-width} to @code{'(+inf.0 . -inf.0)}.  So
to ensure they do not overlap in the horizontal direction we
must override this value of @code{extra-spacing-width} to
@code{'(0 . 0)} so the true width shines through.  This is
the command to do this for dynamic text:

@example
\override DynamicText #'extra-spacing-width = #'(0 . 0)
@end example

@noindent
Let's see if this works in our previous example:

@cindex DynamicText, example of overriding
@cindex extra-spacing-width property, example

@lilypond[quote,fragment,ragged-right,verbatim,relative=2]
\dynamicUp
\override DynamicText #'extra-spacing-width = #'(0 . 0)
a4\f b\mf c\mp b\p
@end lilypond

@noindent
Well, it has certainly stopped the dynamic marks being
displaced, but two problems remain.  The marks should be
spaced a little further apart and it would be better
if they were all the same distance from the staff.
We can solve the first problem easily.  Instead of making
the @code{extra-spacing-width} zero we could add a little
more to it.  The units are the space between two staff
lines, so moving the left edge half a unit to the left and the
right edge half a unit to the right should do it:

@cindex DynamicText, example of overriding
@cindex extra-spacing-width property, example

@lilypond[quote,fragment,ragged-right,verbatim,relative=2]
\dynamicUp
% Extend width by 1 staff space
\override DynamicText #'extra-spacing-width = #'(-0.5 . 0.5)
a4\f b\mf c\mp b\p
@end lilypond

@noindent
This looks better, but maybe we would prefer the dynamic marks
to be aligned along the same baseline rather than going up and
down with the notes.  The property to do this is
@code{staff-padding} which is covered in the following section.


@node Collisions of objects
@section Collisions of objects

@menu
* Moving objects::
* Fixing overlapping notation::
* Real music example::
@end menu

@node Moving objects
@subsection Moving objects

@cindex moving overlapping objects
@cindex moving colliding objects
@cindex moving colliding grobs
@cindex objects, moving colliding
@cindex grobs, moving colliding

This may come as a surprise, but LilyPond is not perfect.  Some
notation elements can overlap.  This is unfortunate, but in fact
rather rare.  Usually the need to move objects is for clarity or
aesthetic reasons -- they would look better with a little more
or a little less space around them.

There are three main approaches to resolving overlapping
notation.  They should be considered in the following order:

@enumerate
@item
The @strong{direction} of one of the overlapping objects may
be changed using the predefined commands listed above for
within-staff objects (see @ref{Within-staff objects}).
Stems, slurs, beams, ties, dynamics, text and tuplets may be
repositioned easily in this way.  The limitation is that you
have a choice of only two positions, and neither may be
suitable.

@item
The @strong{object properties}, which LilyPond uses when positioning
layout objects, may be modified using @code{\override}.  The
advantages of making changes to this type of property are (a) that
some other objects will be moved automatically if necessary to make
room and (b) the single override can apply to all instances of the
same type of object.  Such properties include:

@itemize

@item
@code{direction}

This has already been covered in some detail -- see
@ref{Within-staff objects}.

@item
@code{padding}, @code{left-padding},
@code{right-padding}, @code{staff-padding}

@cindex padding
@cindex left-padding property
@cindex padding property
@cindex right-padding property
@cindex staff-padding property

As an object is being positioned the value of its @code{padding}
property specifies the gap that must be left between itself and the
nearest edge of the object against which it is being positioned.  Note
that it is the @code{padding} value of the object @strong{being
placed} that is used; the @code{padding} value of the object which is
already placed is ignored.  Gaps specified by @code{padding} can be
applied to all objects which support the
@code{side-position-interface}.

Instead of @code{padding}, the placement of groups of accidentals
is controlled by @code{left-padding} and @code{right-padding}.
These properties are to be found in the @code{AccidentalPlacement}
object which, note, lives in the @strong{staff} context.  In the
type-setting process the note heads are type-set first and then
the accidentals, if any, are added to the left of the note heads
using the @code{right-padding} property to determine the separation
from the note heads. So only the @code{right-padding} property of the
@code{AccidentalPlacement} object has any effect on the placement
of the accidentals.

The @code{staff-padding} property is closely related to the
@code{padding} property: @code{padding} controls the minimum amount of
space between any object which supports the
@code{side-position-interface} and the nearest other object (generally
the note or the staff lines); @code{staff-padding} applies only to
those objects which are always set outside the staff -- it controls
the minimum amount of space that should be inserted between that
object and the staff.  Note that @code{staff-padding} has no effect on
objects which are positioned relative to the note rather than the
staff, even though it may be overridden without error for such objects
-- it is simply ignored.

To discover which padding property is required for the object you wish
to reposition, you need to return to the IR and look up the object's
properties.  Be aware that the padding properties might not be located
in the obvious object, so look in objects that appear to be related.

All padding values are measured in staff spaces.  For most
objects, this value is set by default to be around 1.0 or less
(it varies with each object).  It may be overridden if a larger
(or smaller) gap is required.

@item
@code{self-alignment-X}

@cindex self-alignment-X property

This property can be used to align the object to the left, to
the right, or to center it with respect to the parent object's
reference point.  It may be used with all objects which support
the @code{self-alignment-interface}.  In general these are objects
that contain text.  The values are @code{LEFT}, @code{RIGHT}
or @code{CENTER}.  Alternatively, a numerical value between
@code{-1} and @code{+1} may be specified, where @code{-1} is
left-aligned, @code{+1} is right-aligned, and numbers in between
move the text progressively from left-aligned to right-aligned.
Numerical values greater than @code{1} may be specified to move
the text even further to the left, or less than @code{-1} to
move the text even further to the right.  A change of @code{1}
in the value corresponds to a movement of half the text's length.

@item
@code{extra-spacing-width}

@cindex extra-spacing-width property

This property is available for all objects which support the
@code{item-interface}.  It takes two numbers, the first is added
to the leftmost extent and the second is added to the rightmost
extent.  Negative numbers move the edge to the left, positive to
the right, so to widen an object the first number must be negative,
the second positive.  Note that not all objects honor both
numbers.  For example, the @code{Accidental} object only takes
notice of the first (left edge) number.

@item
@code{staff-position}

@cindex staff-position property

@code{staff-position} is a property of the
@code{staff-symbol-referencer-interface}, which is supported by
objects which are positioned relative to the staff.  It specifies
the vertical position of the object relative to the center line
of the staff in half staff-spaces.  It is useful in resolving
collisions between layout objects like multi-measure rests, ties
and notes in different voices.

@item
@code{force-hshift}

@cindex force-hshift property

Closely spaced notes in a chord, or notes occurring at the same
time in different voices, are arranged in two, occasionally more,
columns to prevent the note heads overlapping.  These are called
note columns, and an object called @code{NoteColumn} is created
to lay out the notes in that column.

The @code{force-hshift} property is a property of a @code{NoteColumn}
(actually of the @code{note-column-interface}).  Changing it permits a
note column to be moved in units appropriate to a note column,
viz. the note head width of the first voice note.  It should be used
in complex situations where the normal @code{\shiftOn} commands (see
@ref{Explicitly instantiating voices}) do not resolve the note
conflict.  It is preferable to the @code{extra-offset} property for
this purpose as there is no need to work out the distance in
staff-spaces, and moving the notes into or out of a @code{NoteColumn}
affects other actions such as merging note heads.

@end itemize

@item
Finally, when all else fails, objects may be manually repositioned
relative to the staff center line vertically, or by displacing them by
any distance to a new position.  The disadvantages are that the
correct values for the repositioning have to be worked out, often by
trial and error, for every object individually, and, because the
movement is done after LilyPond has placed all other objects, the user
is responsible for avoiding any collisions that might ensue.  But the
main difficulty with this approach is that the repositioning values
may need to be reworked if the music is later modified.  The
properties that can be used for this type of manual repositioning are:

@table @code
@item extra-offset

@cindex extra-offset property

This property applies to any layout object supporting the
@code{grob-interface}.  It takes a pair of numbers which specify the
extra displacement in the horizontal and vertical directions.
Negative numbers move the object to the left or down.  The units are
staff-spaces.  The extra displacement is made after the typesetting of
objects is finished, so an object may be repositioned anywhere without
affecting anything else.

@item positions

@cindex positions property

This is most useful for manually adjusting the slope and height
of beams, slurs, and tuplets.   It takes a pair of numbers
giving the position of the left and right ends of the beam, slur,
etc. relative to the center line of the staff.  Units are
staff-spaces.  Note, though, that slurs and phrasing slurs cannot
be repositioned by arbitrarily large amounts.  LilyPond first
generates a list of possible positions for the slur and by default
finds the slur that @qq{looks best}.  If the @code{positions}
property has been overridden the slur that is closest to the
requested positions is selected from the list.
@end table

@end enumerate

A particular object may not have all of these properties.
It is necessary to go to the IR to look up which properties
are available for the object in question.

Here is a list of the objects which are most likely to be
involved in collisions, together with the name of the object which
should be looked up in the IR in order to discover which properties
should be used to move them.

@multitable @columnfractions .5 .5
@headitem Object type           @tab Object name
@item Articulations             @tab @code{Script}
@item Beams                     @tab @code{Beam}
@item Dynamics (vertically)     @tab @code{DynamicLineSpanner}
@item Dynamics (horizontally)   @tab @code{DynamicText}
@item Fingerings                @tab @code{Fingering}
@item Rehearsal / Text marks    @tab @code{RehearsalMark}
@item Slurs                     @tab @code{Slur}
@item Text e.g. @code{^"text"}  @tab @code{TextScript}
@item Ties                      @tab @code{Tie}
@item Tuplets                   @tab @code{TupletBracket}
@end multitable


@node Fixing overlapping notation
@subsection Fixing overlapping notation

Let's now see how the properties in the previous section can
help to resolve overlapping notation.

@subheading padding property

@cindex padding
@cindex fixing overlapping notation
@cindex overlapping notation

The @code{padding} property can be set to increase
(or decrease) the distance between symbols that are printed
above or below notes.

@cindex Script, example of overriding
@cindex padding property, example

@lilypond[quote,fragment,relative=1,verbatim]
c2\fermata
\override Script #'padding = #3
b2\fermata
@end lilypond

@cindex MetronomeMark, example of overriding
@cindex padding property, example

@lilypond[quote,fragment,relative=1,verbatim]
% This will not work, see below:
\override MetronomeMark #'padding = #3
\tempo 4=120
c1
% This works:
\override Score.MetronomeMark #'padding = #3
\tempo 4=80
d1
@end lilypond

Note in the second example how important it is to figure out what
context handles a certain object.  Since the @code{MetronomeMark}
object is handled in the @code{Score} context, property changes in the
@code{Voice} context will not be noticed.  For more details, see
@ruser{Modifying properties}.

If the @code{padding} property of an object is increased when that
object is in a stack of objects being positioned according to
their @code{outside-staff-priority}, then that object and all
objects outside it are moved.


@subheading left-padding and right-padding

@cindex left-padding property
@cindex right-padding property

The @code{right-padding} property affects the spacing between the
accidental and the note to which it applies.  It is not often
required, but the following example shows one situation where it
is needed.  Suppose we wish to show a chord containing both
a B-natural and a B-flat.  To avoid ambiguity we would like to
precede the notes with both a natural and a flat sign.  Here
are a few attempts to do this:

@lilypond[quote,fragment,ragged-right,verbatim,relative=2]
<b bes>
<b! bes>
<b? bes>
@end lilypond

None work, with the second two showing bad collisions between
the two signs.

One way of achieving this is to override the accidental stencil
with a markup containing the natural and flat symbols in the
order we would like, like this:

@cindex Accidental, example of overriding
@cindex text property, example
@cindex stencil property, example
@cindex AccidentalPlacement, example of overriding
@cindex right-padding property, example

@lilypond[quote,ragged-right,verbatim]
naturalplusflat = \markup { \natural \flat }
\relative c'' {
  \once \override Accidental
    #'stencil = #ly:text-interface::print
  \once \override Accidental #'text = #naturalplusflat
  \once \override Score.AccidentalPlacement #'right-padding = #1.5
  <b bes>
}
@end lilypond

@noindent
This necessarily uses an override for the accidental stencil which
will not be covered until later.  The stencil type must be a
procedure, here changed to print the contents of the @code{text}
property of @code{Accidental}, which itself is set to be a natural
sign followed by a flat sign.  These are then moved further away
from the note head by overriding @code{right-padding}.

@noindent

@subheading staff-padding property

@cindex aligning objects on a baseline
@cindex objects, aligning on a baseline

@code{staff-padding} can be used to align objects such as dynamics
along a baseline at a fixed height above the staff, rather than at a
height dependent on the position of the note to which they are
attached.  It is not a property of @code{DynamicText} but of
@code{DynamicLineSpanner}.  This is because the baseline should apply
equally to @strong{all} dynamics, including those created as extended
spanners.  So this is the way to align the dynamic marks in the
example taken from the previous section:

@cindex DynamicText, example of overriding
@cindex extra-spacing-width property, example
@cindex DynamicLineSpanner, example of overriding
@cindex staff-padding property, example

@lilypond[quote,fragment,ragged-right,verbatim,relative=2]
\dynamicUp
% Extend width by 1 unit
\override DynamicText #'extra-spacing-width = #'(-0.5 . 0.5)
% Align dynamics to a base line 2 units above staff
\override DynamicLineSpanner #'staff-padding = #2
a4\f b\mf c\mp b\p
@end lilypond


@subheading self-alignment-X property

The following example shows how this can resolve the collision
of a string fingering object with a note's stem by aligning the
right edge with the reference point of the parent note:

@cindex StringNumber, example of overriding
@cindex self-alignment-X property, example

@lilypond[quote,fragment,ragged-right,verbatim,relative=3]
\voiceOne
< a \2 >
\once \override StringNumber #'self-alignment-X = #RIGHT
< a \2 >
@end lilypond

@subheading staff-position property

@cindex object collision within a staff

Multimeasure rests in one voice can collide with notes in another.
Since these rests are typeset centered between the bar lines, it
would require significant effort for LilyPond to figure out which
other notes might collide with it, since all the current collision
handling between notes and between notes and rests is done only
for notes and rests that occur at the same time.  Here's an
example of a collision of this type:

@lilypond[quote,verbatim,fragment,ragged-right, relative=1]
<< {c c c c} \\ {R1} >>
@end lilypond

The best solution here is to move the multimeasure rest down, since
the rest is in voice two.  The default in @code{\voiceTwo} (i.e. in
the second voice of a @code{<<@{...@} \\ @{...@}>>} construct) is that
@code{staff-position} is set to -4 for MultiMeasureRest, so we need to
move it, say, four half-staff spaces down to @code{-8}.

@cindex MultiMeasureRest, example of overriding
@cindex staff-position property, example

@lilypond[quote,verbatim,fragment,ragged-right, relative=1]
<<
  {c c c c}
\\
  \override MultiMeasureRest #'staff-position = #-8
  {R1}
>>
@end lilypond

This is better than using, for example, @code{extra-offset},
because the ledger line above the rest is inserted automatically.

@subheading extra-offset property

@cindex positioning objects
@cindex positioning grobs
@cindex objects, positioning
@cindex grobs, positioning

The @code{extra-offset} property provides complete control over the
positioning of an object both horizontally and vertically.

In the following example, the second fingering is moved a little to
the left, and 1.8 staff space downwards:

@cindex Fingering, example of overriding
@cindex extra-offset property, example

@lilypond[quote,fragment,relative=1,verbatim]
\stemUp
f-5
\once \override Fingering
    #'extra-offset = #'(-0.3 . -1.8)
f-5
@end lilypond


@subheading positions property

@cindex controlling tuplets, slurs, phrasing slurs, and beams manually
@cindex manually controlling tuplets, slurs, phrasing slurs, and beams
@cindex tuplet beams, controlling manually
@cindex slurs, controlling manually
@cindex phrasing slurs, controlling manually
@cindex beams, controlling manually

The @code{positions} property allows the position and slope of
tuplets, slurs, phrasing slurs and beams to be controlled manually.
Here's an example which has an ugly phrasing slur due to its trying to
avoid the slur on the acciaccatura.

@lilypond[quote,verbatim,fragment,ragged-right,relative=1]
r4  \acciaccatura e8\( d8 c ~c d c d\)
@end lilypond

@noindent
We could simply move the phrasing slur above the notes, and this
would be the preferred solution:

@lilypond[quote,verbatim,fragment,ragged-right,relative=1]
r4
\phrasingSlurUp
\acciaccatura e8\( d8 c ~c d c d\)
@end lilypond

@noindent
But if there were some reason why this could not be done the
other alternative would be to move the left end of the phrasing
slur down a little using the @code{positions} property.  This
also resolves the rather nasty shape.

@cindex PhrasingSlur, example of overriding
@cindex positions property, example

@lilypond[quote,verbatim,fragment,ragged-right,relative=1]
r4
\once \override PhrasingSlur #'positions = #'(-4 . -3)
\acciaccatura
e8\( d8 c ~c d c d\)
@end lilypond

Here's a further example taken from the opening of the left-hand
staff of Chopin's Prelude Op 28 No. 2.  We see that the beam
collides with the upper notes:

@lilypond[quote,verbatim,fragment,ragged-right]
{
\clef "bass"
<< {b,8 ais, b, g,} \\ {e, g e, g} >>
<< {b,8 ais, b, g,} \\ {e, g e, g} >>
}
@end lilypond

@noindent
This can be resolved by manually moving both ends of the beam
up from their position at 2 staff-spaces above the center line to,
say, 3:

@cindex Beam, example of overriding
@cindex positions property, example

@lilypond[quote,verbatim,fragment,ragged-right]
{
  \clef "bass"
  <<
    \override Beam #'positions = #'(3 . 3)
    {b,8 ais, b, g,}
  \\
    {e, g e, g}
  >>
  << {b,8 ais, b, g,} \\ {e, g e, g} >>
}
@end lilypond

@noindent
Note that the override continues to apply in the first voice of
the second block of quavers, but not to any of the beams in the
second voice.

@subheading force-hshift property

@c FIXME: formatting stuff  (ie not important right now IMO)
@c @a nchor Chopin finally corrected TODOgp

We can now see how to apply the final corrections to the Chopin
example introduced at the end of @ref{I'm hearing Voices}, which
was left looking like this:

@lilypond[quote,verbatim,fragment,ragged-right]
\new Staff \relative c'' {
  \key aes \major
  <<
    { c2 aes4. bes8 } \\
    { aes2 f4 fes   } \\
    { \voiceFour
      <ees c>2
      des2
    }
  >> |
  <c ees aes c>1 |
}
@end lilypond

@noindent
The lower two notes of the first chord (i.e, those in the third voice)
should not be shifted away from the note column of the higher two
notes.  To correct this we set @code{force-hshift}, which is a
property of @code{NoteColumn}, of these notes to zero.  The lower note
of the second chord is best placed just to the right of the higher
notes.  We achieve this by setting @code{force-hshift} of this note to
0.5, ie half a note head's width to the right of the note column of
the higher notes.

Here's the final result:

@cindex NoteColumn, example of overriding
@cindex force-hshift property, example

@lilypond[quote,verbatim,fragment,ragged-right]
\new Staff \relative c'' {
  \key aes \major
  <<
    { c2 aes4. bes8 } \\
    { aes2 f4 fes   } \\
    { \voiceFour
      \once \override NoteColumn #'force-hshift = #0 <ees c>2
      \once \override NoteColumn #'force-hshift = #0.5 des2
    }
  >> |
  <c ees aes c>1 |
}
@end lilypond


@node Real music example
@subsection Real music example

We end this section on Tweaks by showing the steps to be taken to
deal with a tricky example which needs several tweaks to produce
the desired output.  The example has been deliberately chosen to
illustrate the use of the Notation Reference to resolve unusual
problems with notation.  It is not representative of more usual
engraving process, so please do not let these difficulties put
you off!  Fortunately, difficulties like these are not very common!

The example is from Chopin's Première Ballade, Op. 23, bars 6 to
9, the transition from the opening Lento to Moderato.
Here, first, is what we want the output to look like, but to avoid
over-complicating the example too much we have left out the
dynamics, fingering and pedalling.

@c The following should appear as music without code
@c This example should not be indexed
@lilypond[quote,ragged-right]
rhMusic = \relative c'' {
  r2
  c4.\( g8 |
  \once \override Tie #'staff-position = #3.5
  bes1~ |
  \bar "||"
  \time 6/4
  \mergeDifferentlyHeadedOn
  \mergeDifferentlyDottedOn
  bes2.^\markup {\bold "Moderato"} r8
  <<
    {c,8[ d fis bes a] | }
  \\
    % Reposition the c2 to the right of the merged note
    {c,8~ \once \override NoteColumn #'force-hshift = #1.0
    % Move the c2 out of the main note column so the merge will work
    \shiftOnn c2}
  \\
    % Stem on the d2 must be down to permit merging
    {s8 \stemDown \once \override Stem #'transparent = ##t d2}
  \\
    {s4 fis4.}
  >>
  \mergeDifferentlyHeadedOff
  \mergeDifferentlyDottedOff
  g2.\)
}

lhMusic = \relative c' {
  r2 <c g ees>2( |
  <d g, d>1)\arpeggio |
  r2. d,,4 r4 r |
  r4
}

\score {
  \new PianoStaff <<
    \new Staff = "RH"  <<
      \key g \minor
      \rhMusic
    >>
    \new Staff = "LH" <<
      \key g \minor
      \clef "bass"
      \lhMusic
    >>
  >>
}
@end lilypond

We note first that the right hand part in the third bar
requires four voices.  These are the five beamed eighth notes,
the tied C, the half-note D which is merged with the eighth note
D, and the dotted quarter note F-sharp, which is also merged with
the eighth note at the same pitch.  Everything else is in a single
voice, so the easiest way is to introduce these four voices
temporarily at the time they are needed.  If you have forgotten
how to do this, look at @ref{I'm hearing Voices}.  Let us begin
by entering the notes as two variables and setting up the staff
structure in a score block, and see what LilyPond produces by
default:

@lilypond[quote,verbatim,ragged-right]
rhMusic = \relative c'' {
  r2 c4. g8 |
  bes1~ |
  \time 6/4
  bes2. r8
  % Start polyphonic section of four voices
  <<
    {c,8 d fis bes a | }
  \\
    {c,8~ c2 | }
  \\
    {s8 d2 | }
  \\
    {s4 fis4. | }
  >>
  g2.
}

lhMusic = \relative c' {
  r2 <c g ees>2 |
  <d g, d>1 |
  r2. d,,4 r4 r |
  r4
}

\score {
  \new PianoStaff <<
    \new Staff = "RH"  <<
      \key g \minor
      \rhMusic
    >>
    \new Staff = "LH" <<
      \key g \minor
      \clef "bass"
      \lhMusic
    >>
  >>
}
@end lilypond

All the notes are right, but the appearance is far from satisfactory.
The tie clashes with the change in time signature, the beaming in the
third bar is wrong, the notes are not merged together, and several
notation elements are missing.  Let's first deal with the easier
things.  We can correct the beaming by inserting a beam manually, and
we can easily add the left hand slur and the right hand phrasing slur,
since these were all covered in the Tutorial.  Doing this gives:

@lilypond[quote,verbatim,ragged-right]
rhMusic = \relative c'' {
  r2 c4.\( g8 |
  bes1~ |
  \time 6/4
  bes2. r8
  % Start polyphonic section of four voices
  <<
    {c,8[ d fis bes a] | }
  \\
    {c,8~ c2 | }
  \\
    {s8 d2 | }
  \\
    {s4 fis4. | }
  >>
  g2.\)
}

lhMusic = \relative c' {
  r2 <c g ees>2( |
  <d g, d>1) |
  r2. d,,4 r4 r |
  r4
}

\score {
  \new PianoStaff <<
    \new Staff = "RH"  <<
      \key g \minor
      \rhMusic
    >>
    \new Staff = "LH" <<
      \key g \minor
      \clef "bass"
      \lhMusic
    >>
  >>
}
@end lilypond

The first bar is now correct.  The second bar contains an arpeggio and
is terminated by a double bar line.  How do we do these, as they have
not been mentioned in this Learning Manual?  This is where we need to
turn to the Notation Reference.  Looking up @q{arpeggio} and @q{bar
line} in the index quickly shows us that an arpeggio is produced by
appending @code{\arpeggio} to a chord, and a double bar line is
produced by the @code{\bar "||"} command.  That's easily done.  We
next need to correct the collision of the tie with the time signature.
This is best done by moving the tie upwards.  Moving objects was
covered earlier in @ref{Moving objects}, which says that objects
positioned relative to the staff can be moved by overriding their
@code{staff-position} property, which is specified in half staff
spaces relative to the center line of the staff.  So the following
override placed just before the first tied note would move the tie up
to 3.5 half staff spaces above the center line:

@code{\once \override Tie #'staff-position = #3.5}

This completes bar two, giving:

@lilypond[quote,verbatim,ragged-right]
rhMusic = \relative c'' {
  r2 c4.\( g8 |
  \once \override Tie #'staff-position = #3.5
  bes1~ |
  \bar "||"
  \time 6/4
  bes2. r8
  % Start polyphonic section of four voices
  <<
    {c,8[ d fis bes a] | }
  \\
    {c,8~ c2 | }
  \\
    {s8 d2 | }
  \\
    {s4 fis4. | }
  >>
  g2.\)
}

lhMusic = \relative c' {
  r2 <c g ees>2( |
  <d g, d>1)\arpeggio |
  r2. d,,4 r4 r |
  r4
}

\score {
  \new PianoStaff <<
    \new Staff = "RH"  <<
      \key g \minor
      \rhMusic
    >>
    \new Staff = "LH" <<
      \key g \minor
      \clef "bass"
      \lhMusic
    >>
  >>
}
@end lilypond

On to bar three and the start of the Moderato section.  The tutorial
showed how to add embolded text with the @code{\markup} command, so
adding @q{Moderato} in bold is easy.  But how do we merge notes in
different voices together?  This is where we need to turn to the
Notation Reference for help.  A search for @qq{merge} in the Notation
Reference index quickly leads us to the commands for merging
differently headed and differently dotted notes in @ruser{Collision
resolution}.  In our example we need to merge both types of note for
the duration of the polyphonic section in bar 3, so using the
information we find in the Notation Reference we add

@example
\mergeDifferentlyHeadedOn
\mergeDifferentlyDottedOn
@end example

@noindent
to the start of that section and

@example
\mergeDifferentlyHeadedOff
\mergeDifferentlyDottedOff
@end example

@noindent
to the end, giving:

@lilypond[quote,verbatim,ragged-right]
rhMusic = \relative c'' {
  r2 c4.\( g8 |
  \once \override Tie #'staff-position = #3.5
  bes1~ |
  \bar "||"
  \time 6/4
  bes2.^\markup {\bold "Moderato"} r8
  \mergeDifferentlyHeadedOn
  \mergeDifferentlyDottedOn
  % Start polyphonic section of four voices
  <<
    {c,8[ d fis bes a] | }
  \\
    {c,8~ c2 | }
  \\
    {s8 d2 | }
  \\
    {s4 fis4. | }
  >>
  \mergeDifferentlyHeadedOff
  \mergeDifferentlyDottedOff
  g2.\)
}

lhMusic = \relative c' {
  r2 <c g ees>2( |
  <d g, d>1)\arpeggio |
  r2. d,,4 r4 r |
  r4
}

\score {
  \new PianoStaff <<
    \new Staff = "RH"  <<
      \key g \minor
      \rhMusic
    >>
    \new Staff = "LH" <<
      \key g \minor
      \clef "bass"
      \lhMusic
    >>
  >>
}
@end lilypond

These overrides have merged the two F-sharp notes, but not the two
on D.  Why not?  The answer is there in the same section in the
Notation Reference -- notes being merged must have stems in
opposite directions and two notes cannot be merged successfully if
there is a third note in the same note column.  Here the two D's
both have upward stems and there is a third note -- the C.  We know
how to change the stem direction using @code{\stemDown}, and
the Notation Reference also says how to move the C -- apply a shift
using one of the @code{\shift} commands.  But which one?
The C is in voice two which has shift off, and the two D's are in
voices one and three, which have shift off and shift on,
respectively.  So we have to shift the C a further level still
using @code{\shiftOnn} to avoid it interfering with the two D's.
Applying these changes gives:

@cindex Tie, example of overriding
@cindex staff-position property, example

@lilypond[quote,verbatim,ragged-right]
rhMusic = \relative c'' {
  r2 c4.\( g8 |
  \once \override Tie #'staff-position = #3.5
  bes1~ |
  \bar "||"
  \time 6/4
  bes2.^\markup {\bold "Moderato"} r8
  \mergeDifferentlyHeadedOn
  \mergeDifferentlyDottedOn
  % Start polyphonic section of four voices
  <<
    {c,8[ d fis bes a] | }
  \\
    % Move the c2 out of the main note column so the merge will work
    {c,8~ \shiftOnn c2 | }
  \\
    % Stem on the d2 must be down to permit merging
    {s8 \stemDown d2 | }
  \\
    {s4 fis4. | }
  >>
  \mergeDifferentlyHeadedOff
  \mergeDifferentlyDottedOff
  g2.\)
}

lhMusic = \relative c' {
  r2 <c g ees>2( |
  <d g, d>1)\arpeggio |
  r2. d,,4 r4 r |
  r4
}

\score {
  \new PianoStaff <<
    \new Staff = "RH"  <<
      \key g \minor
      \rhMusic
    >>
    \new Staff = "LH" <<
      \key g \minor
      \clef "bass"
      \lhMusic
    >>
  >>
}
@end lilypond

Nearly there.  Only two problems remain: The downward stem on the
merged D should not be there, and the C would be better positioned
to the right of the D's.  We know how to do both of these from the
earlier tweaks: we make the stem transparent, and move the C with
the @code{force-hshift} property.  Here's the final result:

@cindex NoteColumn, example of overriding
@cindex force-hshift property, example
@cindex Stem, example of overriding
@cindex transparent property, example

@lilypond[quote,verbatim,ragged-right]
rhMusic = \relative c'' {
  r2
  c4.\( g8 |
  \once \override Tie #'staff-position = #3.5
  bes1~ |
  \bar "||"
  \time 6/4
  bes2.^\markup {\bold "Moderato"} r8
  \mergeDifferentlyHeadedOn
  \mergeDifferentlyDottedOn
  <<
    {c,8[ d fis bes a] | }
  \\
    % Reposition the c2 to the right of the merged note
    {c,8~ \once \override NoteColumn #'force-hshift = #1.0
    % Move the c2 out of the main note column so the merge will work
    \shiftOnn c2}
  \\
    % Stem on the d2 must be down to permit merging
    {s8 \stemDown \once \override Stem #'transparent = ##t d2}
  \\
    {s4 fis4.}
  >>
  \mergeDifferentlyHeadedOff
  \mergeDifferentlyDottedOff
  g2.\)
}

lhMusic = \relative c' {
  r2 <c g ees>2( |
  <d g, d>1)\arpeggio |
  r2. d,,4 r4 r |
  r4
}

\score {
  \new PianoStaff <<
    \new Staff = "RH"  <<
      \key g \minor
      \rhMusic
    >>
    \new Staff = "LH" <<
      \key g \minor
      \clef "bass"
      \lhMusic
    >>
  >>
}
@end lilypond


@node Further tweaking
@section Further tweaking

@menu
* Other uses for tweaks::
* Using variables for tweaks::
* Other sources of information::
* Avoiding tweaks with slower processing::
* Advanced tweaks with Scheme::
@end menu

@node Other uses for tweaks
@subsection Other uses for tweaks

@cindex transparent property, use of
@cindex objects, making invisible
@cindex removing objects
@cindex objects, removing
@cindex hiding objects
@cindex objects, hiding
@cindex invisible objects
@cindex objects, invisible
@cindex tying notes across voices

@subheading Tying notes across voices

The following example demonstrates how to connect notes in
different voices using ties.  Normally, only two notes in the
same voice can be connected with ties.  By using two voices,
with the tied notes in one of them

@lilypond[quote,fragment,relative=2]
<< { b8~ b8\noBeam }
\\ { b[ g8] }
>>
@end lilypond

@noindent
and blanking the first up-stem in that voice, the tie appears to
cross voices:

@cindex Stem, example of overriding
@cindex transparent property, example

@lilypond[quote,fragment,relative=2,verbatim]
<<
  {
    \once \override Stem #'transparent = ##t
    b8~ b8\noBeam
  }
\\
  { b[ g8] }
>>
@end lilypond

To make sure that the just-blanked stem doesn't squeeze the tie
too much, we can lengthen the stem by setting the
@code{length} to @code{8},

@lilypond[quote,fragment,relative=2,verbatim]
<<
  {
    \once \override Stem #'transparent = ##t
    \once \override Stem #'length = #8
    b8~ b8\noBeam
  }
\\
  { b[ g8] }
>>
@end lilypond

@subheading Simulating a fermata in MIDI

@cindex stencil property, use of
@cindex fermata, implementing in MIDI

For outside-staff objects it is usually better to override the
object's @code{stencil} property rather than its @code{transparent}
property when you wish to remove it from the printed output.
Setting the @code{stencil} property of an object to @code{#f} will
remove that object entirely from the printed output.  This means it
has no effect on the placement of other objects placed relative to
it.

For example, if we wished to change the metronome setting in order
to simulate a fermata in the MIDI output we would not want the
metronome markings to appear in the printed output, and we would
not want it to influence the spacing between the two systems or
the positions of adjacent annotations on the staff.  So setting
its @code{stencil} property to @code{#f} would be the best way.
We show here the effect of the two methods:

@cindex MetronomeMark, example of overriding
@cindex transparent property, example

@lilypond[quote,verbatim,ragged-right]
\score {
  \relative c'' {
    % Visible tempo marking
    \tempo 4=120
    a4 a a
    \once \override Score.MetronomeMark #'transparent = ##t
    % Invisible tempo marking to lengthen fermata in MIDI
    \tempo 4=80
    a\fermata
    % New tempo for next section
    \tempo 4=100
    a a a a
  }
  \layout { }
  \midi { }
}
@end lilypond

@cindex MetronomeMark, example of overriding
@cindex stencil property, example

@lilypond[quote,verbatim,ragged-right]
\score {
  \relative c'' {
    % Visible tempo marking
    \tempo 4=120
    a4 a a
    \once \override Score.MetronomeMark #'stencil = ##f
    % Invisible tempo marking to lengthen fermata in MIDI
    \tempo 4=80
    a\fermata
    % New tempo for next section
    \tempo 4=100
    a a a a
  }
  \layout { }
  \midi { }
}
@end lilypond

@noindent
Both methods remove the metronome mark which lengthens the fermata
from the printed output, and both affect the MIDI timing as
required, but the transparent metronome mark in the first line
forces the following tempo indication too high while the
second (with the stencil removed) does not.

@node Using variables for tweaks
@subsection Using variables for tweaks

@cindex variables, using for tweaks
@cindex using variables for tweaks
@cindex tweaks, using variables for

Override commands are often long and tedious to type, and they
have to be absolutely correct.  If the same overrides are to be
used many times it may be worth defining variables to hold them.

Suppose we wish to emphasize certain words in lyrics by printing
them in bold italics.  The @code{\italic} and @code{\bold}
<<<<<<< HEAD
commands only work within lyrics if they are also embedded in
@code{\markup}, which makes them tedious to enter, so as an
alternative can we instead use the @code{\override} and
@code{\revert} commands?
=======
commands only work within lyrics if they are embedded, together with
the word or words to be modified, within a @code{\markup} block,
which makes them tedious to enter.  The need to embed the words
themselves prevents their use in simple variables.  As an
alternative can we use @code{\override} and @code{\revert} commands?
>>>>>>> 9c1421a4

@example
@code{\override Lyrics . LyricText #'font-shape = #'italic}
@code{\override Lyrics . LyricText #'font-series = #'bold}

@code{\revert Lyrics . LyricText #'font-shape}
@code{\revert Lyrics . LyricText #'font-series}
@end example

These would also be extremely tedious to enter if there were many
words requiring emphasis.  But we @emph{can} define these as two
variables and use those to bracket the words to be emphasized.
Another advantage of using variables for these overrides is that
the spaces around the dot are not necessary, since they are not
being interpreted in @code{\lyricmode} directly.  Here's an example
of this, although in practice  we would choose shorter names
for the variables to make them quicker to type:

@cindex LyricText, example of overriding
@cindex font-shape property, example
@cindex font-series property, example

@lilypond[quote,verbatim]
emphasize = {
  \override Lyrics.LyricText #'font-shape = #'italic
  \override Lyrics.LyricText #'font-series = #'bold
}
normal = {
  \revert Lyrics.LyricText #'font-shape
  \revert Lyrics.LyricText #'font-series
}

global = { \time 4/4 \partial 4 \key c \major}
SopranoMusic   = \relative c' { c4 | e4. e8 g4  g  | a a g }
AltoMusic  = \relative c' { c4 | c4. c8 e4  e  | f f e }
TenorMusic = \relative c  { e4 | g4. g8 c4. b8 | a8 b c d e4 }
BassMusic  = \relative c  { c4 | c4. c8 c4  c  | f8 g a b c4 }
VerseOne   = \lyrics { E -- | ter -- nal \emphasize Fa -- ther, \normal | strong to save, }
VerseTwo   = \lyricmode { O | \emphasize Christ, \normal whose voice the | wa -- ters heard, }
VerseThree = \lyricmode { O | \emphasize Ho -- ly Spi -- rit, \normal | who didst brood }
VerseFour  = \lyricmode { O | \emphasize Tri -- ni -- ty \normal of | love and pow'r }

\score {
  \new ChoirStaff <<
    \new Staff <<
      \clef "treble"
      \new Voice = "Soprano"  { \voiceOne \global \SopranoMusic }
      \new Voice = "Alto" { \voiceTwo \AltoMusic }
      \new Lyrics \lyricsto "Soprano" { \VerseOne   }
      \new Lyrics \lyricsto "Soprano" { \VerseTwo   }
      \new Lyrics \lyricsto "Soprano" { \VerseThree }
      \new Lyrics \lyricsto "Soprano" { \VerseFour  }
    >>
    \new Staff <<
      \clef "bass"
      \new Voice = "Tenor" { \voiceOne \TenorMusic }
      \new Voice = "Bass"  { \voiceTwo \BassMusic  }
    >>
  >>
}
@end lilypond



@node Other sources of information
@subsection Other sources of information

The Internals Reference documentation contains a lot of information
about LilyPond, but even more information can be gathered by
looking at the internal LilyPond files.  To explore these, you must
first find the directory appropriate to your system.  The location
of this directory depends (a) on whether you obtained LilyPond
by downloading a precompiled binary from lilypond.org
or whether you installed it from a package manager (i.e.
distributed with Linux, or installed under fink or cygwin) or
compiled it from source, and (b) on which operating system it is
being used:

@strong{Downloaded from lilypond.org}

@itemize @bullet
@item Linux

Navigate to
@file{@var{INSTALLDIR}/lilypond/usr/share/lilypond/current/}

@item MacOS X

Navigate to
@file{@var{INSTALLDIR}/LilyPond.app/Contents/Resources/share/lilypond/current/}
by either @code{cd}-ing into this directory from the
Terminal, or control-clicking on the LilyPond application and
selecting @q{Show Package Contents}.

@item Windows

Using Windows Explorer, navigate to
@file{@var{INSTALLDIR}/LilyPond/usr/share/lilypond/current/}

@end itemize

@strong{Installed from a package manager or compiled from source}

Navigate to
@file{@var{PREFIX}/share/lilypond/@var{X.Y.Z}/}, where
@var{PREFIX} is set by your package manager or @code{configure}
script, and @var{X.Y.Z} is the LilyPond version number.

@smallspace

Within this directory the two interesting subdirectories are

@itemize
@item @file{ly/} - contains files in LilyPond format
@item @file{scm/} - contains files in Scheme format
@end itemize

Let's begin by looking at some files in @file{ly/}.
Open @file{ly/property-init.ly} in a text editor.  The one
you normally use for @code{.ly} files will be fine.  This file
contains the definitions of all the standard LilyPond predefined
commands, such as @code{\stemUp} and @code{\slurDotted}.  You will
see that these are nothing more than definitions of variables
containing one or a group of @code{\override} commands.  For
example, @code{/tieDotted} is defined to be:

@example
tieDotted = @{
  \override Tie #'dash-period = #0.75
  \override Tie #'dash-fraction = #0.1
@}
@end example

If you do not like the default values these predefined commands can
be redefined easily, just like any other variable, at the
head of your input file.

The following are the most useful files to be found in
@file{ly/}:

@multitable @columnfractions .4 .6
@headitem Filename
  @tab Contents
@item @file{ly/engraver-init.ly}
  @tab Definitions of engraver Contexts
@item @file{ly/paper-defaults-init.ly}
  @tab Specifications of paper-related defaults
@item @file{ly/performer-init.ly}
  @tab Definitions of performer Contexts
@item @file{ly/property-init.ly}
  @tab Definitions of all common predefined commands
@item @file{ly/spanner-init.ly}
  @tab Definitions of spanner-related predefined commands
@end multitable

Other settings (such as the definitions of markup commands) are
stored as @code{.scm} (Scheme) files.  The Scheme programming
language is used to provide a programmable interface into
LilyPond internal operation.  Further explanation of these files
is currently outside the scope of this manual, as a knowledge of
the Scheme language is required.  Users should be warned that
a substantial amount of technical knowledge or time is required
to understand Scheme and these files (see @ref{Scheme tutorial}).

If you have this knowledge, the Scheme files which may be of
interest are:

@multitable @columnfractions .4 .6
@headitem Filename
  @tab Contents
@item @file{scm/auto-beam.scm}
  @tab Sub-beaming defaults
@item @file{scm/define-grobs.scm}
  @tab Default settings for grob properties
@item @file{scm/define-markup-commands.scm}
  @tab Specify all markup commands
@item @file{scm/midi.scm}
  @tab Default settings for MIDI output
@item @file{scm/output-lib.scm}
  @tab Settings that affect appearance of frets, colors,
       accidentals, bar lines, etc
@item @file{scm/parser-clef.scm}
  @tab Definitions of supported clefs
@item @file{scm/script.scm}
  @tab Default settings for articulations
@end multitable



@node Avoiding tweaks with slower processing
@subsection Avoiding tweaks with slower processing

LilyPond can perform extra checks while it processes input files.  These
checks will take extra time to perform, but fewer manual tweaks
may be required to obtain an acceptable result.  If a text script
or part of the lyrics extends over the margins these checks will
compress that line of the score just enough to fit within the
margins.

To be effective under all circumstances these checks must be enabled
by placing the overrides in a Score @code{\with} block, rather than
in-line in music, as follows:

@example
\new Score \with @{
  % Makes sure text scripts and lyrics are within the paper margins
  \override PaperColumn #'keep-inside-line = ##t
  \override NonMusicalPaperColumn #'keep-inside-line = ##t
@} @{
   ..
@}
@end example

@node Advanced tweaks with Scheme
@subsection Advanced tweaks with Scheme

Although many things are possible with the @code{\override} and
@code{\tweak} commands, an even more powerful way of modifying
the action of LilyPond is available through a programmable
interface to the LilyPond internal operation.  Code written in
the Scheme programming language can be incorporated directly in
the internal operation of LilyPond.  Of course, at least a basic
knowledge of programming in Scheme is required to do this, and an
introduction is provided in the @ref{Scheme tutorial}.

As an illustration of one of the many possibilities, instead of
setting a property to a constant it can be set to a Scheme
procedure which is then called whenever that property is accessed
by LilyPond.  The property can then be set dynamically to a value
determined by the procedure at the time it is called.  In this
example we color the note head in accordance with its position on
the staff.

@cindex x11-color function, example of using
@cindex NoteHead, example of overriding
@cindex color property, setting to Scheme procedure

@lilypond[quote,verbatim,ragged-right]
#(define (color-notehead grob)
  "Color the notehead according to its position on the staff."
  (let ((mod-position (modulo (ly:grob-property grob 'staff-position) 7)))
    (case mod-position
      ;;   Return rainbow colors
      ((1) (x11-color 'red    ))  ; for C
      ((2) (x11-color 'orange ))  ; for D
      ((3) (x11-color 'yellow ))  ; for E
      ((4) (x11-color 'green  ))  ; for F
      ((5) (x11-color 'blue   ))  ; for G
      ((6) (x11-color 'purple ))  ; for A
      ((0) (x11-color 'violet ))  ; for B
    )
  )
)

\relative c' {
  % Arrange to obtain color from color-notehead procedure
  \override NoteHead #'color = #color-notehead
  c2 c' |
  b4 g8 a b4 c |
  c,2 a' |
  g1 |
}
\addlyrics {
  Some -- where o -- ver the Rain -- bow, way up high,
}
@end lilypond

Further examples showing the use of these programmable interfaces
can be found in @ref{Tweaking with Scheme}.














<|MERGE_RESOLUTION|>--- conflicted
+++ resolved
@@ -7,11 +7,7 @@
     version that you are working on.  See TRANSLATION for details.
 @end ignore
 
-<<<<<<< HEAD
-@c \version "2.11.65"
-=======
 @c \version "2.12.0"
->>>>>>> 9c1421a4
 
 @node Tweaking output
 @chapter Tweaking output
@@ -3466,18 +3462,11 @@
 
 Suppose we wish to emphasize certain words in lyrics by printing
 them in bold italics.  The @code{\italic} and @code{\bold}
-<<<<<<< HEAD
-commands only work within lyrics if they are also embedded in
-@code{\markup}, which makes them tedious to enter, so as an
-alternative can we instead use the @code{\override} and
-@code{\revert} commands?
-=======
 commands only work within lyrics if they are embedded, together with
 the word or words to be modified, within a @code{\markup} block,
 which makes them tedious to enter.  The need to embed the words
 themselves prevents their use in simple variables.  As an
 alternative can we use @code{\override} and @code{\revert} commands?
->>>>>>> 9c1421a4
 
 @example
 @code{\override Lyrics . LyricText #'font-shape = #'italic}
