\input texinfo @c -*- coding: utf-8; mode: texinfo; -*-
@ignore
    Translation of GIT committish: FILL-IN-HEAD-COMMITTISH

    When revising a translation, copy the HEAD committish of the
    version that you are working on.  See TRANSLATION for details.
@end ignore
@setfilename lilypond.info
@settitle GNU LilyPond Notation Reference
@documentencoding UTF-8
@documentlanguage en

@include macros.itexi

@afourpaper

@c  Keep this here, since it pertains to the direntry below.
@ignore
Distributions will want to install lilypond.info in postinstall, doing:

    install-info --info-dir=/usr/share/info out[-www]/lilypond.info

  * Prepend GNU for dir, must be unique.

  * Do not list the `lilypond' node at toplevel, so that `info lilypond'
    goes to Top.

  * List all commands in direntry.

@c  * lilypond: (lilypond/lilypond)Running LilyPond.      Invoking the
@c    LilyPond  program.
@end ignore


@c
@c Info files are no longer installed in a subdirectory, images are
@c expected to be found in lilypond/ subdirectory.
@dircategory GNU LilyPond --- the music typesetter
@direntry
* LilyPond Learning Manual: (lilypond-learning).  Start here.
* Music Glossary: (music-glossary).               For non-English users.
* LilyPond: (lilypond).                           LilyPond Notation Reference.
* LilyPond Internals Reference: (lilypond-internals).  Definitions for tweaking.
* LilyPond Application Usage: (lilypond-program). Installing and running applications.
* abc2ly: (lilypond-program)Invoking abc2ly.      Importing ABC.      
* convert-ly: (lilypond-program)Updating files with convert-ly. Older LilyPond versions.
* etf2ly: (lilypond-program)Invoking etf2ly.      Importing Finale.
* lilypond-book: (lilypond-program)LilyPond-book. Integrating text and music.
* midi2ly: (lilypond-program)Invoking midi2ly.    Importing MIDI.
* musicxml2ly: (lilypond-program)Invoking musicxml2ly.  Importing MusicXML.
@end direntry

@c don't remove this comment.
@ignore
@omfcreator Han-Wen Nienhuys, Jan Nieuwenhuizen and Graham Percival
@omfdescription Notation Reference of the LilyPond music engraving system
@omftype user manual
@omfcategory Applications|Publishing
@omflanguage English
@end ignore

@ifnottex
@node Top
@top GNU LilyPond --- Notation Reference
@chapheading The music typesetter
@c HJJ: Info needs `@top', which is a synonym for `@unnumbered' in TeX.
@end ifnottex


@ifhtml
@ifclear bigpage
This document is also available as a
@uref{source/Documentation/user/lilypond.pdf,PDF} and as
@uref{source/Documentation/user/lilypond-big-page.html,one big page}.
@end ifclear
@ifset bigpage
This document is also available as a
@uref{source/Documentation/user/lilypond.pdf,PDF} and as a
@uref{source/Documentation/user/lilypond/index.html,HTML indexed multiple pages}.
@end ifset
@end ifhtml


@c  This produces the unified index
@syncodeindex fn cp
@syncodeindex vr cp


@finalout

@titlepage
@title LilyPond
@subtitle The music typesetter
@titlefont{Notation Reference}
@author The LilyPond development team

Copyright @copyright{} 1999--2009 by the authors

@quotation
Permission is granted to copy, distribute and/or modify this document
under the terms of the GNU Free Documentation License, Version 1.1
or any later version published by the Free Software Foundation;
with no Invariant Sections.
A copy of the license is included in the section entitled ``GNU
Free Documentation License''.
@end quotation

@vskip 20pt

For LilyPond version @version{}
@end titlepage

@copying
Copyright @copyright{} 1999--2009 by the authors

@quotation
Permission is granted to copy, distribute and/or modify this document
under the terms of the GNU Free Documentation License, Version 1.1
or any later version published by the Free Software Foundation;
with no Invariant Sections.
A copy of the license is included in the section entitled ``GNU
Free Documentation License''.
@end quotation
@end copying

@ifnottex
This file documents GNU LilyPond.

Copyright 1999--2009 by the authors

@quotation
Permission is granted to copy, distribute and/or modify this document
under the terms of the GNU Free Documentation License, Version 1.1
or any later version published by the Free Software Foundation;
with no Invariant Sections.
A copy of the license is included in the section entitled ``GNU
Free Documentation License''.
@end quotation
@end ifnottex

@ifnottex
This is the Notation Reference (NR) for GNU LilyPond version @version{}.
For more information about how this fits with the other
documentation, see @rlearning{About the documentation}.

@cindex web site
@cindex URL

More information can be found at
@uref{http://@/www@/.lilypond@/.org/}.  The website contains on-line copies
of this and other documentation.

@include dedication.itely

@menu
* Musical notation::               Musical notation.
* Specialist notation::            Notation which is only used for
    specific purposes.
* General input and output::       General information about
    lilypond input and output.
* Spacing issues::                 Display of output on paper.
* Changing defaults::              Tuning output.
* Interfaces for programmers::     Expert usage.

Appendices

* Literature list::                Reference works about music notation.
* Notation manual tables::         Tables and charts.
* Cheat sheet::                    Summary of LilyPond syntax.
* LilyPond grammar::               Syntax diagram for LilyPond parser.
* GNU Free Documentation License:: License of this document.
* LilyPond command index::
* LilyPond index::
@end menu
@end ifnottex

@contents


@include notation.itely
@include specialist.itely

@include input.itely
@include spacing.itely

@include changing-defaults.itely
@include programming-interface.itely


@include literature.itely
@include notation-appendices.itely
@include cheatsheet.itely

@node LilyPond grammar
@appendix LilyPond grammar

This appendix contains a description of the LilyPond grammar, as
output from the parser.
<<<<<<< HEAD
@verbatiminclude lilygrammar.txt
=======
@verbatiminclude ly-grammar.txt
>>>>>>> a8a24ebc

@include fdl.itexi

@node LilyPond command index
@appendix LilyPond command index

This index lists all the LilyPond commands and keywords with links
to those sections of the manual which describe or discuss their
use.  Each link is in two parts.  The first part points to the
exact location in the manual where the command or keyword appears;
the second part points to the start of the section of the manual
in which the command or keyword appears.

@printindex ky

@node LilyPond index
@appendix LilyPond index

In addition to all the LilyPond commands and keywords, this index
lists musical terms and words which relate to each of them, with
links to those sections of the manual which describe or discuss
that topic.  Each link is in two parts.  The first part points to
the exact location in the manual where the topic appears; the
second part points to the start of the section of the manual where
that topic is discussed.

@printindex cp

@bye<|MERGE_RESOLUTION|>--- conflicted
+++ resolved
@@ -196,11 +196,7 @@
 
 This appendix contains a description of the LilyPond grammar, as
 output from the parser.
-<<<<<<< HEAD
-@verbatiminclude lilygrammar.txt
-=======
 @verbatiminclude ly-grammar.txt
->>>>>>> a8a24ebc
 
 @include fdl.itexi
 
