--- conflicted
+++ resolved
@@ -2249,10 +2249,6 @@
 @end lilypond
 
 
-<<<<<<< HEAD
-
-=======
->>>>>>> 9c1421a4
 @seealso
 @ref{compound meter}, @ref{meter}, @ref{polymetric time signature}.
 
@@ -7518,11 +7514,7 @@
 
 
 @seealso
-<<<<<<< HEAD
-None yet.
-=======
 @ref{beam}.
->>>>>>> 9c1421a4
 
 
 @node stringendo
