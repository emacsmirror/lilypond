--- conflicted
+++ resolved
@@ -8,11 +8,7 @@
 \version "2.15.28"
 
 \header {
-<<<<<<< HEAD
-%% Translation of GIT committish: ea0b270e14781707ab52683acddf9302bbe337f3
-=======
 %% Translation of GIT committish: 5a7301fc350ffc3ab5bd3a2084c91666c9e9a549
->>>>>>> caa20bea
   texidoces = "
 Se puede hacer que las barras secundarias apunten en la dirección del
 pulso o fracción a que pertenecen.  La primera barra evita los
