--- conflicted
+++ resolved
@@ -2078,66 +2078,29 @@
 %% These contexts have reference points at the baseline:
 %%   ChordNames, NoteNames, and Lyrics
 <<
-<<<<<<< HEAD
-  \new ChordNames { \chords { g1:m } }
-  \new NoteNames { s1 | g1 | }
-  \new RhythmicStaff {
-    \set RhythmicStaff.instrumentName = "baseline "
-    \textLengthOn
-    \labelContext "ChordNames " s1 |
-    \labelContext "NoteNames "  s1 |
-    \labelContext "Lyrics"     s1 |
-  }
-  \new Lyrics { \lyrics { \skip 1*2 | ghijk1 | } }
-=======
   \new ChordNames { \chords { \labelContext "ChordNames"  g1:m } }
   \new NoteNames { s1 |\labelContext "NoteNames"  g1 | }
   \new Lyrics { \lyrics { \skip 1*2 | \labelContext "Lyrics" ghijk1 | } }
-  \new RhythmicStaff \with { instrumentName = #"baseline " } s1*3
->>>>>>> 82fca049
+  \new RhythmicStaff \with { instrumentName = "baseline " } s1*3
 >>
 
 %% The reference point for Dynamics is the midline of 'm' in the font
 <<
-<<<<<<< HEAD
-  \new RhythmicStaff {
-    \set RhythmicStaff.instrumentName = "vertical center "
-    \labelContext "Dynamics" s1*3
-  }
-  \new Dynamics { s1\mp s\fp }
-=======
   \new Dynamics { \labelContext "Dynamics" s1\mp s\fp }
-  \new RhythmicStaff \with { instrumentName = #"mid-height " } s1*3
->>>>>>> 82fca049
+  \new RhythmicStaff \with { instrumentName = "mid-height " } s1*3
 >>
 
 %% The reference point for FiguredBass is its highest point
 <<
-<<<<<<< HEAD
-  \new RhythmicStaff {
-    \set RhythmicStaff.instrumentName = "highest point "
-    \labelContext "FiguredBass" s1
-  }
-  \new FiguredBass { \figuremode { <6 5>1 } }
-=======
   \new FiguredBass { \labelContext "FiguredBass" \figuremode { <6 5>1 } }
-  \new RhythmicStaff \with { instrumentName = #"highest point " } s1
->>>>>>> 82fca049
+  \new RhythmicStaff \with { instrumentName = "highest point " } s1
 >>
 
 %% The reference point for FretBoards is the top line
 \include "predefined-guitar-fretboards.ly"
 <<
-<<<<<<< HEAD
-  \new FretBoards { \chordmode { e1 } }
-  \new RhythmicStaff {
-    \set RhythmicStaff.instrumentName = "top line "
-    \labelContext "FretBoards " s1
-  }
-=======
   \new FretBoards { \labelContext "FretBoards" \chordmode { e1 } }
-  \new RhythmicStaff \with { instrumentName = #"top line " } s1
->>>>>>> 82fca049
+  \new RhythmicStaff \with { instrumentName = "top line " } s1
 >>
 @end lilypond
 
