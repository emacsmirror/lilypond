@c -*- coding: utf-8; mode: texinfo; documentlanguage: ja -*-
@ignore
    Translation of GIT committish: c286e07798cd57a4785c3701b2bbcf94721b0f11

    When revising a translation, copy the HEAD committish of the
    version that you are working on.  See TRANSLATION for details.
@end ignore

@c \version "2.21.0"

@c Translators: Tomohiro Tatejima, Yoshiki Sawada
@c Translation status: post-GDP


@node リズム
@section リズム
@translationof Rhythms

@lilypondfile[quote]{rhythms-headword.ly}

このセクションではリズム、休符、演奏時間、連桁、小節について議論します。

@menu
* リズムを記述する::
* 休符を記述する::
* リズムを表示する::
* 連桁::
* 小節::
* 特殊なリズム関連事項::
@end menu


@node リズムを記述する
@subsection リズムを記述する
@translationof Writing rhythms

@menu
* 演奏時間::
* 連符::
* 演奏時間を変更する::
* タイ::
@end menu

@node 演奏時間
@unnumberedsubsubsec 演奏時間
@translationof Durations

@cindex durations, of notes (音符の演奏時間)
@cindex note durations (音符の演奏時間)
@cindex length of notes (音符の長さ)
@cindex note lengths (音符の長さ)

@funindex \longa
@funindex \breve
@funindex \maxima

演奏時間は数とドットで指定されます。@c
演奏時間はその演奏時間の逆数で入力されます。@c
例えば、4 分音符は @code{4} で入力され (1/4 の音符だから)、半音符は @code{2}
で入力されます (1/2 の音符だから)。@c
全音符よりも長い音符を入力するには、@code{\longa} コマンド (全音符の 4 倍)
と @code{\breve} コマンド (全音符の 2 倍) を使う必要があります。@c
128 分音符のような短い音符を指定することもできます。@c
それよりも短い音価を指定することも可能ですが、必ず連桁付きの音符となります。

音符の演奏時間は数とドットで入力します。入力された数は音符の長さの@c
逆数となります。例えば、4 分音符は 1/4 の長さを持つため、@code{4} と@c
入力します。2 分音符は @code{2}、8 分音符は @code{8} となります。@c
@code{128} までの短い音符は入力できますが、それよりも短い音符は連桁で繋がれた@c
状態でしか表示できません。@ref{Beams} を参照してください。

全音符よりも長い音符については、@code{\longa} -- ブレヴィスの 2 倍 --
や @code{\breve} コマンドを使用してください。ブレヴィスの 4 倍の長さは
@code{\maxima} コマンドで入力できますが、古代の記譜法でしか表示できません。@c
@ref{Ancient notation} を参照してください。

@c Two 64th notes are needed to obtain beams
@lilypond[quote,verbatim]
\relative {
  \time 8/1
  c''\longa c\breve c1 c2
  c4 c8 c16 c32 c64 c128 c128
}
@end lilypond

同じ例で自動連桁を off にしてみます。

@c not strictly "writing rhythms"; more of a "displaying" thing,
@c but it's ok here.  -gp
@lilypond[quote,verbatim]
\relative {
  \time 8/1
  \autoBeamOff
  c''\longa c\breve c1 c2
  c4 c8 c16 c32 c64 c128 c128
}
@end lilypond

@cindex duration, default (デフォルトの演奏時間)
@cindex default note duration (デフォルトの音符演奏時間)
@cindex note duration, default (デフォルトの音符演奏時間)
@cindex duration, isolated (独立した演奏時間)
@cindex isolated duration (独立した演奏時間)

独立した演奏時間 -- ピッチを持たず、演奏時間だけの音符 -- が音楽内に現れた@c
場合、前の音符や和音からピッチを受け継ぎます。

@lilypond[quote,verbatim]
\relative {
  \time 8/1
  c'' \longa \breve 1 2
  4 8 16 32 64 128 128
}
@end lilypond

@cindex pitches, default (デフォルトのピッチ)
@cindex default pitch (デフォルトのピッチ)
@cindex note pitch, default (デフォルトの音符ピッチ)
@cindex pitch, isolated (独立したピッチ)
@cindex isolated pitch (独立したピッチ)

独立したピッチ -- 演奏時間を持たず、ピッチだけの音符 -- が音楽内に現れた@c
場合、前の音符や和音から演奏時間を受け継ぎます。前の演奏時間が存在しない@c
場合、デフォルトは @code{4} つまり 4 分音符となります。

@lilypond[quote,verbatim]
\relative { a' a a2 a a4 a a1 a }
@end lilypond

@cindex notes, dotted (付点音符)
@cindex dotted notes (付点音符)
@cindex notes, double-dotted (2 重付点音符)
@cindex double-dotted notes (2 重付点音符)

@funindex .

付点音符の演奏時間を得るには、演奏時間の後にドット (@code{.}) を置きます。@c
2 重付点音符は 2 つのドットを置き、3 重付点音符は 3 つのドットなどとなります。

@lilypond[quote,verbatim]
\relative { a'4 b c4. b8 a4. b4.. c8. }
@end lilypond

@funindex \dotsUp
@funindex \dotsDown
@funindex \dotsNeutral

譜線を避けるために、音符のドットは通常上に移動されます。@c
しかし、多声の場合では、必要ならば手動でドットの位置を譜線の上か下に移動@c
することができます。@code{Direction and placement} を参照してください。

演奏時間の中には数字とドットだけでは表せず、@c
2 つ以上の音符をタイでつなげるしかない場合があります。@c
詳細は @ref{タイ} を参照してください。

歌詞音節と音符を揃えるために演奏時間を指定する方法については
@ref{Vocal music} を参照してください。

音符を演奏時間に比例させた間隔で配置することができます。@c
@ref{Proportional notation} を参照してください。


@predefined
@code{\autoBeamOn},
@code{\autoBeamOff},
@code{\dotsUp},
@code{\dotsDown},
@code{\dotsNeutral}
@endpredefined


@snippets

@lilypondfile[verbatim,quote,ragged-right,texidoc,doctitle]
{alternative-breve-notes.ly}

@lilypondfile[verbatim,quote,ragged-right,texidoc,doctitle]
{changing-the-number-of-augmentation-dots-per-note.ly}

@seealso
音楽用語集:
@rglos{breve},
@rglos{longa},
@rglos{maxima},
@rglos{note value},
@rglos{Duration names notes and rests}

記譜法リファレンス:
@ref{Beams},
@ref{Ties},
@ref{Stems},
@ref{Writing rhythms},
@ref{Writing rests},
@ref{Vocal music},
@ref{Ancient notation},
@ref{Proportional notation}

コード断片集:
@rlsrnamed{Rhythms,リズム}

内部リファレンス:
@rinternals{Dots},
@rinternals{DotColumn}

@knownissues
@c Deliberately duplicated in Durations and Rests.  -gp
休符の演奏時間には基本的に限界 (最大値や最小値) がありませんが、@c
図柄の数には限界があり、@c
@code{128} から @code{\maxima} までの休符を譜刻することができます。


@node 連符
@unnumberedsubsubsec 連符
@translationof Tuplets

@cindex tuplets (連符)
@cindex triplets (3 連符)

@funindex \tuplet

連符は @code{\tuplet} を使った音楽表記から作られ、@c
音楽表記の速度に分数を掛け合わせます。

@example
\tuplet @var{fraction} @{ @var{music} @}
@end example

@noindent
分数 (@var{fraction}) の分子が音符の上または下に譜刻され、@c
オプションで囲みが付きます。@c
最も一般的な連符は 3 連符です。@c
（ 3 つの音符が音符 2 つ分の演奏時間を持ちます。）

@lilypond[quote,verbatim]
\relative {
  a'2 \tuplet 3/2 { b4 4 4 }
  c4 c \tuplet 3/2 { b4 a g }
}
@end lilypond

@cindex 連符のグルーピング
@noindent
連符の長いパッセージを入力するとき、@c
各グループに別々の @code{\tuplet} コマンドを記述することは不便です。@c
音楽の前に一つの連符グループの長さを直接指定することで、@c
連符を自動的にグループ化することができます:

@lilypond[quote,verbatim]
\relative {
  g'2 r8 \tuplet 3/2 8 { cis16 d e e f g g f e }
}
@end lilypond

@cindex tuplet bracket placement (連符囲みの配置)

@funindex \tupletUp
@funindex \tupletDown
@funindex \tupletNeutral

連符囲みは手動で譜の上または下に配置することができます:

@lilypond[quote,verbatim]
\relative {
  \tupletUp \tuplet 3/2 { c''8 d e }
  \tupletNeutral \tuplet 3/2 { c8 d e }
  \tupletDown \tuplet 3/2 { f,8 g a }
  \tupletNeutral \tuplet 3/2 { f8 g a }
}
@end lilypond

連符はネストすることができます:

@lilypond[quote,verbatim]
\relative {
  \autoBeamOff
  c''4 \tuplet 5/4 { f8 e f \tuplet 3/2 { e[ f g] } } f4
}
@end lilypond

ネストされた連符の演奏開始点が同時である場合に、それらの連符を変更するには
@code{\tweak} を使う必要があります。

連符囲みを譜刻せずに音符の演奏時間を変更する方法は
@ref{演奏時間を変更する} を参照してください。


@predefined
@code{\tupletUp},
@code{\tupletDown},
@code{\tupletNeutral}.
@endpredefined


@snippets

@cindex tuplet formatting (連符のフォーマット)
@cindex triplet formatting (3 連符のフォーマット)

@funindex tupletNumberFormatFunction
@funindex tupletSpannerDuration

@lilypondfile[verbatim,quote,ragged-right,texidoc,doctitle]
{entering-several-tuplets-using-only-one--tuplet-command.ly}

@cindex Tuplet number changes (連符の数の変更)

@funindex TupletNumber

@lilypondfile[verbatim,quote,ragged-right,texidoc,doctitle]
{changing-the-tuplet-number.ly}

@lilypondfile[verbatim,quote,ragged-right,texidoc,doctitle]
{non-default-tuplet-numbers.ly}

@lilypondfile[verbatim,quote,ragged-right,texidoc,doctitle]
{controlling-tuplet-bracket-visibility.ly}

@lilypondfile[verbatim,quote,ragged-right,texidoc,doctitle]
{permitting-line-breaks-within-beamed-tuplets.ly}

@seealso
音楽用語集:
@rglos{triplet},
@rglos{tuplet},
@rglos{polymetric}

学習マニュアル:
@rlearning{Tweaking methods}

記譜法リファレンス:
@ref{Direction and placement},
@ref{Time administration},
@ref{Scaling durations},
@ref{The tweak command},
@ref{Polymetric notation}

コード断片集:
@rlsr{Rhythms}

内部リファレンス:
@rinternals{TupletBracket},
@rinternals{TupletNumber},
@rinternals{TimeScaledMusic}.


@node 演奏時間を変更する
@unnumberedsubsubsec 演奏時間を変更する
@translationof Scaling durations

@cindex scaling durations (演奏時間を伸縮する)
@cindex durations, scaling (演奏時間を伸縮する)

@code{*N/M} (または、@code{M} が 1 の場合は @code{*N}) を演奏時間の後に@c
付け加えることによって、単一の音符、休符、和音の演奏時間を分数 @code{N/M}
倍することができます。@c
これは作り出される音符や休符の見た目には影響を与えませんが、@c
変更された演奏時間は小節の中での位置を算出するためと、@c
MIDI 出力での演奏時間を決定するために使用されます。@c
掛け合わせる要素は @code{*L*M/N} のように組み合わせることができます。@c
掛け合わせる要素は演奏時間の一部です: 音符の演奏時間が指定されていない@c
場合、前の音符から取ったデフォルトの演奏時間に要素が掛け合わされます。

以下の例では、最初の 3 つの音符で 2 拍ですが、連符囲みは譜刻されていません。

@c KEEP LY
@lilypond[quote,verbatim]
\relative {
  \time 2/4
  % 演奏時間を変更して 3 連符にします
  a'4*2/3 gis a
  % 通常の演奏時間
  a4 a
  % 和音の演奏時間を 2 倍にします
  <a d>4*2
  % 演奏時間は 4 分音符ですが、見た目は 16 分音符です
  b16*4 c4
}
@end lilypond

空白休符の演奏時間も掛け算によって変更できます。@c
これは @code{s1*23} のように多くの小節をスキップする場合に役に立ちます。

@cindex compressing music (音楽を圧縮する)
@cindex expanding music (音楽を伸長する)

@funindex \scaleDurations

同様の方法で分数を使うことで、長く伸びた音楽を圧縮することができます。@c
それによりそれぞれの音符、和音、休符には@c
分数が掛け合わせられたかのようになります。@c
これは楽譜要素の見た目をそのままにして、要素の内部演奏時間に@c
@emph{分子}/@emph{分母}を掛け合わせます。@c
ここで、音楽がどのように圧縮され、伸張されるかを示す例を挙げます:

@c KEEP LY
@lilypond[quote,verbatim]
\relative {
  \time 2/4
  % 通常の演奏時間
  <c'' a>4 c8 a
  % 2/3 を掛けます
  \scaleDurations 2/3 {
    <c a f>4. c8 a f
  }
  % 2 を掛けます
  \scaleDurations 2/1 {
    <c' a>4 c8 b
  }
}
@end lilypond

このコマンドの応用例の 1 つは多拍子記譜法での使用です。@c
@ref{多拍子記譜法} を参照してください。

@seealso
記譜法リファレンス:
@ref{Tuplets},
@ref{Invisible rests},
@ref{Polymetric notation}

コード断片集:
@rlsr{Rhythms}

@knownissues
小節内での位置の計算はその小節の音符に適用される全ての演奏時間の伸縮や、@c
それより前の小節からの計算結果を考慮する必要があります。@c
この計算は分数を用いて行われています。@c
計算の途中で分子あるいは分母が 2^30 を超えると、プログラムの実行と譜刻は@c
その時点でエラーを発生せずに止まります。
(訳注: 内部的に、分子と分母をそれぞれ整数型として持つ分数型を@c
用いているため、あまりに複雑な演奏時間の伸縮を行うと、計算の途中で分子や分母が@c
2^30 を超えてしまい譜刻が途中で止まってしまうということです。)


@node タイ
@unnumberedsubsubsec タイ
@translationof Ties

@cindex tie (タイ)

@funindex ~

タイは同じピッチの隣り合う符頭を結び付けます。@c
タイは音符の演奏時間を伸張する効果があります。

@warning{タイを音楽的なフレーズを表す @emph{スラー} や
@emph{フレージング スラー} と混同しないでください。@c
タイは音符の演奏時間を伸ばす働きを持ち、音価を増やすドットに似ています。}

タイは、結ばれる 2 つの音符の 1 つ目にチルド記号 (@code{~}) を付加することで@c
入力します。この記号は音符が次の音符とタイで結ばれるということを示し、@c
次の音符は同じピッチでなければなりません。

@lilypond[quote,verbatim]
{ a'2~ 4~ 16 r r8 }
@end lilypond

タイでは、演奏時間のみを入力することで@q{最後に明示されたピッチ}を用いることが@c
できます:

@lilypond[quote,verbatim]
{ a'2~ 4~ 16 r r8 }
@end lilypond

タイは、音符が小節線をまたがる場合か、リズムを表すためにドットを@c
使うことができない場合に使用されます。@c
さらに、以下の例のように音価が小節の区画をまたがる場合にも使用されます
(訳者補足: 4/4 拍子では 1 小節は 1/4, 1/4, 1/4, 1/4 の区画に分けられます。@c
下の例の第 2 小節では半音符が区画をまたがっているので良くない書き方であり、@c
第 1 小節のように書くべきです。):

@c KEEP LY
@lilypond[verbatim,quote]
\relative {
  r8 c'4.~ 4 r4 |
  r8^"こうすべきではありません" c2~ 8 r4
}
@end lilypond

小節線をまたいで多くの音符をタイで結び付ける必要がある場合、@c
自動音符分割を使用したほうが簡単かもしれません
-- @ref{自動音符分割} を参照してください。@c
これは長い音符を自動的に分割して、小節線をまたがる音符をタイで結び付けます。

@cindex ties and chords (タイと和音)
@cindex chords and ties (和音とタイ)

タイを和音に適用する場合、ピッチが一致する符頭すべてが結ばれます。@c
一致する符頭が無い場合、タイは作成されません。@c
和音の内部にタイを置くことによって、和音の一部だけをタイで結ぶことができます。

@lilypond[quote,verbatim]
\relative c' {
  <c e g>2~ 2 |
  <c e g>4~ <c e g c>
    <c~ e g~ b> <c e g b> |
}
@end lilypond

@cindex repeating ties (タイを含む繰り返し)
@cindex ties, repeating (タイを含む繰り返し)
@cindex volta brackets and ties (volta 囲みとタイ)
@cindex ties and volta brackets (タイと volta 囲み)

@funindex \repeatTie

繰り返しの 2 回目の差し替え部分はタイで結ばれた音符で始まっています。@c
そのような繰り返し部分でのタイは以下のように指定する必要があります:

@c KEEP LY
@lilypond[quote,verbatim]
\relative {
  \repeat volta 2 { c'' g <c e>2~ }
  \alternative {
    % 1 番目の差し替え部分: 後に続く音符は通常通りタイで結ばれます
    { <c e>2. r4 }
    % 2 番目の差し替え部分: 後に続く音符にはリピート用のタイを付けます
    { <c e>2\repeatTie d4 c }
  }
}
@end lilypond

@cindex laissez vibrer (レセ ヴィブレ)
@cindex ties, laissez vibrer (レセ ヴィブレのタイ)

@funindex \laissezVibrer

@notation{L.v.}@: タイ (@notation{レセ ヴィブレ: laissez vibrer}) は@c
音符を終端で途切れさせないということを示します。@c
ピアノ、ハープ、他の弦楽器、それに打楽器のための楽譜で使用されます。@c
L.v. タイは以下のように入力します:

@lilypond[quote,verbatim,fragment]
<c' f' g'>1\laissezVibrer
@end lilypond

@cindex ties, placement (タイの配置)

@funindex \tieUp
@funindex \tieDown
@funindex \tieNeutral

タイを手動で上向きまたは下向きに配置することができます。
@ref{Direction and placement} を参照してください。

@cindex ties, appearance (タイの見た目)
@cindex ties, dotted (点線のタイ)
@cindex ties, dashed (破線のタイ)
@cindex dashed ties (破線のタイ)
@cindex dotted ties (点線のタイ)

@funindex \tieDotted
@funindex \tieDashed
@funindex \tieSolid

タイを破線、点線、実線と破線の組み合わせにすることができます。

@lilypond[quote, verbatim]
\relative c' {
  \tieDotted
  c2~ 2
  \tieDashed
  c2~ 2
  \tieHalfDashed
  c2~ 2
  \tieHalfSolid
  c2~ 2
  \tieSolid
  c2~ 2
}
@end lilypond

破線パターンのカスタマイズを指定することができます:

@lilypond[quote, verbatim]
\relative c' {
  \tieDashPattern #0.3 #0.75
  c2~ 2
  \tieDashPattern #0.7 #1.5
  c2~ 2
  \tieSolid
  c2~ 2
}
@end lilypond

タイの破線パターン定義の構造は、スラーの破線パターン定義と同じです。@c
複雑な破線パターンについての更なる情報は @ref{Slurs} を参照してください。

タイとの間に隙間を作りたいオブジェクトには、@c
@var{whiteout} レイアウト プロパティと @var{layer} レイアウト プロパティを@c
オーバライドしてください。

@lilypond[verbatim,quote,ragged-right]
\relative {
  \override Tie.layer = #-2
  \override Staff.TimeSignature.layer = #-1
  \override Staff.KeySignature.layer = #-1
  \override Staff.TimeSignature.whiteout = ##t
  \override Staff.KeySignature.whiteout = ##t
  b'2 b~
  \time 3/4
  \key a \major
  b r4
}
@end lilypond

@predefined
@code{\tieUp},
@code{\tieDown},
@code{\tieNeutral},
@code{\tieDotted},
@code{\tieDashed},
@code{\tieDashPattern},
@code{\tieHalfDashed},
@code{\tieHalfSolid},
@code{\tieSolid}
@endpredefined

@snippets

@lilypondfile[verbatim,quote,ragged-right,texidoc,doctitle]
{using-ties-with-arpeggios.ly}

@lilypondfile[verbatim,quote,ragged-right,texidoc,doctitle]
{engraving-ties-manually.ly}

@seealso
音楽用語集:
@rglos{tie},
@rglos{laissez vibrer}

記譜法リファレンス:
@ref{Slurs},
@ref{Automatic note splitting}

コード断片集:
@rlsr{Expressive marks},
@rlsr{Rhythms}

内部リファレンス:
@rinternals{LaissezVibrerTie},
@rinternals{LaissezVibrerTieColumn},
@rinternals{TieColumn},
@rinternals{Tie}

@knownissues
タイがアクティブなときに譜を切り換えても斜めのタイは作られません。

タイの最中に音部記号やオクターブを変更することはきちんと定義されていません。@c
そのような場合には、スラーを用いる方が好ましいです。


@node 休符を記述する
@subsection 休符を記述する
@translationof Writing rests

休符は音楽表記の中の音楽の一部として入力されます。

@menu
* 休符::
* 不可視の休符::
* 小節単位の休符::
@end menu


@node 休符
@unnumberedsubsubsec 休符
@translationof Rests

@cindex rest (休符)
@cindex rest, entering durations (休符の演奏時間を入力する)
@cindex maxima rest (八全休符)
@cindex longa rest (四全休符)
@cindex breve rest (二全休符)

@funindex \rest
@funindex r
@funindex \maxima
@funindex \longa
@funindex \breve

休符は音符名 @code{r} を持つ音符として入力されます。@c
全休符よりも長い演奏時間を持つ休符には以下に示す定義済みコマンドを使用します:

@c \time 16/1 is used to avoid spurious bar lines
@c and long tracts of empty measures
@c KEEP LY
@lilypond[quote,verbatim]
\new Staff {
  % この 2 行は例を見やすくするためのものです
  \time 16/1
  \omit Staff.TimeSignature
  % 八全休符を譜刻します。二全休符 4 つと等価です
  r\maxima
  % 四全休符を譜刻します。二全休符 2 つと等価です
  r\longa
  % 二全休符を譜刻します。
  r\breve
  r1 r2 r4 r8 r16 r32 r64 r128
}
@end lilypond

@cindex rest, multi-measure (複数小節にまたがる休符)
@cindex rest, whole-measure (全休符)

全休符 -- 小節の中心に置かれます -- は複数小節の休符として@c
入力する必要があります。@c
複数小節の休符は多くの小節に対してと同様に単一の小節に対しても@c
使用することができます。@c
詳細は @ref{小節単位の休符} を参照してください。

@cindex rest, specifying vertical position (休符の垂直方向の位置を指定する)

休符の垂直方向の位置を明示的に指定するには、音符の後に続けて @code{\rest}
を記述します。@c
その音符が譜上で占める位置に、その音符の演奏時間を持つ休符が配置されます。@c
これは多声部音楽を手動で精密にフォーマットすることを考慮したものです。@c
なぜなら、自動休符フォーマットでは多声部音楽の休符の衝突を回避できないからです。

@lilypond[quote,verbatim]
\relative { a'4\rest d4\rest }
@end lilypond

@snippets

@lilypondfile[verbatim,quote,ragged-right,texidoc,doctitle]
{rest-styles.ly}

@seealso
音楽用語集:
@rglos{breve},
@rglos{longa},
@rglos{maxima}

記譜法リファレンス:
@ref{Full measure rests}

コード断片集:
@rlsr{Rhythms}

内部リファレンス:
@rinternals{Rest}

@knownissues
@c Deliberately duplicated in Durations and Rests.  -gp
休符の演奏時間には基本的に限界がありません (最大値としても、最小値としても)。@c
しかしながら、図柄の数には限界があります: 128 分から全音符の 8 倍までの@c
休符を譜刻することができます。


@node 不可視の休符
@unnumberedsubsubsec 不可視の休符
@translationof Invisible rests

@cindex skip (スキップ)
@cindex invisible rest (不可視の休符)
@cindex rest, invisible (不可視の休符)
@cindex spacer note (空白音符)
@cindex spacer rest (空白休符)

@funindex s
@funindex \skip

不可視の休符 (@q{空白休符} とも呼ばれます) は音符名@tie{}@code{s} を@c
持つ音符として入力することができます:

@lilypond[verbatim,quote]
\relative c'' {
  c4 c s c |
  s2 c |
}
@end lilypond

@cindex lyrics, skip (歌詞をスキップする)

空白休符は音符モードと和音モードでのみ利用可能です。@c
他のモードでは、例えば歌詞を入力している場合、音楽モーメントをスキップするには
@code{\skip} を使用します。@c
@code{\skip} は明示的な演奏時間を必要としますが、@c
@code{\addlyrics} や @code{\lyricsto} を使っていて、@c
歌詞が関係するメロディーの音符から演奏時間を得ている場合は無視されます。

@lilypond[quote,verbatim]
<<
  {
    a'2 \skip2 a'2 a'2
  }
  \new Lyrics {
    \lyricmode {
      foo2 \skip 1 bla2
    }
  }
>>
@end lilypond

@code{\skip} はコマンドであるため、@c
@code{s} とは異なり後に続く音符のデフォルト演奏時間には影響を与えません。

@lilypond[quote,verbatim]
<<
  {
    \repeat unfold 8 { a'4 }
  }
  {
    a'4 \skip 2 a' |
    s2 a'
  }
>>
@end lilypond


空白休符は、音符や休符と同様に、@code{Staff} や @code{Voice} が@c
存在しない場合に、それらを暗黙的に作成します:

@lilypond[quote,verbatim]
{ s1 s s }
@end lilypond

@code{\skip} はただ音楽的な時間をスキップするだけです。@c
これはいかなる種類の出力も作成しません。

@c KEEP LY
@lilypond[quote,verbatim]
% これは有効な入力ですが、何もしません
{ \skip 1 \skip1 \skip 1 }
@end lilypond

@seealso
学習マニュアル:
@rlearning{Visibility and color of objects}

記譜法リファレンス:
@ref{Hidden notes},
@ref{Visibility of objects}

コード断片集:
@rlsr{Rhythms}

内部リファレンス:
@rinternals{SkipMusic}


@node 小節単位の休符
@unnumberedsubsubsec 小節単位の休符
@translationof Full measure rests

@cindex multi-measure rests (複数小節にまたがる休符)
@cindex full-measure rests (小節単位の休符)
@cindex rest, multi-measure (複数小節にまたがる休符)
@cindex rest, full-measure (小節単位の休符)
@cindex whole rest for a full measure (小節に対する全休符)
@cindex rest, whole for a full measure (小節に対する全休符)

@funindex \compressMMRests
@funindex R

1 つまたは複数の小節に対する休符は@c
音符名として大文字の @code{R} を持つ音符として入力します:

@c KEEP LY
@lilypond[quote,verbatim]
% 休みの小節は 1 つの小節にまとめられます
\compressMMRests {
  R1*4
  R1*24
  R1*4
  b'2^"Tutti" b'4 a'4
}
@end lilypond

小節単位の休符の演奏時間は、音符に対する演奏時間と同じ表記を使います。@c
複数小節にまたがる休符の演奏時間は常に小節の長さの整数倍になります。@c
そのため、しばしばドットや分数を使う必要があります:

@lilypond[quote,verbatim]
\compressMMRests {
  \time 2/4
  R1 | R2 |
  \time 3/4
  R2. | R2.*2 |
  \time 13/8
  R1*13/8 | R1*13/8*12 |
  \time 10/8
  R4*5*4 |
}
@end lilypond

1 小節分の休符は、拍子次第で全休符または二全休符のどちらかとして、@c
小節の中央に譜刻されます。

@lilypond[quote,verbatim,fragment]
\time 4/4
R1 |
\time 6/4
R1*3/2 |
\time 8/4
R1*2 |
@end lilypond

@cindex multi-measure rest, expanding (複数小節にまたがる休符を展開する)
@cindex multi-measure rest, contracting (複数小節にまたがる休符をまとめる)

デフォルトでは、複数小節にまたがる休符は@c
休みの小節すべてを明示的に示すように譜刻される楽譜に展開されます。@c
そうする代わりに、複数小節にまたがる休符を複数小節の休符記号を持つ単一の@c
小節として譜刻することもできます -- 休みの小節数がその小節の上に譜刻されます。

@c KEEP LY
@lilypond[quote,verbatim,fragment]
% デフォルトの振る舞い
\time 3/4 r2. | R2.*2 |
\time 2/4 R2 |
\time 4/4
% 休みの小節を 1 つの小節にまとめます
\compressMMRests {
  r1 | R1*17 | R1*4 |
}
% 休みの小節を展開します
\time 3/4
R2.*2 |
@end lilypond


@cindex text on multi-measure rest (複数小節にまたがる休符上のテキスト)
@cindex multi-measure rest, attaching text (複数小節にまたがる休符にテキストを付ける)
@cindex script on multi-measure rest (複数小節にまたがる休符上のスクリプト)
@cindex multi-measure rest, script (複数小節にまたがる休符上のスクリプト)
@cindex fermata on multi-measure rest (複数小節にまたがる休符上のフェルマータ)
@cindex multi-measure rest, attaching fermata (複数小節にまたがる休符にフェルマータを付ける)
@cindex markup on multi-measure rest (複数小節にまたがる休符上のマークアップ)
@cindex multi-measure rest with markup (マークアップを持つ複数小節にまたがる休符)

@funindex MultiMeasureRestScript
@funindex MultiMeasureRestText

マークアップを複数小節にまたがる休符に付け加えることができます。

<<<<<<< HEAD
@lilypond[quote,verbatim,relative=2]
\compressFullBarRests
\time 3/4
R2.*10^\markup { \italic "ad lib." }
=======
@lilypond[quote,verbatim]
\compressMMRests {
  \time 3/4
  R2.*10^\markup { \italic "ad lib." }
  R2.^\fermataMarkup
}
>>>>>>> 82fca049
@end lilypond

@ignore
@c TODO: the next section is out of date; \fermataMarkup has been
@c deprecated, see section `Full measure rests'
@c in the English documentation.

@warning{
複数小節にまたがる休符に付け加えられるマークアップはタイプ
@code{MultiMeasureRestText} のオブジェクトであり、@c
@code{TextScript} ではありません。@c
オーバライドは正しいオブジェクトに対して行わなければなりません。@c
さもないと無視されます。@c
以下の例を見てください。
}

@c KEEP LY
@lilypond[quote,verbatim,fragment]
% この例は誤ったオブジェクト名を指定しているため失敗します
\override TextScript.padding = #5
\override Script.color = #blue
R1^"wrong"
R1\fermata
% この例は正しいオブジェクト名が指定されています
\override MultiMeasureRestText.padding = #5
\override MultiMeasureRestScript.color = #blue
R1^"right"
R1\fermata
@end lilypond
@end ignore

複数小節にまたがる休符が @code{\partial} 設定の直後にある場合、@c
小節チェックの警告が表示されないかもしれません。


@funindex \textLengthOn
@funindex \textLengthOff
<<<<<<< HEAD
@funindex textLenthOff
@funindex \compressFullBarRests
@funindex \expandFullBarRests
=======
@funindex \fermataMarkup
@funindex \compressMMRests
>>>>>>> 82fca049

@predefined
@code{\textLengthOn},
@code{\textLengthOff},
<<<<<<< HEAD
@code{\compressFullBarRests},
@code{\expandFullBarRests}
=======
@code{\fermataMarkup},
@code{\compressMMRests}
>>>>>>> 82fca049
@endpredefined


@snippets

@cindex church rest (教会音楽の休符)
@cindex rest, church (教会音楽の休符)
@cindex kirchenpausen (教会音楽の休符)

@lilypondfile[verbatim,quote,ragged-right,texidoc,doctitle]
{multi-measure-rest-length-control.ly}

@lilypondfile[verbatim,quote,ragged-right,texidoc,doctitle]
{changing-form-of-multi-measure-rests.ly}

@cindex multi-measure rests, positioning (複数小節にまたがる休符の位置)
@cindex positioning multi-measure rests (複数小節にまたがる休符の位置)

@lilypondfile[verbatim,quote,ragged-right,texidoc,doctitle]
{positioning-multi-measure-rests.ly}

@lilypondfile[verbatim,quote,ragged-right,texidoc,doctitle]
{multi-measure-rest-markup.ly}

@seealso
音楽用語集:
@rglos{multi-measure rest}

記譜法リファレンス:
@ref{Durations},
@ref{Text},
@ref{Formatting text},
@ref{Text scripts}

コード断片集:
@rlsr{Rhythms}

内部リファレンス:
@rinternals{MultiMeasureRest},
@rinternals{MultiMeasureRestNumber},
@rinternals{MultiMeasureRestScript},
@rinternals{MultiMeasureRestText}

@cindex fingerings and multi-measure rests (運指記号と複数小節にまたがる休符)
@cindex multi-measure rests and fingerings (運指記号と複数小節にまたがる休符)

@knownissues
複数小節にまたがる休符の上に運指記号を配置すると (例えば、@code{R1*10-4})、@c
運指の数字が休みの小節数と衝突する可能性があります。

@cindex condensing rests (休符をまとめる)
@cindex rest, condensing ordinary (通常の休符をまとめる)

複数の通常の休符を自動的に単一の複数小節休符にまとめる方法はありません。

@cindex rest, collisions of (休符の衝突)

複数小節にまたがる休符が休符の衝突を引き起こすことはありません。


@node リズムを表示する
@subsection リズムを表示する
@translationof Displaying rhythms

@menu
* 拍子::
* メトロノーム記号::
* 上拍::
* 無韻律の音楽::
* 多拍子記譜法::
* 自動音符分割::
* 旋律のリズムを示す::
@end menu

@node 拍子
@unnumberedsubsubsec 拍子
@translationof Time signature

@cindex time signature (拍子)
@cindex meter (拍)

@funindex \time

拍子は以下のようにセットします:

@lilypond[quote,verbatim,fragment]
\time 2/4 c''2
\time 3/4 c''2.
@end lilypond

小節の途中で拍子記号を変更することについては、@ref{上拍}で扱っています。

@cindex time signature visibility (拍子の可視性)

拍子は楽曲の始まりと拍子が変更されたときに譜刻されます。@c
行の終わりで変更が起こる場合、警告の拍子が行の終わりに譜刻されます。@c
デフォルトの振る舞いを変更することができます。@c
@ref{Visibility of objects} を参照してください。

@lilypond[quote,verbatim]
\relative c'' {
  \time 2/4
  c2 c
  \break
  c c
  \break
  \time 4/4
  c c c c
}
@end lilypond

@cindex time signature style (拍子スタイル)
@cindex meter style (拍スタイル)

@funindex \numericTimeSignature
@funindex \defaultTimeSignature

2/2 や 4/4 で使用される拍子は数字を使用するスタイルに変更することができます:

@c KEEP LY
@lilypond[quote,verbatim]
\relative c'' {
  % デフォルトのスタイル
  \time 4/4 c1
  \time 2/2 c1
  % 数字を使うスタイルに変更します
  \numericTimeSignature
  \time 4/4 c1
  \time 2/2 c1
  % デフォルトのスタイルに戻します
  \defaultTimeSignature
  \time 4/4 c1
  \time 2/2 c1
}
@end lilypond


計量拍子については @ref{Mensural time signatures} でカバーされています。

@cindex time signature default settings (拍子のデフォルト設定)
@cindex autobeaming properties for time signatures (拍子のための自動連桁プロパティ)
@cindex beaming, time signature default properties (連桁と拍子のデフォルト プロパティ)
@funindex \overrideTimeSignatureSettings

譜刻される拍子を設定することに加えて、@c
@code{\time} コマンドは拍子に基づくプロパティ
@code{baseMoment}, @code{beatStructure}, それに @code{beamExceptions}
の値も設定します。@c
これらのプロパティにあらかじめ定義されているデフォルト値は
@file{scm/time-signature-settings.scm} で見つかります。@c

@code{beatStructure} のデフォルトの値は、@code{\time} に省略可能な 1 つ目の@c
引数を与えることでオーバライドできます:

@lilypond[quote,verbatim]
\score {
  \new Staff {
    \relative {
      \time 2,2,3 7/8
      \repeat unfold 7 { c'8 } |
      \time 3,2,2 7/8
      \repeat unfold 7 { c8 } |
    }
  }
}
@end lilypond

また、@code{baseMoment} と @code{beamExceptions} も含めた、全ての拍子に基づく@c
プロパティのデフォルトの値を一度にセットすることができます。@c
値は異なる拍子記号について独立に設定できます。@c
新しい値は同じ拍子記号の @code{\time} コマンドが続く時に有効となります。

@lilypond[quote,verbatim]
\score {
  \new Staff {
    \relative c' {
      \overrideTimeSignatureSettings
        4/4        % timeSignatureFraction
        1/4        % baseMomentFraction
        3,1        % beatStructure
        #'()       % beamExceptions
      \time 4/4
      \repeat unfold 8 { c8 } |
    }
  }
}
@end lilypond

@code{\overrideTimeSignatureSettings} は 4 つの引数をとります:

@enumerate

@item
@code{@var{timeSignatureFraction}}, この設定が適用される、拍子記号を示す分数。

@item
@code{@var{baseMomentFraction}}, 拍子の基本タイミングの単位となる@c
分子と分母を保持する分数。

@item
@code{@var{beatStructure}}, 小節の拍構造を示す Scheme リスト。@c
基本タイミングを単位とします。

@item
@code{@var{beamExceptions}}, 指定された拍子でそれぞれの拍で終了しない@c
連桁の規則を保持する配列リスト。@c
@ref{自動連桁の振る舞いを設定する} に説明があります。
@end enumerate

@cindex time signature properties, restoring default values (拍子プロパティをデフォルト値に戻す)
@cindex restoring default properties for time signatures (拍子をデフォルト プロパティに戻す)
@funindex \revertTimeSignatureSettings

デフォルトの拍子プロパティ値の変更を元の値に戻すことができます:

@lilypond[quote,verbatim]
\score{
  \relative {
    \repeat unfold 8 { c'8 } |
    \overrideTimeSignatureSettings
      4/4        % timeSignatureFraction
      1/4        % baseMomentFraction
      3,1        % beatStructure
      #'()       % beamExceptions
    \time 4/4
    \repeat unfold 8 { c8 } |
    \revertTimeSignatureSettings 4/4
    \time 4/4
    \repeat unfold 8 { c8 } |
  }
}
@end lilypond

@code{Timing_translator} と @code{Default_bar_line_engraver} を@c
@code{Score} コンテキストから @code{Staff} コンテキストに移動させることにより、@c
異なる譜に対して異なる値のデフォルト拍子プロパティを割り当てることができます。

@lilypond[quote, verbatim]
\score {
  \new StaffGroup <<
     \new Staff {
        \overrideTimeSignatureSettings
          4/4        % timeSignatureFraction
          1/4        % baseMomentFraction
          3,1        % beatStructure
          #'()       % beamExceptions
        \time 4/4
        \repeat unfold 8 {c''8}
     }
     \new Staff {
        \overrideTimeSignatureSettings
          4/4        % timeSignatureFraction
          1/4        % baseMomentFraction
          1,3        % beatStructure
          #'()       % beamExceptions
        \time 4/4
        \repeat unfold 8 {c''8}
     }
  >>
  \layout {
    \context {
      \Score
      \remove "Timing_translator"
      \remove "Default_bar_line_engraver"
    }
    \context {
      \Staff
      \consists "Timing_translator"
      \consists "Default_bar_line_engraver"
    }
  }
}
@end lilypond

これらの拍子記号に基づく変数を変更するさらなる方法 -- 変更の際に@c
同じ拍子記号がもう一度表示されることを避ける方法 -- については、
@ref{Setting automatic beam behavior} にあります。

@predefined
@code{\numericTimeSignature},
@code{\defaultTimeSignature}
@endpredefined


@snippets
@lilypondfile[verbatim,quote,texidoc,doctitle]
{time-signature-printing-only-the-numerator-as-a-number-instead-of-the-fraction.ly}

@seealso
音楽用語集:
@rglos{time signature}

記譜法リファレンス:
@ref{Mensural time signatures},
@ref{Setting automatic beam behavior},
@ref{Time administration}

インストールされているファイル:
@file{scm/time-signature-settings.scm}.

コード断片集:
@rlsr{Rhythms}

内部リファレンス:
@rinternals{TimeSignature},
@rinternals{Timing_translator}


@node メトロノーム記号
@unnumberedsubsubsec メトロノーム記号
@translationof Metronome marks

@cindex tempo (テンポ)
@cindex beats per minute (1 分毎の拍数)
@cindex metronome mark (メトロノーム記号)
@cindex metronome marking with text (テキストを持つメトロノーム記号)

@funindex \tempo

基本的なメトロノーム記号は単純に以下のように記述します:

@lilypond[verbatim,quote]
\relative {
  \tempo 4 = 120
  c'2 d
  e4. d8 c2
}
@end lilypond

メトロノーム記号を 2 つの数の範囲として譜刻することもできます:

@lilypond[verbatim,quote]
\relative {
  \tempo 4 = 40 - 46
  c'4. e8 a4 g
  b,2 d4 r
}
@end lilypond

テキストを持つテンポ指示にすこともできます:

@lilypond[verbatim,quote]
\relative {
  \tempo "Allegretto"
    c''4 e d c
    b4. a16 b c4 r4
}
@end lilypond

メトロノーム記号とテキストを組み合わせると、@c
メトロノーム記号は自動的に括弧で囲まれます:

@lilypond[verbatim,quote]
\relative {
  \tempo "Allegro" 4 = 160
  g'4 c d e
  d4 b g2
}
@end lilypond

一般に、テキストを任意のマークアップ オブジェクトにすることができます:

@lilypond[verbatim,quote]
\relative {
  \tempo \markup { \italic Faster } 4 = 132
  a'8-. r8 b-. r gis-. r a-. r
}
@end lilypond

テキストを伴わないメトロノーム記号を括弧で囲むには、@c
空の文字列を含めて記述します:

@lilypond[verbatim,quote]
\relative {
  \tempo "" 8 = 96
  d''4 g e c
}
@end lilypond

@funindex \markLengthOn
@funindex \markLengthOff

長い休符がある楽器のパート譜では、テンポ表示同士が近づいてしまうことが@c
あります。@code{\markLengthOn} コマンドは、テンポ表示が重ならないように@c
水平方向のスペースを追加し、@code{\markLengthOff} はテンポ表示が水平方向の@c
スペースを無視するデフォルトの挙動に戻します。

@lilypond[verbatim,quote]
\compressMMRests {
  \markLengthOn
  \tempo "Molto vivace"
  R1*12
  \tempo "Meno mosso"
  R1*16
  \markLengthOff
  \tempo "Tranquillo"
  R1*20
}
@end lilypond

@snippets

@lilypondfile[verbatim,quote,texidoc,doctitle]
{printing-metronome-and-rehearsal-marks-below-the-staff.ly}

@c perhaps also an example of how to move it horizontally?

@lilypondfile[verbatim,quote,texidoc,doctitle]
{changing-the-tempo-without-a-metronome-mark.ly}

@lilypondfile[verbatim,quote,texidoc,doctitle]
{creating-metronome-marks-in-markup-mode.ly}

詳細は @ref{Formatting text} を参照してください。

@seealso
音楽用語集:
@rglos{metronome},
@rglos{metronomic indication},
@rglos{tempo indication},
@rglos{metronome mark}

記譜法リファレンス:
@ref{Formatting text},
@ref{Creating MIDI output}

コード断片集:
@rlsr{Staff notation}

内部リファレンス:
@rinternals{MetronomeMark}


@node 上拍
@unnumberedsubsubsec 上拍
@translationof Upbeats

@cindex anacrusis (弱拍)
@cindex upbeat (上拍)
@cindex partial measure (部分小節)
@cindex measure, partial (部分小節)
@cindex measure, pickup (ピックアップ小節)
@cindex pickup measure (ピックアップ小節)
@cindex time signature, mid-measure (小節の途中の拍子記号)

@funindex measurePosition
@funindex \partial

@emph{弱拍} や @emph{上拍} などのような部分小節またはピックアップ小節は、@c
@code{\partial} コマンドを使って入力します:@c

@example
\partial @var{duration}
@end example

@code{\partial} が楽譜の最初で用いられた際には、@code{@var{duration}} は@c
最初の小節より前にある音楽の長さです。

@lilypond[quote,verbatim]
\relative {
  \time 3/4
  \partial 4.
  r4 e'8 | a4 c8 b c4 |
}
@end lilypond

@code{\partial} が楽譜の最初より後に用いられた際には、@code{@var{duration}}は@c
現在の小節の @emph{残りの} 長さとなります。新しい番号の小節は作られません。

@lilypond[quote,verbatim]
\relative {
  \set Score.barNumberVisibility = #all-bar-numbers-visible
  \override Score.BarNumber.break-visibility =
	    #end-of-line-invisible
  \time 9/8
  d''4.~ 4 d8 d( c) b | c4.~ 4. \bar "||"
  \time 12/8
  \partial 4.
  c8( d) e | f2.~ 4 f8 a,( c) f |
}
@end lilypond

@code{\partial} コマンドは小節の途中で拍子記号が変化する場合に@c
@emph{必要}ですが、単独で使われることもあります。

@lilypond[quote,verbatim]
\relative {
  \set Score.barNumberVisibility = #all-bar-numbers-visible
  \override Score.BarNumber.break-visibility =
	    #end-of-line-invisible
  \time 6/8
  \partial 8
  e'8 | a4 c8 b[ c b] |
  \partial 4
  r8 e,8 | a4 \bar "||"
  \partial 4
  r8 e8 | a4
  c8 b[ c b] |
}
@end lilypond

@code{\partial} コマンドは @code{Timing.measurePosition} プロパティを@c
セットします。これは小節のどれだけが経過したかを表す分数です。

@seealso
音楽用語集:
@rglos{anacrusis}

記譜法リファレンス:
@ref{Grace notes}

コード断片集:
@rlsr{Rhythms}

内部リファレンス:
@rinternals{Timing_translator}


@node 無韻律の音楽
@unnumberedsubsubsec 無韻律の音楽
@translationof Unmetered music

@cindex cadenza (カデンツァ)
@cindex cadenza, beams (カデンツァでの連桁)
@cindex cadenza, accidentals (カデンツァでの臨時記号)
@cindex cadenza, bar lines (カデンツァでの小節線)
@cindex cadenza, bar numbers (カデンツァでの小節番号)
@cindex unmetered music (無韻律の音楽)
@cindex unmetered music, beams (無韻律の音楽での連桁)
@cindex unmetered music, accidentals (無韻律の音楽での臨時記号)
@cindex unmetered music, bar lines (無韻律の音楽での小節線)
@cindex unmetered music, bar numbers (無韻律の音楽での小節番号)
@cindex accidentals, cadenzas (カデンツァでの臨時記号)
@cindex accidentals, unmetered music (無韻律の音楽での臨時記号)
@cindex bar lines, cadenzas (カデンツァでの小節線)
@cindex bar lines, unmetered music (無韻律の音楽での小節線)
@cindex bar numbers, cadenzas (カデンツァでの小節番号)
@cindex bar numbers, unmetered music (無韻律の音楽での小節番号)
@cindex beams, cadenzas (カデンツァでの連桁)
@cindex beams, unmetered music (無韻律の音楽での連桁)

@funindex \cadenzaOn
@funindex \cadenzaOff

韻律のある音楽では、自動的に小節線が挿入され、小節番号が算出されます。@c
無韻律の音楽 (例えばカデンツァ) では、これは望ましくなく、コマンド
@code{\cadenzaOn} を用いて @q{スイッチ off} することができます。@c
@q{スイッチ on} に戻すには、適切な場所で @code{\cadenzaOff} を用います。

@lilypond[verbatim,quote]
\relative c'' {
  c4 d e d
  \cadenzaOn
  c4 c d8[ d d] f4 g4.
  \cadenzaOff
  \bar "|"
  d4 e d c
}
@end lilypond

カデンツァが終わると、小節番号が再開されます。

@c KEEP LY
@lilypond[verbatim,quote]
\relative c'' {
  % すべての小節番号を表示します
  \override Score.BarNumber.break-visibility = #all-visible
  c4 d e d
  \cadenzaOn
  c4 c d8[ d d] f4 g4.
  \cadenzaOff
  \bar "|"
  d4 e d c
}
@end lilypond

カデンツァの中に @code{\bar} コマンドを挿入しても、小節線は表示されますが、@c
新しい小節が始まることはありません。@c
そのため、全ての臨時記号 -- 通常小節の最後まで効果が持続する --
は、@code{\bar} による小節線の後でも有効のままです。@c
もし小節線の後の臨時記号を表示させたいならば、親切の臨時記号 (@code{!}) や@c
忠告の臨時記号 (@code{?}) を手動で挿入する必要があります。@c
@ref{Accidentals} を参照してください。

@c KEEP LY
@lilypond[verbatim,quote]
\relative c'' {
  c4 d e d
  \cadenzaOn
  cis4 d cis d
  \bar "|"
  % 最初の cis は小節線の後ですが、臨時記号無しで表示されます
  cis4 d cis! d
  \cadenzaOff
  \bar "|"
}
@end lilypond

自動連桁は @code{\cadenzaOn} で無効になります。@c
このため、カデンツァ内の連桁はすべて手動で入力する必要があります
(@ref{手動連桁})。

@lilypond[verbatim,quote]
\relative {
  \repeat unfold 8 { c''8 }
  \cadenzaOn
  cis8 c c c c
  \bar"|"
  c8 c c
  \cadenzaOff
  \repeat unfold 8 { c8 }
}
@end lilypond

これらの定義済みコマンドは、たとえ @code{Voice} コンテキストの 1 つの@c
中に配置したとしても、楽譜の中にあるすべての譜に影響を与えます。@c
これを変更するには、@code{Timing_translator} を @code{Score} コンテキスト@c
から @code{Staff} コンテキストに移動させます。@c
@ref{Polymetric notation} を参照してください。

@predefined
@code{\cadenzaOn},
@code{\cadenzaOff}
@endpredefined

@seealso
音楽用語集:
@rglos{cadenza}

記譜法リファレンス:
@ref{Visibility of objects},
@ref{Polymetric notation},
@ref{Manual beams},
@ref{Accidentals}

コード断片集:
@rlsr{Rhythms}

@cindex cadenza, line breaks (カデンツァでの改行)
@cindex cadenza, page breaks (カデンツァでの改ページ)
@cindex unmetered music, line breaks (無韻律の音楽での改行)
@cindex unmetered music, page breaks (無韻律の音楽での改ページ)
@cindex breaks in unmetered music (無韻律の音楽での改行、改ページ)
@cindex line breaks, cadenzas (カデンツァでの改行)
@cindex page breaks, cadenzas (カデンツァでの改ページ)
@cindex line breaks, unmetered music (無韻律の音楽での改行)
@cindex page breaks, unmetered music (無韻律の音楽での改ページ)

@knownissues
自動の改行と改ページが挿入されるのは小節線のある場所だけです。@c
そのため、長い無韻律の音楽で改行や改ページを行うには手動で @q{不可視の}
小節線を挿入する必要があります:

@example
\bar ""
@end example


@node 多拍子記譜法
@unnumberedsubsubsec 多拍子記譜法
@translationof Polymetric notation

@c This section necessarily uses \set
@c This is acceptable  -td

@cindex double time signatures (2 重拍子)
@cindex signatures, polymetric (多拍子)
@cindex time signature, polymetric (多拍子)
@cindex time signature, double (2 重拍子)
@cindex polymetric signatures (多拍子)
@cindex meter, polymetric (多拍子)

@funindex timeSignatureFraction
@funindex \scaleDurations
@funindex \tuplet

多拍子記譜法がサポートされます。
複合拍子記譜法がサポートされます。@c
明示的な複合拍子と、拍子指定を変更して音符の演奏時間を@c
伸縮することによる複合拍子のどちらもです。


@subsubsubheading それぞれの譜は異なる拍子を持ち、小節の長さは等価である場合

各譜共通の拍子記号をセットして、@c
@code{timeSignatureFraction} にお望みの分数をセットします。@c
それから、@code{\scaleDurations} 関数を用いて共通の拍子記号に対する
各譜の音符の演奏時間を伸縮させます。

@cindex beams, with polymetric meters (多拍子での連桁)
@cindex polymetric meters, with beams (多拍子での連桁)

以下の例では、拍子記号 3/4, 9/8, それに 10/8 の音楽が並列しています。@c
2 番目の譜では示された演奏時間に 2/3 が掛けられ
(なぜなら、2/3 * 9/8 = 3/4 だからです)、@c
3 番目の譜では示された演奏時間に 3/5 が掛けられます
(なぜなら、3/5 * 10/8 = 3/4 だからです)。@c
演奏時間の伸縮は自動連桁の規則に影響を与えるため、@c
手動で連桁を付ける必要があるかもしれません。

@lilypond[quote,verbatim]
\relative <<
  \new Staff {
    \time 3/4
    c'4 c c |
    c4 c c |
  }
  \new Staff {
    \time 3/4
    \set Staff.timeSignatureFraction = 9/8
    \scaleDurations 2/3
      \repeat unfold 6 { c8[ c c] }
  }
  \new Staff {
    \time 3/4
    \set Staff.timeSignatureFraction = 10/8
    \scaleDurations 3/5 {
      \repeat unfold 2 { c8[ c c] }
      \repeat unfold 2 { c8[ c] } |
      c4. c \tuplet 3/2 { c8[ c c] } c4
    }
  }
>>
@end lilypond


@subsubsubheading それぞれの譜は異なる拍子を持ち、小節の長さは等価ではない場合

@code{Timing_translator} と @code{Default_bar_line_engraver} を
@code{Staff} コンテキストに移すことによって、@c
それぞれの譜に独立した拍子を与えることができます。

@c KEEP LY
@lilypond[quote,verbatim]
\layout {
  \context {
    \Score
    \remove "Timing_translator"
    \remove "Default_bar_line_engraver"
  }
  \context {
    \Staff
    \consists "Timing_translator"
    \consists "Default_bar_line_engraver"
  }
}

% 以上で、各譜はそれぞれに拍子を持つようになります

\relative <<
  \new Staff {
    \time 3/4
    c'4 c c |
    c4 c c |
  }
  \new Staff {
    \time 2/4
    c4 c |
    c4 c |
    c4 c |
  }
  \new Staff {
    \time 3/8
    c4. |
    c8 c c |
    c4. |
    c8 c c |
  }
>>
@end lilypond

@funindex \compoundMeter
@cindex compound time signatures (複合拍子記号)
@cindex time signature, compound (複合拍子記号)

@subsubsubheading 複合拍子記号

複合拍子記号は @code{\compoundMeter} を用いて作成します。@c
構文は以下の通りです:

@example
\compoundMeter #'(list of lists)
@end example

最も簡単な構成は単一のリストであり、@c
リストの @emph{最後の} 数字が拍子記号の分母になります。

@lilypond[quote,verbatim]
\relative {
  \compoundMeter #'((2 2 2 8))
  \repeat unfold 6 c'8 \repeat unfold 12 c16
}
@end lilypond

リストを追加することでより複雑な拍子を構築することができます。@c
また、この関数で指定された値に基づいて自動連桁の設定は調節されます。

@lilypond[quote,verbatim]
\relative {
  \compoundMeter #'((1 4) (3 8))
  \repeat unfold 5 c'8 \repeat unfold 10 c16
}

\relative {
  \compoundMeter #'((1 2 3 8) (3 4))
  \repeat unfold 12 c'8
}
@end lilypond

@seealso
音楽用語集:
@rglos{polymetric},
@rglos{polymetric time signature},
@rglos{meter}

記譜法リファレンス:
@ref{Automatic beams},
@ref{Manual beams},
@ref{Time signature},
@ref{Scaling durations}

コード断片集:
@rlsr{Rhythms}

内部リファレンス:
@rinternals{TimeSignature},
@rinternals{Timing_translator},
@rinternals{Default_bar_line_engraver},
@rinternals{Staff}

@knownissues
異なる拍子を持つ譜が並列に並べられている場合、@c
同時に起こる音符の水平方向の位置は同じになります。@c
しかしながら、それぞれの譜の小節線により、@c
音符の間隔は通常の異なる拍子が無い場合よりも不規則になります。


@node 自動音符分割
@unnumberedsubsubsec 自動音符分割
@translationof Automatic note splitting

@cindex notes, splitting (音符を分割する)
@cindex splitting notes (音符を分割する)
@cindex rests, splitting (休符を分割する)
@cindex splitting rests (休符を分割する)

@funindex Note_heads_engraver
@funindex Completion_heads_engraver
@funindex Completion_rest_engraver

小節線をまたがる長い音符を自動的にタイで結ばれた音符に変換することができます。@c
これを行うには、@code{Note_heads_engraver} を @code{Completion_heads_engraver}
で置き換えます。@c
同様に、小節線をまたがる長い休符を自動的に分割することができます。
これを行うには、@code{Rest_engraver} を @code{Completion_rest_engraver}
で置き換えます。@c
以下の例では、小節線をまたがる音符と休符は分割され、@c
音符はされにタイで結ばれています。

@lilypond[quote,verbatim]
\new Voice \with {
  \remove "Note_heads_engraver"
  \consists "Completion_heads_engraver"
  \remove "Rest_engraver"
  \consists "Completion_rest_engraver"
}
\relative {
  c'2. c8 d4 e f g a b c8 c2 b4 a g16 f4 e d c8. c2 r1*2
}
@end lilypond

これらのエングラーバは進行中の音符と休符をすべて小節線のところで分割して、@c
音符に対してはタイを挿入します。@c
これらのエングラーバの用途の 1 つに複雑な楽譜のデバッグがあります:
何小節かで音符がきちんと満たされていない場合、@c
このエングラーバで挿入されたタイが、それぞれの小節の狂いを示します。

@code{completionUnit} プロパティは音符を分割する際の好ましい長さを指定します。

@lilypond[quote,verbatim]
\new Voice \with {
  \remove "Note_heads_engraver"
  \consists "Completion_heads_engraver"
} \relative {
  \time 9/8 g\breve. d''4. \bar "||"
  \set completionUnit = #(ly:make-moment 3 8)
  g\breve. d4.
}
@end lilypond

これらのエングラーバは、連符のような長さが伸縮された音符に対しては、@c
入力と同じ伸縮率を保ったまま分割します。

@lilypond[quote,verbatim]
\new Voice \with {
  \remove "Note_heads_engraver"
  \consists "Completion_heads_engraver"
} \relative {
  \time 2/4 r4
  \tuplet 3/2 {g'4 a b}
  \scaleDurations 2/3 {g a b}
  g4*2/3 a b
  \tuplet 3/2 {g4 a b}
  r4
}
@end lilypond

@seealso
音楽用語集: @rglos{tie}

学習マニュアル:
@rlearning{Engravers explained},
@rlearning{Adding and removing engravers}

コード断片集:
@rlsr{Rhythms}

内部リファレンス:
@rinternals{Note_heads_engraver},
@rinternals{Completion_heads_engraver},
@rinternals{Rest_engraver},
@rinternals{Completion_rest_engraver},
@rinternals{Forbid_line_break_engraver}

@knownissues
前のバージョンの挙動を維持するため、@code{c1*2} のような 1 小節より長い@c
音符や休符は、@code{@{ c1 c1 @}} のように伸縮しない長さに分割されます。@c
@code{completionFactor} プロパティでこの挙動を調整でき、これを@code{#f} に@c
セットすることで音符や休符を伸縮することができます。


@node 旋律のリズムを示す
@unnumberedsubsubsec 旋律のリズムを示す
@translationof Showing melody rhythms

@cindex melody rhythms, showing (旋律のリズムを示す)
@cindex rhythms, showing melody (旋律のリズムを示す)

しばしば旋律のリズムだけを示したいことがあります。@c
これはリズム譜を使うことで達成できます。@c
そのような譜上にある音符のピッチはすべて破棄され、その譜自体は 1 本の@c
線を持ちます:

@lilypond[quote,verbatim]
<<
  \new RhythmicStaff {
    \new Voice = "myRhythm" \relative {
      \time 4/4
      c'4 e8 f g2
      r4 g g f
      g1
    }
  }
  \new Lyrics {
    \lyricsto "myRhythm" {
      This is my song
      I like to sing
    }
  }
>>
@end lilypond

@cindex guitar chord charts (ギター コード表)
@cindex strumming rhythms, showing (つま弾き (ストラム) のリズムを示す)
@cindex guitar strumming rhythms, showing (ギターのつま弾き (ストラム) のリズムを示す)

@funindex Pitch_squash_engraver
@funindex \improvisationOn
@funindex \improvisationOff

ギター コード表はしばしばつま弾き (ストラム) のリズムを示します。@c
これは @code{Pitch_squash_engraver} と @code{\improvisationOn} を@c
使うことで達成できます。


@lilypond[quote,verbatim]
<<
  \new ChordNames {
    \chordmode {
      c1 f g c
    }
  }
  \new Voice \with {
    \consists "Pitch_squash_engraver"
  } \relative c'' {
    \improvisationOn
    c4 c8 c c4 c8 c
    f4 f8 f f4 f8 f
    g4 g8 g g4 g8 g
    c4 c8 c c4 c8 c
  }
>>
@end lilypond

和音を含む音楽も、まず @code{\reduceChords} 関数で 1 つの音符にまとめることに@c
よって @code{RhythmicStaff} に入力したり、@code{Pitch_squash_engraver} に@c
使用することができます。

@lilypond[quote,verbatim]
\new RhythmicStaff {
  \time 4/4
  \reduceChords {
    <c>2
    <e>2
    <c e g>2
    <c e g>4
    <c e g>4
  }
}
@end lilypond


@predefined
@code{\improvisationOn},
@code{\improvisationOff}
@endpredefined


@snippets

@lilypondfile[verbatim,quote,ragged-right,texidoc,doctitle]
{guitar-strum-rhythms.ly}

@seealso
コード断片集:
@rlsr{Rhythms}

内部リファレンス:
@rinternals{RhythmicStaff},
@rinternals{Pitch_squash_engraver}


@node 連桁
@subsection 連桁
@translationof Beams

@menu
* 自動連桁::
* 自動連桁の振る舞いを設定する::
* 手動連桁::
* 羽状の連桁::
@end menu


@node 自動連桁
@unnumberedsubsubsec 自動連桁
@translationof Automatic beams

デフォルトでは、連桁は自動的に挿入されます:

@cindex beams, manual (手動連桁)
@cindex manual beams (手動連桁)
@cindex beams, customizing rules (連桁の規則をカスタマイズする)

@funindex \autoBeamOn
@funindex \autoBeamOff

@lilypond[quote,verbatim]
\relative c'' {
  \time 2/4 c8 c c c
  \time 6/8 c8 c c c8. c16 c8
}
@end lilypond

自動的に決定される連桁が満足いかないものである場合、@c
明示的に連桁を挿入することが可能です
-- @ref{手動連桁} を参照してください。@c
連桁を休符の上まで伸ばそうと意図しているのなら、@c
連桁を手動で挿入する @emph{必要があります}。

自動連桁を必要としない場合、@c
@code{\autoBeamOff} で off にすることができ、@c
@code{\autoBeamOn} で on にすることができます:

@lilypond[quote,verbatim]
\relative c' {
  c4 c8 c8. c16 c8. c16 c8
  \autoBeamOff
  c4 c8 c8. c16 c8.
  \autoBeamOn
  c16 c8
}
@end lilypond

@cindex melismata, with beams (メリスマの連桁)
@cindex beams, with melismata (メリスマの連桁)

@warning{歌曲の中でメリスマを表すために連桁を使用する場合、@c
<<<<<<< HEAD
@code{\autoBeamOff} で自動連桁を off にして、手動で連桁を示すべきです。@c
@code{@bs{}partCombine} を @code{@bs{}autoBeamOff} と一緒に@c
=======
@code{@bs{}autoBeamOff} で自動連桁を off にして、手動で連桁を示すべきです。@c
@code{@bs{}partcombine} を @code{@bs{}autoBeamOff} と一緒に@c
>>>>>>> 82fca049
用いると予期しない結果になる可能性があります。@c
詳細はコード断片集を参照してください。}

自動的に挿入されるデフォルトの連桁とは異なるパターンの連桁を@c
作成することができます
-- @ref{自動連桁の振る舞いを設定する} を参照してください。

@predefined
@code{\autoBeamOff},
@code{\autoBeamOn}
@endpredefined

@cindex beams, line breaks (連桁と改行)
@cindex line breaks, beams (改行と連桁)
@cindex beams, with knee gap (向きの変わる連桁)
@cindex knee gap, with beams (向きの変わる連桁)
@funindex breakable

@snippets
@lilypondfile[verbatim,quote,ragged-right,texidoc,doctitle]
{beams-across-line-breaks.ly}

@lilypondfile[verbatim,quote,ragged-right,texidoc,doctitle]
{changing-beam-knee-gap.ly}

@cindex beams, \partCombine with \autoBeamOff (連桁と \autoBeamOff を伴う \partCombine)
@cindex voices, \partCombine with \autoBeamOff (ボイスと \autoBeamOff を伴う \partCombine)

@lilypondfile [verbatim, quote, ragged-right, texidoc, doctitle]
{partcombine-and-autobeamoff.ly}

@seealso
記譜法リファレンス:
@ref{Manual beams},
@ref{Setting automatic beam behavior}.

インストールされているファイル:
@file{scm/auto-beam.scm}

コード断片集:
@rlsr{Rhythms}

内部リファレンス:
@rinternals{Auto_beam_engraver},
@rinternals{Beam_engraver},
@rinternals{Beam},
@rinternals{BeamEvent},
@rinternals{BeamForbidEvent},
@rinternals{beam-interface},
@rinternals{unbreakable-spanner-interface}

@knownissues
連桁のプロパティは連桁構築の開始時に決定され、@c
その後から連桁の完了までの間に追加された連桁プロパティの変更は
@emph{次の} 連桁から影響を与えます。


@node 自動連桁の振る舞いを設定する
@unnumberedsubsubsec 自動連桁の振る舞いを設定する
@translationof Setting automatic beam behavior

@cindex beams, with lyrics (連桁と歌詞)
@cindex lyrics, with beams (歌詞と連桁)

@funindex autoBeaming
@funindex baseMoment
@funindex \beamExceptions
@funindex beatStructure
@funindex measureLength
@funindex \time
@funindex \set

自動連桁が有効な場合、連桁の配置は以下の 3 つのコンテキスト プロパティによって@c
決定されます:
@code{baseMoment}, @code{beatStructure}, @code{beamExceptions}。@c
これらの値は以下で示すようにオーバライドすることができますが、@c
@ref{拍子} で説明しているように、デフォルトの値そのものを変更することも@c
できます。

@code{beamExceptions} が現在の拍子記号に対して定義されている時、@c
そのルールのみが連桁の配置の決定に使用されます。
@code{baseMoment} や @code{beatStructure} の値は使用されません。

@code{beamExceptions} が現在の拍子記号に対して定義されていない時、@c
@code{baseMoment} と @code{beatStructure} の値によって連桁の配置が決定されます。


@subsubsubheading @code{baseMoment} と @code{beatStructure} による連桁

デフォルトで、非常によく使われる拍子に対しては @code{beamExceptions} の@c
ルールが定義されているため、自動連桁に @code{baseMoment} と
@code{beatStructure} の値を使用させるためには、@code{beamExceptions} の@c
ルールを無効化しなければいけません。@code{beamExceptions} はこのようにして@c
無効化します:

@example
\set Timing.beamExceptions = #'()
@end example

@code{beamExceptions} が @code{#'()} にセットされた場合 (明示的にセットされた@c
場合と、現在の拍子記号に対してルールが定義されていない場合の両方を含みます)、@c
連桁の終了点は @code{baseMoment} と @code{beatStructure}
コンテキスト プロパティで指定された拍に従います。@code{beatStructure} は@c
小節内の各拍の長さが @code{baseMoment} の単位で定義された Scheme リストです。@c
デフォルトでは、@code{baseMoment} は 1/拍子の分母です。

@code{beatStructure} と @code{baseMoment} の値はそれぞれの拍子記号に対して@c
別々に存在するということに注意してください。これらの値を変更しても、影響が@c
及ぶのは現在有効な拍子記号に対してのみです。そのため、これらの変更は@c
新しい拍子記号のセクションが始まる @code{\time} コマンドの前ではなく後に@c
置かれなければいけません。ある拍子記号に与えられた新しい値は記憶されており、@c
その拍子記号が新たに出現した際に再び有効になります。

@c KEEP LY
@lilypond[quote,verbatim]
\relative c'' {
  \time 5/16
  c16^"default" c c c c |
  % beamExceptions は 5/16 の拍子については定義されていないようですが、
  % 念のために無効にしておきましょう
  \set Timing.beamExceptions = #'()
  \set Timing.beatStructure = 2,3
  c16^"(2+3)" c c c c |
  \set Timing.beatStructure = 3,2
  c16^"(3+2)" c c c c |
}
@end lilypond

@c KEEP LY
@lilypond[quote,verbatim]
\relative {
  \time 4/4
  a'8^"default" a a a a a a a
  % beamExceptions は 4/4 に対しては明らかに定義されているため、
  % これを無効にします
  \set Timing.beamExceptions = #'()
  \set Timing.baseMoment = #(ly:make-moment 1/4)
  \set Timing.beatStructure = 1,1,1,1
  a8^"changed" a a a a a a a
}
@end lilypond

連桁の設定変更をある特定のテキストに限定することができます。@c
下位コンテキストに連桁の設定が含まれない場合、@c
そのコンテキストを囲んでいる上位コンテキストの設定が適用されます。

@lilypond[quote, verbatim]
\new Staff {
  \time 7/8
  % beamExceptions は 7/8 に対しては定義されていないため
  % 無効にする必要はありません
  \set Staff.beatStructure = 2,3,2
  <<
    \new Voice = one {
      \relative {
        a'8 a a a a a a
      }
    }
    \new Voice = two {
      \relative {
        \voiceTwo
        \set Voice.beatStructure = 1,3,3
        f'8 f f f f f f
      }
    }
  >>
}
@end lilypond

譜で複数のボイスが使用されている場合に@c
連桁設定を譜のすべてのボイスに適用するには、@c
@code{Staff} コンテキストで設定を行う必要があります:

@c KEEP LY
@lilypond[quote,verbatim,fragment]
\time 7/8
% リズム 3-1-1-2
% デフォルトで連桁設定の変更は Voice に適用され、うまくいきません
% なぜなら、自動生成されるボイスで、すべての拍は baseMoment (1 . 8) だからです
\set beatStructure = 3,1,1,2
<< \relative {a'8 a a a16 a a a a8 a} \\ \relative {f'4. f8 f f f} >>

% コンテキスト Staff を指定するとうまくいきます
\set Staff.beatStructure = 3,1,1,2
<< \relative {a'8 a a a16 a a a a8 a} \\ \relative {f'4. f8 f f f} >>
@end lilypond

@code{baseMoment} の値を調整することで、@c
連桁の振る舞いを変更することができます。@c
@code{baseMoment} の値を変更した場合、@c
@code{beatStructure} に新しい @code{baseMoment} と矛盾しない値を@c
設定する必要があります。

@c KEEP LY
@lilypond[quote,verbatim,fragment]
\time 5/8
% beamExceptions は 5/8 に対しては定義されていないため
% 無効にする必要はありません
\set Timing.baseMoment = #(ly:make-moment 1/16)
\set Timing.beatStructure = 7,3
\repeat unfold 10 { a'16 }
@end lilypond

@code{beatLength} は @i{moment} -- 演奏時間の単位 -- です。@c
タイプ @i{moment} の量は
Scheme 関数 @code{ly:make-moment} によって作り出されます。@c
この関数についての更なる情報は @ref{Time administration} を参照してください。

デフォルトでは、@code{baseMoment} には「1/拍子の分母」がセットされています。@c
このデフォルトの例外は @file{scm/time-signature-settings.scm} で見つかります。

@subsubsubheading @code{beamExceptions} に基づいた連桁

特殊な自動連桁規則 (連桁の終わりが拍に従わないもの) はプロパティ
@code{beamExceptions} に定義します。

@code{beamExceptions} の値は -- 少し複雑な Scheme データ構造ですが -- は、
@code{\beamExceptions} 関数によって非常に簡単に生成できます。@c
この関数には 1 つ以上の手動連桁を含む、小節の長さのリズムパターンを与えます
(小節は小節チェック記号@tie{|} で分割されている必要があります。この関数では@c
他に小節の長さを識別する方法が無いためです)。簡単な例を示します:

@lilypond[quote,verbatim]
\relative c'' {
  \time 3/16
  \set Timing.beatStructure = 2,1
  \set Timing.beamExceptions =
    \beamExceptions { 32[ 32] 32[ 32] 32[ 32] }
  c16 c c |
  \repeat unfold 6 { c32 } |
}
@end lilypond

@warning{@code{beamExceptions} の値は @emph{完全な} 例外リストである@c
必要があります。@c
つまり、その設定には適用されるべき例外がすべて含まれている必要があります。@c
例外の 1 つだけを追加、削除、変更することはできません。@c
このことは扱い難いように思えるかもしれませんが、@c
新しい連桁パターンを指定する際に現在の連桁設定を知る必要がないということを@c
意味します。}

拍子が変更されると、@code{Timing.baseMoment}, @code{Timing.beatStructure},
それに @code{Timing.beamExceptions} のデフォルト値が設定されます。@c
拍子を設定すると、その @code{Timing} コンテキストの自動連桁設定は@c
デフォルトの振る舞いにリセットされます。

@c KEEP LY
@lilypond[quote,verbatim]
\relative a' {
  \time 6/8
  \repeat unfold 6 { a8 }
  % (4 + 2) にグループ化します
  \set Timing.beatStructure = 4,2
  \repeat unfold 6 { a8 }
  % デフォルトの振る舞いに戻ります
  \time 6/8
  \repeat unfold 6 { a8 }
}
@end lilypond

ある拍子に対するデフォルトの自動連桁設定は @file{scm/beam-settings.scm}
の中で決定されます。@c
ある拍子に対する自動連桁のデフォルト設定を変更する方法は
@ref{Time signature} で説明しています。

ある拍子に対する自動連桁設定の多くには
@code{beamExceptions} が登録されています。@c
例えば、4/4 拍子は 16 分音符しかない小節を 2 つの連桁で囲もうとします。@c
@code{beamExceptions} がリセットされていなければ、@c
@code{beamExceptions} 規則は @code{beatStructure} 設定を@c
オーバライドすることができます。

@c KEEP LY
@lilypond[quote,verbatim,fragment]
\time 4/4
\set Timing.baseMoment = #(ly:make-moment 1/8)
\set Timing.beatStructure = 3,3,2
% 以下は beamExceptions のため、(3 3 2) の連桁にはなりません
\repeat unfold 8 {c''8} |
% 以下は beamExceptions をクリアするため、(3 3 2) の連桁になります
\set Timing.beamExceptions = #'()
\repeat unfold 8 {c''8}
@end lilypond

同様に、3/4 拍子はデフォルトで 8 分音符しかない小節を 1 つの連桁で囲み@c
ます。@c
3/4 拍子の 8 分音符に拍毎の連桁を付けるには、@code{beamExceptions} を@c
リセットします。

@c KEEP LY
@lilypond[quote,verbatim,fragment]
\time 3/4
% beamExceptions により、デフォルトで (6) の連桁を付けます
\repeat unfold 6 {a'8} |
% beatLength により、これは (1 1 1) の連桁を付けます
\set Timing.beamExceptions = #'()
\repeat unfold 6 {a'8}
@end lilypond

ロマン派や古典派時代の譜刻では、3/4 拍子の小節の途中から連桁が始まる@c
ことがありますが、誤った 6/8 拍子の印象を与えるため現代の習慣では@c
用いません (Gould の 153 ページを参照してください)。@c
3/8 拍子でも同様の状況が発生します。@c
この振る舞いはコンテキスト プロパティ @code{beamHalfMeasure} によって@c
制御されます -- これは分子が 3 の拍子記号の場合にのみ効果を持ちます:

@lilypond[quote,verbatim]
\relative a' {
  \time 3/4
  r4. a8 a a |
  \set Timing.beamHalfMeasure = ##f
  r4. a8 a a |
}
@end lilypond

@subsubsubheading 自動連桁はどのように機能するのか

自動連桁が有効である場合、自動連桁の配置はコンテキスト プロパティ
@code{baseMoment}, @code{beatStructure}, それに @code{beamExceptions}
によって決定されます。

連桁の配置を決定する際、以下の規則が並び順の優先度で適用されます:

@itemize

@item @code{[@dots{}]} で手動連桁が指定されている場合、@c
連桁は指定どおりに設定されます。@c
手動連桁が指定されていない場合、

@item
その連桁タイプに対する @code{beamExceptions} に連桁終了規則が@c
定義されている場合、@c
その規則を用いて連桁を終了させる位置を決定します。@c
連桁終了規則が定義されていない場合、

@item
もっと長い連桁タイプに対する @code{beamExceptions} に連桁終了規則が@c
定義されている場合、@c
その規則を用いて連桁を終了させる位置を決定します。@c
連桁終了規則が定義されていない場合、

@item
@code{baseMoment} と @code{beatStructure} の値を用いて@c
その小節での拍の終わりを決定し、@c
拍の終わりで連桁を終了させます。

@end itemize

上記の規則で、@emph{連桁タイプ} は連桁でグループ化された音符の最短演奏時間です。

デフォルトの連桁規則は @file{scm/time-signature-settings.scm} の中にあります。

@snippets

@cindex beams, subdividing (連桁をサブ グループ化する)

@lilypondfile[verbatim,quote,ragged-right,texidoc,doctitle]
{subdividing-beams.ly}

@cindex beamlets, orienting (16 分音符以下の連桁の向き)

@lilypondfile[verbatim,quote,ragged-right,texidoc,doctitle]
{strict-beat-beaming.ly}

@cindex measure groupings (小節をグループ化する)
@cindex beats, grouping (拍をグループ化する)
@cindex grouping beats (拍をグループ化する)
@cindex measure sub-grouping (小節をサブ グループ化する)

@lilypondfile[verbatim,quote,ragged-right,texidoc,doctitle]
{conducting-signs,-measure-grouping-signs.ly}

@cindex beam, endings in a score (楽譜の終わりでの連桁)
@cindex beam, endings with multiple voices (複数のボイスの終わりでの連桁)

@lilypondfile[verbatim,quote,ragged-right,texidoc,doctitle]
{beam-endings-in-score-context.ly}

@seealso
記譜法リファレンス:
@ref{拍子}

インストールされているファイル:
@file{scm/time-signature-settings.scm}

コード断片集:
@rlsr{Rhythms}

内部リファレンス:
@rinternals{Auto_beam_engraver},
@rinternals{Beam},
@rinternals{BeamForbidEvent},
@rinternals{beam-interface}

@knownissues
自動連桁が終了しておらず、まだ音符を受け付けている最中に楽譜が終了する場合、@c
その最後の連桁はまったく譜刻されません。@c
@code{<< @dots{} \\ @dots{} >>} で入力される多声ボイスでも同様です。@c
自動連桁がまだ音符を受け付けている最中に多声ボイスが終了する場合、@c
その最後の連桁はまったく譜刻されません。@c
ボイスや楽譜の最後の連桁には手動で連桁を付けることにより、@c
これらの問題を回避できます。

デフォルトでは、@code{Timing} コンテキストは @code{Score} コンテキストに@c
エイリアスされています。@c
このことは、ある譜で拍子の設定を行うと、@c
他の譜での連桁の付け方にも影響を与えると言うことを意味します。@c
このため、後で出てくる譜で拍子の設定を行うと、@c
前にある譜でセットしたカスタム連桁はリセットされます。@c
この問題を回避する方法の 1 つは、拍子の設定は 1 つの譜でしか行わないことです。

@lilypond[quote,verbatim]
<<
  \new Staff {
    \time 3/4
    \set Timing.baseMoment = #(ly:make-moment 1/8)
    \set Timing.beatStructure = 1,5
    \set Timing.beamExceptions = #'()
    \repeat unfold 6 { a'8 }
  }
  \new Staff {
    \repeat unfold 6 { a'8 }
  }
>>
@end lilypond

拍子に対するデフォルトの連桁設定を変更することで、@c
常にお望みの連桁を使うこともできます。@c
ある拍子に対する自動連桁設定を変更する方法は @ref{拍子} で説明しています。

@lilypond[quote,verbatim]
<<
  \new Staff {
    \overrideTimeSignatureSettings
      3/4               % timeSignatureFraction
      1/8               % baseMomentFraction
      1,5               % beatStructure
      #'()		% beamExceptions
    \time 3/4
    \repeat unfold 6 { a'8 }
  }
  \new Staff {
    \time 3/4
    \repeat unfold 6 { a'8 }
  }
>>
@end lilypond


@node 手動連桁
@unnumberedsubsubsec 手動連桁
@translationof Manual beams

@cindex beams, manual (手動連桁)
@cindex manual beams (手動連桁)

@funindex ]
@funindex [

自動連桁アルゴリズムをオーバライドする必要がある場合もあります。@c
例えば、自動連桁は休符や小節線を越えて連桁を配置することはなく、@c
合唱譜では連桁はしばしば音符ではなく歌詞の韻律に従って配置されます。@c
そのような連桁は  @code{[} と @code{]} で開始点と終了点を記すことによって@c
手動で指定することができます:

@lilypond[quote,verbatim]
\relative { r4 r8[ g' a r] r g[ | a] r }
@end lilypond

@cindex manual beams, direction shorthand for (手動連桁の向きを指定する短縮記譜法)
@cindex manual beams, grace notes (装飾小音符の手動連桁)

方向指示子を用いることで、連桁の向きを手動で設定することができます:

@lilypond[quote,verbatim]
\relative { c''8^[ d e] c,_[ d e f g] }
@end lilypond

@funindex \noBeam

連桁でつながれないようにするために、個々の音符には
@code{\noBeam} が記されるかもしれません:

@lilypond[quote,verbatim]
\relative {
  \time 2/4
  c''8 c\noBeam c c
}
@end lilypond

装飾小音符の連桁と通常の音符の連桁は同時進行で発生します。@c
通常の音符の連桁の途中に、連桁でつながれない装飾小音符は配置されません。

@lilypond[quote,verbatim]
\relative {
  c''4 d8[
  \grace { e32 d c d }
  e8] e[ e
  \grace { f16 }
  e8 e]
}
@end lilypond

@funindex stemLeftBeamCount
@funindex stemRightBeamCount

プロパティ @code{stemLeftBeamCount} と @code{stemRightBeamCount} を@c
セットすることによって連桁をさらに厳密に手動制御することが可能です。@c
これらの値はそれぞれ、次の音符の左側と右側に描く連桁の本数を指定します。@c
どちらかのプロパティがセットされている場合、その値は 1 度だけ使用され、@c
それから消去されます。@c
以下の例では、最後の @code{f} は左側に連桁を 1 本だけ持って
-- すなわち、グループ全体をつなげている 8 分音符の連桁を持って --
譜刻されています。

@lilypond[quote,verbatim]
\relative a' {
  a8[ r16 f g a]
  a8[ r16
  \set stemLeftBeamCount = #2
  \set stemRightBeamCount = #1
  f16
  \set stemLeftBeamCount = #1
  g16 a]
}
@end lilypond


@predefined
@code{\noBeam}
@endpredefined

@snippets

@lilypondfile[verbatim,quote,ragged-right,texidoc,doctitle]
{flat-flags-and-beam-nibs.ly}

@seealso
記譜法リファレンス:
@ref{Direction and placement},
@ref{Grace notes}

コード断片集:
@rlsr{Rhythms}

内部リファレンス:
@rinternals{Beam},
@rinternals{BeamEvent},
@rinternals{Beam_engraver},
@rinternals{beam-interface},
@rinternals{Stem_engraver}


@node 羽状の連桁
@unnumberedsubsubsec 羽状の連桁
@translationof Feathered beams

@cindex beams, feathered (羽状の連桁)
@cindex feathered beams (羽状の連桁)

@funindex \featherDurations
@funindex grow-direction

羽状の連桁は、楽曲全体のテンポを変えることなく、音符の小さなグループを@c
テンポを上げながら (あるいは下げながら) 演奏すべきであることを示すために@c
使用されます。@c
羽状連桁の範囲は @code{[} と @code{]} を使って手動で指定する必要があり、@c
連桁の羽は @code{Beam} のプロパティ @code{grow-direction} に向きを@c
指定することによって調整することができます。

音符の配置と MIDI 出力での音が羽状連桁によって指示された
ritardando (徐々に緩やかに) や accelerando (次第に速く) を@c
反映すべきであるのなら、@c
音符は波括弧で区切られた音楽表記としてグループ化される必要があり、@c
さらに、そのグループの最初の音符と最後の音符の演奏時間の比率を指定する
@code{featheredDurations} コマンドを前に置く必要があります。

角括弧は連桁の範囲を示し、@c
波括弧は演奏時間を変更される音符はどれなのかを示します。@c
通常これら 2 つは同じ音符のグループを囲みますが、@c
同じであることは必須ではありません:
2 つのコマンドは独立しています。

以下の例では、8 つの 16 分音符は 2 分音符とまったく同じ時間を占めますが、@c
最初の音符の長さは最後の音符の長さの半分であり、@c
中間の音符は徐々に長くなります。@c
最初の 4 つの 32 分音符は徐々にスピード アップしますが、@c
最後の 4 つの 32 分音符は一定のテンポです。

@lilypond[verbatim,quote]
\relative c' {
  \override Beam.grow-direction = #LEFT
  \featherDurations #(ly:make-moment 2/1)
  { c16[ c c c c c c c] }
  \override Beam.grow-direction = #RIGHT
  \featherDurations #(ly:make-moment 2/3)
  { c32[ d e f] }
  % revert to non-feathered beams
  \override Beam.grow-direction = #'()
  { g32[ a b c] }
}
@end lilypond

@noindent
譜刻される音符の間隔は音符の演奏時間を近似的に表しているだけですが、@c
MIDI 出力での演奏時間は正確です。

@predefined
@code{\featherDurations}
@endpredefined

@seealso
コード断片集:
@rlsr{Rhythms}

@knownissues
@code{\featherDurations} は非常に短い音楽コード断片に対してだけ、@c
そして分数の数が小さいときにだけ機能します。


@node 小節
@subsection 小節
@translationof Bars

@menu
* 小節線::
* 小節番号::
* 小節と小節番号のチェック::
* リハーサル記号::
@end menu


@node 小節線
@unnumberedsubsubsec 小節線
@translationof Bar lines

@cindex bar lines (小節線)
@cindex measure lines (小節線)
@cindex closing bar lines (閉じの小節線)
@cindex bar lines, closing (閉じの小節線)
@cindex double bar lines (2 重小節線)
@cindex bar lines, double (2 重小節線)
@cindex repeat bars (繰り返しの小節線)

@funindex \bar

小節線は小節を区切り、繰り返しを示すためにも使用されます。@c
通常、単線の小節線が拍子に基づいて出力に自動的に挿入されます。

自動的に挿入される単線の小節線は
@code{\bar} コマンドで他のタイプに変更することができます。@c
例えば、通常、2 重線の閉じの小節線が楽曲の最後に配置されます:

@lilypond[quote,verbatim]
\relative { e'4 d c2 \bar "|." }
@end lilypond

ある小節の最後の音符が、自動的に挿入される小節線の所で終わっていなくても@c
無効ではありません:
その音符は次の小節に持ち越されるものと見なされます。@c
しかしながら、そのような持ち越しのある小節がいくつも続く場合、@c
その音楽は圧縮されて表示される可能性があり、@c
ページからはみ出す可能性さえあります。@c
これは、自動改行は完全な小節
-- つまり、小節の終端ですべての音符が終わっている小節 --
の終わりでのみ発生するからです。

@warning{誤った演奏時間の指定は改行を抑制し、結果として@c
非常に圧縮された楽譜やページからはみ出す楽譜の原因となります。}

@cindex line breaks (改行)
@cindex bar lines, invisible (不可視の小節線)
@cindex measure lines, invisible (不可視の小節線)

手動で挿入された小節線のところでも
-- たとえ、その小節が不完全であっても --
改行することができます。@c
小節線を譜刻せずに改行を可能にするには、以下を使用します:

@example
\bar ""
@end example

@noindent
これは不可視の小節線を挿入し、@c
そこで改行が発生することを可能にします (強制はしません)。@c
小節番号カウンタは増加しません。@c
強制的に改行を行うには、@ref{Line breaking} を参照してください。

@cindex manual bar lines (手動の小節線)
@cindex manual measure lines (手動の小節線)
@cindex bar lines, manual (手動の小節線)
@cindex measure lines, manual (手動の小節線)

不可視の小節線と他の特殊な小節線は任意の位置に手動で挿入することができます。@c
それらの小節線の位置がある小節の終わりと一致する場合、@c
それらの小節線はそこに自動で挿入されるはずだった単線の小節線に@c
取って代わります。@c
小節の終わりと一致しない場合、指定された小節線がその位置に挿入されます。@c

手動の小節線は純粋に視覚的なものです。@c
それらは通常の小節線が影響を与えるプロパティ
-- 小節番号、臨時記号、改行など --
には何の影響も与えません。@c
手動の小節線はその後に続く自動小節線の算出や配置に影響を与えません。@c
自動小節線がすでに存在する場所に手動小節線が配置されても、@c
自動小節線の効果は変更されません。

手動で挿入できる小節線として、単線の小節線は 2 種類あり、@c
2 重線の小節線は 5 種類あります:

@lilypond[quote,verbatim]
\relative {
  f'1 \bar "|"
  f1 \bar "."
  g1 \bar "||"
  a1 \bar ".|"
  b1 \bar ".."
  c1 \bar "|.|"
  d1 \bar "|."
  e1
}
@end lilypond

@noindent
さらに、点線と破線の小節線があります:

@lilypond[quote,verbatim]
\relative {
  f'1 \bar ";"
  g1 \bar "!"
  a1
}
@end lilypond

@noindent
さらに、繰り返しの小節線が 9 種類あります:

@lilypond[quote,verbatim]
\relative {
  f'1 \bar ".|:"
  g1 \bar ":..:"
  a1 \bar ":|.|:"
  b1 \bar ":|.:"
  c1 \bar ":.|.:"
  d1 \bar "[|:"
  e1 \bar ":|][|:"
  f1 \bar ":|]"
  g1 \bar ":|."
  a1
}
@end lilypond

更に、小節線は単純な短線として表示することができます:
@lilypond[quote,fragment,verbatim]
f'1 \bar "'" g'1
@end lilypond
しかし、このような短線は通常、グレゴリア聖歌の中で使われます。そこでは代わりに
@code{\divisioMinima} を用いるほうが良いです。グレゴリア聖歌の
@ref{Divisiones} セクションで説明してあります。

LilyPond は Kievan 記譜法をサポートしており、特殊な Kievan の小節線を@c
入力することができます:
@lilypond[quote,fragment,verbatim]
f'1 \bar "k"
@end lilypond
この記譜法に関する更なる情報は、@ref{Typesetting Kievan square notation} に@c
説明してあります。

@cindex segno (セーニョ)

行内のセーニョ記号として、3 タイプの小節線があり、@c
改行での振る舞いがそれぞれ異なります:

@lilypond[quote,verbatim]
\relative c'' {
  c4 c c c
  \bar "S"
  c4 c c c \break
  \bar "S"
  c4 c c c
  \bar "S-|"
  c4 c c c \break
  \bar "S-|"
  c4 c c c
  \bar "S-S"
  c4 c c c \break
  \bar "S-S"
  c1
}
@end lilypond

@cindex repeats (繰り返し)

繰り返しを表す小節線は手動で挿入される場合がありますが、@c
それらの小節線自体は LilyPond に繰り返されるセクションを@c
認識させることはしません。@c
そのような繰り返されるセクションは@c
さまざまな繰り返しのコマンドを使って入力した方が良いです
(@ref{Repeats} を参照してください)。@c
繰り返しのコマンドは自動的に適切な小節線を譜刻します。

さらに、@code{".|:-||"} を使用することができます。@c
これは @code{".|:"} と等価ですが、例外として改行位置では、@c
この小節線は行の終わりに 2 重線の小節線を置き、@c
次の行の始めに繰り返し開始の小節線を置きます。

@lilypond[quote,verbatim]
\relative c'' {
  c4 c c c
  \bar ".|:-||"
  c4 c c c \break
  \bar ".|:-||"
  c4 c c c
}
@end lilypond

繰り返しとセーニョ記号の組み合わせは 6 種類あります:

@lilypond[quote,verbatim]
\relative c'' {
  c4 c c c
  \bar ":|.S"
  c4 c c c \break
  \bar ":|.S"
  c4 c c c
  \bar ":|.S-S"
  c4 c c c \break
  \bar ":|.S-S"
  c4 c c c
  \bar "S.|:-S"
  c4 c c c \break
  \bar "S.|:-S"
  c4 c c c
  \bar "S.|:"
  c4 c c c \break
  \bar "S.|:"
  c4 c c c
  \bar ":|.S.|:"
  c4 c c c \break
  \bar ":|.S.|:"
  c4 c c c
  \bar ":|.S.|:-S"
  c4 c c c \break
  \bar ":|.S.|:-S"
  c1
}
@end lilypond

さらに、@code{\inStaffSegno} コマンドがあります。@c
これは、@code{\repeat volta} コマンドと@c
用いられた際に、繰り返しの小節線と結合したセーニョ小節線を作り出します。@c
@ref{通常の繰り返し} を参照してください。

@funindex \defineBarLine
@cindex bar lines, defining (小節線を定義する)
@cindex defining bar lines (小節線を定義する)

@code{\defineBarLine} を用いて、新しい小節線を定義することができます:

@example
\defineBarLine @var{bartype} #'(@var{end} @var{begin} @var{span})
@end example

@code{\defineBarline} の引数は@q{空の}文字列 @code{""} を含むことができ、@c
これは不可視の小節線を作り出します。または、@code{#f} にセットすることで、@c
何の小節線も表示しないようにすることができます。

定義した後、新しい小節線は @code{\bar} @var{bartype} で使用することができます。

現在使用できる小節線の要素は 10 個存在します:

@lilypond[quote,verbatim]
\defineBarLine ":" #'("" ":" "")
\defineBarLine "=" #'("=" "" "")
\defineBarLine "[" #'("" "[" "")
\defineBarLine "]" #'("]" "" "")

\new Staff {
  s1 \bar "|"
  s1 \bar "."
  s1 \bar "!"
  s1 \bar ";"
  s1 \bar ":"
  s1 \bar "k"
  s1 \bar "S"
  s1 \bar "="
  s1 \bar "["
  s1 \bar "]"
  s1 \bar ""
}
@end lilypond

@code{"="} 小節線は、セーニョ記号と組み合わせて使うための二重の小節線を@c
提供します。二重の細い小節線を単独で表示させるためにをこれを使わないで@c
ください。@code{\bar} @var{"||"} を使ってください。

@code{"-"} 記号は、小節線に注釈を入れるために使用します。これは、@c
同じ見た目をしていても改行によって挙動が変化する場合や、@c
譜をまたぐ小節線の見た目が異なる場合に区別するのに便利です。@c
@code{"-"} の後に続く部分は、小節線を構築する際に使用されません。

@lilypond[quote,verbatim]
\defineBarLine "||-dashedSpan" #'("||" "" "!!")

\new StaffGroup <<
  \new Staff \relative c'' {
    c1 \bar "||"
    c1 \bar "||-dashedSpan"
    c1
  }
  \new Staff \relative c'' {
    c1
    c1
    c1
  }
>>
@end lilypond

更に、スペース文字 @code{" "} は、譜をまたぐ小節線がメインの小節線に@c
正しく揃うようにするプレース ホルダとして機能します:

@lilypond[quote,verbatim]
\defineBarLine ":|.-wrong" #'(":|." "" "|.")
\defineBarLine ":|.-right" #'(":|." "" " |.")

\new StaffGroup <<
  \new Staff \relative c'' {
    c1 \bar ":|.-wrong"
    c1 \bar ":|.-right"
    c1
  }
  \new Staff \relative c'' {
    c1
    c1
    c1
  }
>>
@end lilypond

小節線の要素を追加したい場合、LilyPond はそれらを定義するシンプルな手段を@c
提供しています。小節線の変更あるいは追加に関する更なる情報は、@c
ファイル @file{scm/bar-line-.scm} を参照してください。

多くの譜を持つ楽譜では、ある譜の @code{\bar} コマンドは@c
自動的にすべての譜に適用されます。@c
結果として、@code{StaffGroup}, @code{PianoStaff}, あるいは
@code{GrandStaff} では、小節線は譜をまたがって 1 本に接続されます。

@lilypond[quote,verbatim]
<<
  \new StaffGroup <<
    \new Staff \relative {
      e'4 d
      \bar "||"
      f4 e
    }
    \new Staff \relative { \clef bass c'4 g e g }
  >>
  \new Staff \relative { \clef bass c'2 c2 }
>>
@end lilypond


@cindex default bar lines, changing (デフォルトの小節線を変更する)
@cindex bar lines, default, changing (デフォルトの小節線を変更する)

@funindex whichBar
@funindex defaultBarType
@funindex \bar
@funindex bartype

コマンド @code{\bar }@var{bartype} は
@samp{\set Timing.whichBar = @var{bartype}} の短縮記法です。@c
@code{whichBar} プロパティがセットされるといつでも小節線が作成されます。

自動的に挿入される小節線に使用されるデフォルトの@c
小節線タイプは @code{"|"} です。@c
これは @samp{\set Timing.defaultBarType = @var{bartype}} でいつでも@c
変更することができます。

@seealso
記譜法リファレンス:
@ref{Line breaking},
@ref{Repeats},
@ref{Grouping staves}

インストールされているファイル:
@file{scm/bar-line.scm}

コード断片集:
@rlsr{Rhythms}

内部リファレンス:
@rinternals{BarLine} (@rinternals{Staff} の階層で作成されます),
@rinternals{SpanBar} (譜をまたぎます),
@rinternals{Timing_translator} (@code{Timing} プロパティ用です)


@node 小節番号
@unnumberedsubsubsec 小節番号
@translationof Bar numbers

@cindex bar numbers (小節番号)
@cindex measure numbers (小節番号)
@cindex numbers, bar (小節番号)
@cindex numbers, measure (小節番号)

@funindex currentBarNumber

小節番号は、デフォルトでは、最初の行を除く各行の開始点で譜刻されます。@c
番号自体は @code{currentBarNumber} プロパティに保存されていて、@c
通常は各小節で自動的に更新されます。@c
小節番号を手動で設定することも可能です:

@lilypond[verbatim,quote]
\relative c' {
  c1 c c c
  \break
  \set Score.currentBarNumber = #50
  c1 c c c
}
@end lilypond

@cindex bar numbers, regular spacing  規則的な間隔で小節番号を譜刻する

@funindex barNumberVisibility
@funindex BarNumber

小節番号は、各行の開始点に配置する代わりに、規則的な間隔で@c
譜刻することができます。@c
このようにするには、小節番号を行の開始点以外の位置に譜刻できるよう、@c
デフォルトの振る舞いをオーバライドする必要があります。@c
これは @code{BarNumber} の @code{break-visibility} プロパティによって@c
制御されます。@c
これは 3 つの値をとります
-- 3 つの値は、対応する小節番号を可視にするかしないかを指定するために、@c
@code{#t} または @code{#f} にセットされます。@c
3 つの値の順番は、@code{end of line visible},
@code{middle of line visible}, @code{beginning of line visible}
(行の終了点での可視性、行の途中での可視性、行の開始点での可視性) です。@c
以下の例では、譜刻可能な場所すべてに小節番号を譜刻しています:

<<<<<<< HEAD
@lilypond[verbatim,quote,relative=1]
\override Score.BarNumber.break-visibility = ##(#t #t #t)
\set Score.currentBarNumber = #11
% Permit first bar number to be printed
\bar ""
c1 | c | c | c
\break
c1 | c | c | c
=======
@c KEEP LY
@lilypond[verbatim,quote]
\relative c' {
  \override Score.BarNumber.break-visibility = ##(#t #t #t)
  \set Score.currentBarNumber = #11
  % 最初の小節番号が表示されるようにします
  \bar ""
  c1 | c | c | c |
  \break
  c1 | c | c | c |
}
>>>>>>> 82fca049
@end lilypond

@snippets
@lilypondfile[verbatim,quote,ragged-right,texidoc,doctitle]
{printing-the-bar-number-for-the-first-measure.ly}

@lilypondfile[verbatim,quote,ragged-right,texidoc,doctitle]
{printing-bar-numbers-at-regular-intervals.ly}

@lilypondfile[verbatim,quote,ragged-right,texidoc,doctitle]
{printing-bar-numbers-with-changing-regular-intervals.ly}

@cindex measure number, format (小節番号のフォーマット)
@cindex bar number, format (小節番号のフォーマット)

@lilypondfile[verbatim,quote,ragged-right,texidoc,doctitle]
{printing-bar-numbers-inside-boxes-or-circles.ly}

@cindex bar numbers, with letters (文字付きの小節番号)
@cindex bar numbers, with repeats (繰り返しの小節番号)

@lilypondfile[verbatim,quote,texidoc,doctitle]
{alternative-bar-numbering.ly}

@cindex bar number alignment (小節番号を揃える)

@lilypondfile[verbatim,quote,texidoc,doctitle]
{aligning-bar-numbers.ly}

@lilypondfile[verbatim,quote,ragged-right,texidoc,doctitle]
{removing-bar-numbers-from-a-score.ly}

@seealso
コード断片集:
@rlsr{Rhythms}

内部リファレンス:
@rinternals{BarNumber},
@rinternals{Bar_number_engraver}

@cindex bar number collision (小節番号の衝突)
@cindex collision, bar number (小節番号の衝突)

@knownissues
小節番号は @code{StaffGroup} の左括弧の上端と衝突する可能性があります。@c
これを解決するには、@code{BarNumber} の @code{padding} プロパティを@c
使って小節番号を適切な位置に配置します。@c
詳細は @rinternals{StaffGroup} と @rinternals{BarNumber} を参照してください。


@node 小節と小節番号のチェック
@unnumberedsubsubsec 小節と小節番号のチェック
@translationof Bar and bar number checks

@cindex bar check (小節チェック)
@cindex bar number check (小節番号チェック)
@cindex measure check (小節チェック)
@cindex measure number check (小節番号チェック)

@funindex barCheckSynchronize
@funindex |

小節チェックは入力された演奏時間の誤りを検出する手助けをします。@c
小節チェックは、小節線が書き込まれると予想される場所ならどこにでも、@c
小節記号 @code{|} を使うことで挿入できます。@c
他の場所で小節チェックの線に遭遇した場合、警告のリストがログ ファイルに@c
書き込まれ、小節チェックに失敗した行番号と行を示します。@c
次の例では、2 番目の小節チェックがエラーを発します。

@example
\time 3/4 c2 e4 | g2 |
@end example

正しくない演奏時間は滅茶苦茶な楽譜を生成する可能性があります
-- 特にその楽譜が多声である場合はそうなる可能性があります。@c
入力を修正するには、@c
まずざっと見て失敗した小節チェックと演奏時間の誤りを探すと良いでしょう。

連続する小節チェックは同じ音楽的間隔で off になり、@c
最初の警告メッセージだけが表示されます。@c
これにより、警告の焦点がタイミング エラーの発生源に絞られます。

歌詞でも小節チェックを使用することができます。@c
以下に例を挙げます:

@example
\lyricmode @{
  \time 2/4
  Twin -- kle | Twin -- kle |
@}
@end example

歌詞での小節チェック マークは、マークが処理されて@emph{その次の}音節が出現する@c
タイミングで評価されます。もし歌詞が、小節の最初に休符を持つボイスと@c
関連づいているなら、その小節の最初に配置できる音節が存在せず、@c
警告が表示されます。

@funindex |
@funindex "|"

入力の中で小節チェックあるいはパイプ記号 @code{|} に遭遇した場合にとられる@c
アクションを再定義することも可能です。@c
これにより、小節チェック以外のことを行うことができます。@c
再定義は音楽表記を @code{"|"} に代入することによって行います。@c
以下の例では、@code{|} は小節の終わりをチェックするのではなく、@c
それが現れた場所に 2 重線の小節線を挿入するようセットされています。

@lilypond[quote,verbatim]
"|" = \bar "||"
{
  c'2 c' |
  c'2 c'
  c'2 | c'
  c'2 c'
}
@end lilypond

@funindex \barNumberCheck

大きな楽曲をコピーしている場合、LilyPond の小節番号と@c
コピー元のオリジナルの小節番号の対応をチェックすると役に立ちます。@c
この対応は @code{\barNumberCheck} によってチェックすることができます。@c
例えば、

@verbatim
\barNumberCheck #123
@end verbatim

@noindent
を使用すると、@code{currentBarNumber} が処理された時に 123 でなければ、@c
警告が表示されます。

@seealso
コード断片集:
@rlsr{Rhythms}


@node リハーサル記号
@unnumberedsubsubsec リハーサル記号
@translationof Rehearsal marks

@cindex rehearsal marks (リハーサル記号)
@cindex mark, rehearsal (リハーサル記号)

@funindex \mark

リハーサル記号を譜刻するには、@code{\mark} コマンドを使用します:

@lilypond[quote,verbatim]
\relative c'' {
  c1 \mark \default
  c1 \mark \default
  c1 \mark \default
  c1 \mark \default
}
@end lilypond

@noindent
@code{\mark \default} を使用するとリハーサル記号は自動的に +1 されますが、@c
手動で整数をリハーサル記号にセットすることもできます。@c
セットした値は @code{rehearsalMark} に保存されます。

@lilypond[quote,verbatim]
\relative c'' {
  c1 \mark \default
  c1 \mark \default
  c1 \mark #8
  c1 \mark \default
  c1 \mark \default
}
@end lilypond

@noindent
文字@tie{}@q{I} は、譜刻の慣習に従って、スキップされます。@c
文字@tie{}@q{I} を含めたければ、@c
リハーサル記号のスタイル (文字のみ、四角で囲まれた文字、丸で囲まれた文字)
に合わせて以下のコマンドの 1 つを使用します:

@example
\set Score.markFormatter = #format-mark-alphabet
\set Score.markFormatter = #format-mark-box-alphabet
\set Score.markFormatter = #format-mark-circle-alphabet
@end example

@lilypond[quote,verbatim]
\relative c'' {
  \set Score.markFormatter = #format-mark-box-alphabet
  c1 \mark \default
  c1 \mark \default
  c1 \mark #8
  c1 \mark \default
  c1 \mark \default
}
@end lilypond

@cindex rehearsal mark format (リハーサル記号のフォーマット)
@cindex rehearsal mark style (リハーサル記号のスタイル)
@cindex style, rehearsal mark (リハーサル記号のスタイル)
@cindex format, rehearsal mark (リハーサル記号のフォーマット)
@cindex mark, rehearsal, style (リハーサル記号のスタイル)
@cindex mark, rehearsal, format (リハーサル記号のフォーマット)
@cindex rehearsal mark, manual (手動でリハーサル記号をセットする)
@cindex mark, rehearsal, manual (手動でリハーサル記号をセットする)
@cindex custom rehearsal mark (リハーサル記号のカスタム)
@cindex manual rehearsal mark (手動のリハーサル記号)

スタイルはプロパティ @code{markFormatter} によって定義されます。@c
これは引数としてカレントの記号 (整数) とカレントのコンテキストをとる関数です。@c
この関数はマークアップ オブジェクトを返します。@c
以下の例では、@code{markFormatter} には定義済みの手続きがセットされています。@c
数小節後では、四角で囲まれた番号を作り出す手続きがセットされています。

@lilypond[quote,verbatim]
\relative c'' {
  \set Score.markFormatter = #format-mark-numbers
  c1 \mark \default
  c1 \mark \default
  \set Score.markFormatter = #format-mark-box-numbers
  c1 \mark \default
  \set Score.markFormatter = #format-mark-circle-numbers
  c1 \mark \default
  \set Score.markFormatter = #format-mark-circle-letters
  c1
}
@end lilypond

ファイル @file{scm/translation-functions.scm} は
@code{format-mark-letters} (デフォルトのフォーマット),
@code{format-mark-box-letters}, @code{format-mark-numbers} それに
@code{format-mark-box-numbers} の定義を保持しています。@c
これらを参考にして他のフォーマット関数を作り出すこともできます。

加算された数字や文字の代わりに小節番号を取得するために
@code{format-mark-barnumbers}, @code{format-mark-box-barnumbers}, それに
@code{format-mark-circle-barnumbers} を使うことがあります。

リハーサル記号の他のスタイルを手動で指定することができます:

@example
\mark "A1"
@end example

@noindent
@code{Score.markFormatter} はこの方法で指定された記号に影響を与えません。@c
しかしながら、文字列として @code{\markup} 使用することができます。

@example
\mark \markup@{ \box A1 @}
@end example

@cindex segno (セーニョ)
@cindex coda (コーダ)
@cindex D.S. al Fine (ここで曲の先頭に戻り、Fine で終わる)
@cindex fermata (フェルマータ)
@cindex music glyphs (音楽的図柄)
@cindex glyphs, music (音楽的図柄)

@funindex \musicglyph

音楽的図柄 (セーニョ記号など) を @code{\mark} の中に譜刻することができます:

@lilypond[quote,verbatim]
\relative c' {
  c1 \mark \markup { \musicglyph "scripts.segno" }
  c1 \mark \markup { \musicglyph "scripts.coda" }
  c1 \mark \markup { \musicglyph "scripts.ufermata" }
  c1
}
@end lilypond

@noindent
@code{\musicglyph} を使用して譜刻できる記号のリストは、@c
@ref{The Emmentaler font} を参照してください。

リハーサル記号の配置の一般的な調整については、@c
@ref{Formatting text} を参照してください。@c
更に細かな制御を行う場合は、@c
@ref{Aligning objects} の @code{break-alignable-interface} を参照してください。

ファイル @file{scm/translation-functions.scm} は
@code{format-mark-numbers} と @code{format-mark-letters} の定義を保持@c
しています。@c
ここにある定義を参考にして他のフォーマット関数を作り出すことができます。

@seealso
記譜法リファレンス:
@ref{The Emmentaler font},
@ref{Formatting text},
@ref{Aligning objects}

インストールされているファイル:
@file{scm/translation-functions.scm}

コード断片集:
@rlsr{Rhythms}

内部リファレンス:
@rinternals{MarkEvent},
@rinternals{Mark_engraver},
@rinternals{RehearsalMark}


@node 特殊なリズム関連事項
@subsection 特殊なリズム関連事項
@translationof Special rhythmic concerns


@menu
* 装飾小音符::
* カデンツァに揃える::
* 時間管理::
@end menu

@node 装飾小音符
@unnumberedsubsubsec 装飾小音符
@translationof Grace notes

@cindex ornaments (装飾音)
@cindex grace notes (装飾小音符)
@cindex appoggiatura (アッポジャトゥーラ)
@cindex acciaccatura (アッチャカトゥーラ)

@funindex \grace
@funindex \slashedGrace
@funindex \acciaccatura
@funindex \appoggiatura

装飾小音符は装飾の音であり、小さなフォントで表示され、@c
論理的には演奏時間を持ちません。

@lilypond[quote,verbatim]
\relative {
  c''4 \grace b16 a4(
  \grace { b16 c16 } a2)
}
@end lilypond

装飾音符には他にも 3 つのタイプがあります。@c
@emph{acciaccatura} (長さを持たない装飾小音符で、@c
スラーでつなげられるスラッシュ付きの符幹を持つ音符) と、
@emph{appoggiatura} (一定の比率で主音符から演奏時間を取り、@c
スラッシュを持たない音符) です。@c
スラーで結ばれた主音符の間に装飾小音符を配置するために、@c
@code{\slashedGrace} 関数を用いて、
@emph{acciaccatura} のようにスラッシュ付きの符幹を持つが@c
スラーは付かない装飾小音符を譜刻することもできます。

@lilypond[quote,verbatim]
\relative {
  \acciaccatura d''8 c4
  \appoggiatura e8 d4
  \acciaccatura { g16 f } e2
  \slashedGrace a,8 g4
  \slashedGrace b16 a4(
  \slashedGrace b8 a2)
}
@end lilypond

装飾小音符の配置は他の譜と同期されます。@c
以下の例では、8 分の装飾小音符 1 つに対して 2 つの 16 分装飾小音符が@c
割り当てられています:

@lilypond[quote,verbatim]
<<
  \new Staff \relative { e''2 \grace { c16 d e f } e2 }
  \new Staff \relative { c''2 \grace { g8 b } c2 }
>>
@end lilypond

@cindex grace notes, following (装飾小音符を後ろに配置する)

@funindex \afterGrace

装飾小音符で記譜を終えたいのならば、@c
@code{\afterGrace} コマンドを使用します。@c
このコマンドは 2 つの引数をとります:
主音符と主音符の後に続く装飾小音符です。

@lilypond[quote,verbatim]
\relative { c''1 \afterGrace d1 { c16[ d] } c1 }
@end lilypond

これは主音符の@emph{後に}装飾小音符を配置します。@c
装飾小音符がどのタイミングで配置されるかは、主音符の長さとの割合で@c
決められます。以下に示すデフォルトの設定はトップレベルで@c
再定義することができます:

@example
afterGraceFraction = 3/4
@end example

@noindent
代わりに、個々の @code{\afterGrace} コマンドの直後に分数を与えることで@c
割合を指定することもできます。

次の例は順に、デフォルトのスペース、主音符の @code{15/16} に指定した場合、@c
主音符の @code{1/2} に指定した場合の結果を示しています。

@lilypond[quote,verbatim]
<<
  \new Staff \relative {
    c''1 \afterGrace d1 { c16[ d] } c1
  }
  \new Staff \relative {
    c''1 \afterGrace 15/16 d1 { c16[ d] } c1
  }
  \new Staff \relative {
    c''1 \afterGrace 1/2 d1 { c16[ d] } c1
  }
>>
@end lilypond

@code{\afterGrace} の効果は、空白休符を用いても得ることができます。@c
以下の例では、主音符の長さの 7/8 のスペースをとった後に装飾小音符を@c
配置しています。

@lilypond[quote,verbatim]
\new Voice \relative {
  <<
    { d''1^\trill_( }
    { s2 s4. \grace { c16 d } }
  >>
  c1)
}
@end lilypond

@cindex tweaking grace notes (装飾小音符を調整する)
@cindex grace notes, tweaking (装飾小音符を調整する)
@cindex grace notes, changing layout settings (装飾小音符のレイアウト設定を変更する)

@code{\grace} 音楽表記は特殊な譜刻設定を導入します
-- 例えば、小さなフォントを作り出し、向きを設定するためです。@c
それゆえ、装飾小音符の特殊な設定をオーバライドするために@c
レイアウトの調整を行う場合、@c
調整は装飾小音符の表記の中に置くべきです。@c
さらに、そのオーバライドは装飾小音符の表記の中で元に戻しておくべきです。@c
以下の例では、装飾小音符の符幹のデフォルトの向きがオーバライドされ、@c
それから元に戻されています。

@lilypond[quote,verbatim]
\new Voice \relative {
  \acciaccatura {
    \stemDown
    f''16->
    \stemNeutral
  }
  g4 e c2
}
@end lilypond


@cindex stem, with slash (スラッシュ付きの符幹)


@snippets

@lilypondfile[verbatim,quote,texidoc,doctitle]
{using-grace-note-slashes-with-normal-heads.ly}

@lilypondfile[verbatim,quote,texidoc,doctitle]
{tweaking-grace-layout-within-music.ly}

@lilypondfile[verbatim,quote,texidoc,doctitle]
{redefining-grace-note-global-defaults.ly}

@lilypondfile[verbatim,quote,texidoc,doctitle]
{positioning-grace-notes-with-floating-space.ly}

@seealso
音楽用語集:
@rglos{grace notes},
@rglos{acciaccatura},
@rglos{appoggiatura}

記譜法リファレンス:
@ref{Scaling durations},
@ref{Manual beams}

インストールされているファイル:
@file{ly/grace-init@/.ly}

コード断片集:
@rlsr{Rhythms}

内部リファレンス:
@rinternals{GraceMusic},
@rinternals{Grace_beam_engraver},
@rinternals{Grace_auto_beam_engraver},
@rinternals{Grace_engraver},
@rinternals{Grace_spacing_engraver}


@knownissues
@cindex acciaccatura, multi-note (複数音符のアッチャカトゥーラ)
@cindex multi-note acciaccatura (複数音符のアッチャカトゥーラ)
@cindex grace-note synchronization (装飾小音符の同期)

複数の音符を連桁でつないだ @i{アッチャカトゥーラ} には@c
スラッシュは付けられず、@c
複数の音符を連桁でつないだ @i{アッポジャトゥーラ} と@c
まったく同じに見えます。

@c TODO Add link to LSR snippet to add slash when available

装飾小音符の同期は予期しない結果を引き起こす可能性があります。@c
譜の記譜要素 -- 拍子、小節線など -- も同期をとられます。@c
装飾小音符を持つ譜と持たない譜を混在させる場合は気をつけて下さい。@c
例えば:

@lilypond[quote,verbatim]
<<
  \new Staff \relative { e''4 \bar ".|:" \grace c16 d2. }
  \new Staff \relative { c''4 \bar ".|:" d2. }
>>
@end lilypond

@noindent
これは、他の譜にある装飾小音符の演奏時間に対応した空白の@c
装飾小音符を挿入することによって修正することができます。@c
上の例を以下のように修正します:

@lilypond[quote,verbatim]
<<
  \new Staff \relative { e''4 \bar ".|:" \grace c16 d2. }
  \new Staff \relative { c''4 \bar ".|:" \grace s16 d2. }
>>
@end lilypond

実際の音符部分には @code{\acciaccatura} や @code{\appoggiatura} を用いていたと@c
しても、空白休符の部分には @code{\grace} コマンドを用いるようにしてください。@c
そうしないと、見えない装飾小音符と次の音符とを繋ぐ、醜いスラーが表示されます。

装飾小音符セクションはシーケンシャルな音楽表記の中でのみ使用すべきです。@c
装飾小音符セクションのネスト、並置はサポートされておらず、@c
クラッシュや他のエラーを引き起こすかもしれません。

MIDI 出力において装飾小音符はそれぞれ 1/4 の実演奏時間を持ちます。@c
一連の装飾小音符の演奏時間が前の音符の演奏時間よりも長い場合、@c
@qq{@code{Going back in MIDI time}} エラーになります。@c
エラーを避けるには、装飾小音符の演奏時間を短くします。@c
例えば:

@example
c'8 \acciaccatura @{ c'8[ d' e' f' g'] @}
@end example

を以下のようにします:

@example
c'8 \acciaccatura @{ c'16[ d' e' f' g'] @}
@end example

あるいは、明示的に演奏時間を変更します:

@example
c'8 \acciaccatura @{ \scaleDurations 1/2 @{ c'8[ d' e' f' g'] @} @}
@end example

@ref{Scaling durations} を参照してください。


@node カデンツァに揃える
@unnumberedsubsubsec カデンツァに揃える
@translationof Aligning to cadenzas

@cindex cadenza (カデンツァ)
@cindex cadenza, aligning to (カデンツァに揃える)
@cindex aligning to cadenza (カデンツァに揃える)

オーケストラのコンテキストにおいて、カデンツァは特殊な問題を提起します:
楽譜の構成に演奏時間を持つカデンツァや他のソロ パッセージが含まれる場合、@c
他のすべての楽器は、そのカデンツァの演奏時間の分だけ@c
スキップする必要があります。@c
さもなければ、他の楽器はカデンツァの終わりよりも早すぎる
(あるいは遅すぎる) タイミングで始まってしまいます。

この問題の解決方法の一つは、関数 @code{mmrest-of-length} と
@code{skip-of-length} を使用することです。@c
これらの Scheme 関数は、引数として定義済みの音楽表記をとり、@c
その音楽表記と同じ長さの複数小節休符または @code{\skip} を生成します。

@lilypond[verbatim,quote]
MyCadenza = \relative {
  c'4 d8 e f g g4
  f2 g4 g
}

\new GrandStaff <<
  \new Staff {
    \MyCadenza c'1
    \MyCadenza c'1
  }
  \new Staff {
    #(mmrest-of-length MyCadenza)
    c'1
    #(skip-of-length MyCadenza)
    c'1
  }
>>
@end lilypond

@seealso
音楽用語集:
@rglos{cadenza}

コード断片集:
@rlsr{Rhythms}


@node 時間管理
@unnumberedsubsubsec 時間管理
@translationof Time administration

@cindex time administration (時間管理)
@cindex timing (within the score) ((楽譜内での) タイミング)
@cindex music, unmetered (無韻律の音楽)
@cindex unmetered music (無韻律の音楽)

@funindex currentBarNumber
@funindex measurePosition
@funindex measureLength

時間は @code{Timing_translator}
-- これは、デフォルトでは、@code{Socre} コンテキストの中にあります --
によって管理されます。@c
エイリアス @code{Timing} は @code{Timing_translator} が配置されている@c
コンテキストに付け加えられます。
エイリアス @code{Timing} が利用可能であることを保証するため、@c
コンテキスト (@code{Voice} や @code{Staff} など) を明示的にインスタンス化@c
する必要があるかもしれません。

以下の @code{Timing} のプロパティは、@c
楽譜内でのタイミングの経過を追うために使用されます。

@cindex bar number (小節番号)
@cindex measure number (小節番号)

@table @code
@item currentBarNumber
カレントの小節番号。@c
このプロパティの使用例は、@ref{小節番号} を参照してください。

@item measureLength
カレントの拍子での小節の長さ。@c
4/4 拍子では 1 であり、6/8 拍子では 3/4 です。@c
この値は小節線を挿入するタイミングと自動連桁の生成の仕方を決定します。

@item measurePosition
カレントで処理している小節内での位置。@c
この値は、@code{measureLength} に到達するか超過したときに、@c
この値から @code{measureLength} を減算されることによって、リセットされます。@c
リセットが起こるときに、@code{currentBarNumber} が +1 されます。

@item timing
真にセットされている場合、各タイム ステップごとに上記の変数は更新されます。@c
偽にセットされている場合、エングラーバはカレントの小節に永久に留まります。

@end table

タイミングは、上記の値のいずれかを明示的に設定することによって、@c
変更することができます。@c
次の例では、デフォルトの 4/4 拍子が譜刻されていますが、@c
@code{measureLength} は 5/4 にセットされています。@c
第 3 小節の 4/8 の位置で、@code{measurePositoin} は 1/8 進められて
5/8 になり、それによりその小節は 1/8 短くされます。@c
次の小節線は 5/4 ではなく 9/8 の位置で引かれます。

@lilypond[quote,verbatim]
\new Voice \relative {
  \set Timing.measureLength = #(ly:make-moment 5/4)
  c'1 c4 |
  c1 c4 |
  c4 c
  \set Timing.measurePosition = #(ly:make-moment 5/8)
  b4 b b8 |
  c4 c1 |
}
@end lilypond

@noindent
この例が示すように、@code{ly:make-moment n/m} は全音符の n/m の長さの@c
演奏時間を構成します。@c
例えば、@code{ly:make-moment 1/8} は 1 個の 8 分音符の演奏時間であり、@c
@code{ly:make-moment 7/16} は 7 個の 16 分音符の演奏時間です。

@seealso
記譜法リファレンス:
@ref{Bar numbers},
@ref{Unmetered music}

コード断片集:
@rlsr{Rhythms}

内部リファレンス:
@rinternals{Timing_translator},
@rinternals{Score}<|MERGE_RESOLUTION|>--- conflicted
+++ resolved
@@ -935,19 +935,10 @@
 
 マークアップを複数小節にまたがる休符に付け加えることができます。
 
-<<<<<<< HEAD
 @lilypond[quote,verbatim,relative=2]
 \compressFullBarRests
 \time 3/4
 R2.*10^\markup { \italic "ad lib." }
-=======
-@lilypond[quote,verbatim]
-\compressMMRests {
-  \time 3/4
-  R2.*10^\markup { \italic "ad lib." }
-  R2.^\fermataMarkup
-}
->>>>>>> 82fca049
 @end lilypond
 
 @ignore
@@ -985,25 +976,14 @@
 
 @funindex \textLengthOn
 @funindex \textLengthOff
-<<<<<<< HEAD
-@funindex textLenthOff
 @funindex \compressFullBarRests
 @funindex \expandFullBarRests
-=======
-@funindex \fermataMarkup
-@funindex \compressMMRests
->>>>>>> 82fca049
 
 @predefined
 @code{\textLengthOn},
 @code{\textLengthOff},
-<<<<<<< HEAD
-@code{\compressFullBarRests},
-@code{\expandFullBarRests}
-=======
-@code{\fermataMarkup},
+@code{\fermata},
 @code{\compressMMRests}
->>>>>>> 82fca049
 @endpredefined
 
 
@@ -2092,13 +2072,8 @@
 @cindex beams, with melismata (メリスマの連桁)
 
 @warning{歌曲の中でメリスマを表すために連桁を使用する場合、@c
-<<<<<<< HEAD
-@code{\autoBeamOff} で自動連桁を off にして、手動で連桁を示すべきです。@c
-@code{@bs{}partCombine} を @code{@bs{}autoBeamOff} と一緒に@c
-=======
 @code{@bs{}autoBeamOff} で自動連桁を off にして、手動で連桁を示すべきです。@c
 @code{@bs{}partcombine} を @code{@bs{}autoBeamOff} と一緒に@c
->>>>>>> 82fca049
 用いると予期しない結果になる可能性があります。@c
 詳細はコード断片集を参照してください。}
 
@@ -3142,16 +3117,6 @@
 (行の終了点での可視性、行の途中での可視性、行の開始点での可視性) です。@c
 以下の例では、譜刻可能な場所すべてに小節番号を譜刻しています:
 
-<<<<<<< HEAD
-@lilypond[verbatim,quote,relative=1]
-\override Score.BarNumber.break-visibility = ##(#t #t #t)
-\set Score.currentBarNumber = #11
-% Permit first bar number to be printed
-\bar ""
-c1 | c | c | c
-\break
-c1 | c | c | c
-=======
 @c KEEP LY
 @lilypond[verbatim,quote]
 \relative c' {
@@ -3163,7 +3128,6 @@
   \break
   c1 | c | c | c |
 }
->>>>>>> 82fca049
 @end lilypond
 
 @snippets
