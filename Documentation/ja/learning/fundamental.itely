--- conflicted
+++ resolved
@@ -1843,19 +1843,11 @@
 @lilypond[quote,verbatim,ragged-right]
 <<
   \new Staff \relative {
-<<<<<<< HEAD
-    \set Staff.instrumentName = "Soprano"
-    c''2 c
-  }
-  \new Staff \relative {
-    \set instrumentName = "Alto"  % Wrong!
-=======
     \set Staff.clefGlyph = "clefs.C"
     c''2 c
   }
   \new Staff \relative {
     \set clefGlyph = "clefs.F"  % Wrong!
->>>>>>> 82fca049
     d'2 d
   }
 >>
@@ -2544,14 +2536,9 @@
 \score {
   <<  % combine ChoirStaff and PianoStaff in parallel
     \new ChoirStaff <<
-<<<<<<< HEAD
-      \new Staff = "sopranos" <<
-        \set Staff.instrumentName = "Soprano"
-=======
       \new Staff = "sopranos"
-      \with { instrumentName = #"Soprano" }
+      \with { instrumentName = "Soprano" }
       <<
->>>>>>> 82fca049
         \new Voice = "sopranos" {
           \global
           \sopranoMusic
@@ -2560,48 +2547,31 @@
       \new Lyrics \lyricsto "sopranos" {
         \sopranoWords
       }
-<<<<<<< HEAD
-      \new Staff = "altos" <<
-        \set Staff.instrumentName = "Alto"
-=======
       \new Staff = "altos"
-      \with { instrumentName = #"Alto" }
+      \with { instrumentName = "Alto" }
       <<
->>>>>>> 82fca049
         \new Voice = "altos" {
           \global
           \altoMusic
         }
       >>
-<<<<<<< HEAD
-      \new Lyrics \lyricsto "altos" { \altoWords }
-      \new Staff = "tenors" <<
-        \set Staff.instrumentName = "Tenor"
-=======
       \new Lyrics \lyricsto "altos" {
         \altoWords
       }
       \new Staff = "tenors"
-      \with { instrumentName = #"Tenor" }
+      \with { instrumentName = "Tenor" }
       <<
->>>>>>> 82fca049
         \new Voice = "tenors" {
           \global
           \tenorMusic
         }
       >>
-<<<<<<< HEAD
-      \new Lyrics \lyricsto "tenors" { \tenorWords }
-      \new Staff = "basses" <<
-        \set Staff.instrumentName = "Bass"
-=======
       \new Lyrics \lyricsto "tenors" {
         \tenorWords
       }
       \new Staff = "basses"
-      \with { instrumentName = #"Bass" }
+      \with { instrumentName = "Bass" }
       <<
->>>>>>> 82fca049
         \new Voice = "basses" {
           \global
           \bassMusic
@@ -2611,13 +2581,8 @@
         \bassWords
       }
     >>  % end ChoirStaff
-<<<<<<< HEAD
-    \new PianoStaff <<
-      \set PianoStaff.instrumentName = "Piano"
-=======
-    \new PianoStaff \with { instrumentName = #"Piano" }
+    \new PianoStaff \with { instrumentName = "Piano" }
     <<
->>>>>>> 82fca049
       \new Staff = "upper" \upper
       \new Staff = "lower" \lower
     >>
@@ -2657,14 +2622,9 @@
 
 @example
 \new ChoirStaff <<
-<<<<<<< HEAD
-  \new Staff = "sopranos" <<
-    \set Staff.instrumentName = "Soprano"
-=======
   \new Staff = "sopranos"
-  \with @{ instrumentName = #"Soprano" @}
+  \with @{ instrumentName = "Soprano" @}
   <<
->>>>>>> 82fca049
     \new Voice = "sopranos" @{
       \global
       \sopranoMusic
@@ -2673,14 +2633,9 @@
   \new Lyrics \lyricsto "sopranos" @{
     \sopranoWords
   @}
-<<<<<<< HEAD
-  \new Staff = "altos" <<
-    \set Staff.instrumentName = "Alto"
-=======
   \new Staff = "altos"
-  \with @{ instrumentName = #"Alto" @}
+  \with @{ instrumentName = "Alto" @}
   <<
->>>>>>> 82fca049
     \new Voice = "altos" @{
       \global
       \altoMusic
@@ -2689,14 +2644,9 @@
   \new Lyrics \lyricsto "altos" @{
     \altoWords
   @}
-<<<<<<< HEAD
-  \new Staff = "tenors" <<
-    \set Staff.instrumentName = "Tenor"
-=======
   \new Staff = "tenors"
-  \with @{ instrumentName = #"Tenor" @}
+  \with @{ instrumentName = "Tenor" @}
   <<
->>>>>>> 82fca049
     \new Voice = "tenors" @{
       \global
       \tenorMusic
@@ -2705,14 +2655,9 @@
   \new Lyrics \lyricsto "tenors" @{
     \tenorWords
   @}
-<<<<<<< HEAD
-  \new Staff = "basses" <<
-    \set Staff.instrumentName = "Bass"
-=======
   \new Staff = "basses"
-  \with @{ instrumentName = #"Bass" @}
+  \with @{ instrumentName = "Bass" @}
   <<
->>>>>>> 82fca049
     \new Voice = "basses" @{
       \global
       \bassMusic
@@ -2729,13 +2674,8 @@
 引き抜いてくるだけです:
 
 @example
-<<<<<<< HEAD
-\new PianoStaff <<
-  \set PianoStaff.instrumentName = "Piano  "
-=======
-\new PianoStaff \with @{ instrumentName = #"Piano  " @}
+\new PianoStaff \with @{ instrumentName = "Piano  " @}
 <<
->>>>>>> 82fca049
   \new Staff = "upper" \upper
   \new Staff = "lower" \lower
 >>
@@ -2789,13 +2729,8 @@
     @}
   >>  % end ChoirStaff
 
-<<<<<<< HEAD
-  \new PianoStaff <<
-    \set PianoStaff.instrumentName = "Piano"
-=======
   \new PianoStaff \with @{ instrumentName = "Piano" @}
   <<
->>>>>>> 82fca049
     \new Staff = "upper" \upper
     \new Staff = "lower" \lower
   >>
@@ -2846,14 +2781,9 @@
 \score {
   <<  % ChoirStaff と PianoStaff を並行に組み合わせます
     \new ChoirStaff <<
-<<<<<<< HEAD
-      \new Staff = "sopranos" <<
-        \set Staff.instrumentName = "Soprano"
-=======
       \new Staff = "sopranos"
-      \with { instrumentName = #"Soprano" }
+      \with { instrumentName = "Soprano" }
       <<
->>>>>>> 82fca049
         \new Voice = "sopranos" {
           \global
           \sopranoMusic
@@ -2862,14 +2792,9 @@
       \new Lyrics \lyricsto "sopranos" {
         \sopranoWords
       }
-<<<<<<< HEAD
-      \new Staff = "altos" <<
-        \set Staff.instrumentName = "Alto"
-=======
       \new Staff = "altos"
-      \with { instrumentName = #"Alto" }
+      \with { instrumentName = "Alto" }
       <<
->>>>>>> 82fca049
         \new Voice = "altos" {
           \global
           \altoMusic
@@ -2878,14 +2803,9 @@
       \new Lyrics \lyricsto "altos" {
         \altoWords
       }
-<<<<<<< HEAD
-      \new Staff = "tenors" <<
-        \set Staff.instrumentName = "Tenor"
-=======
       \new Staff = "tenors"
-      \with { instrumentName = #"Tenor" }
+      \with { instrumentName = "Tenor" }
       <<
->>>>>>> 82fca049
         \new Voice = "tenors" {
           \global
           \tenorMusic
@@ -2894,14 +2814,9 @@
       \new Lyrics \lyricsto "tenors" {
         \tenorWords
       }
-<<<<<<< HEAD
-      \new Staff = "basses" <<
-        \set Staff.instrumentName = "Bass"
-=======
       \new Staff = "basses"
-      \with { instrumentName = #"Bass" }
+      \with { instrumentName = "Bass" }
       <<
->>>>>>> 82fca049
         \new Voice = "basses" {
           \global
           \bassMusic
@@ -2912,14 +2827,9 @@
       }
     >>  % ChoirStaff の終了
 
-<<<<<<< HEAD
-    \new PianoStaff <<
-      \set PianoStaff.instrumentName = "Piano  "
-=======
     \new PianoStaff
-    \with { instrumentName = #"Piano  " }
+    \with { instrumentName = "Piano  " }
     <<
->>>>>>> 82fca049
       \new Staff = "upper" \upper
       \new Staff = "lower" \lower
     >>
