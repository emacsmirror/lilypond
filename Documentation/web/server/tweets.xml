--- conflicted
+++ resolved
@@ -34,8 +34,6 @@
 Project&lt;/a&gt; in adiutorium provides chants to the catholic Divine
 Office in the Czech language. We use LilyPond for the typesetting.
 </tweet>
-<<<<<<< HEAD
-=======
 <tweet>
 28/07/2012 : Christophe Rousset et les Talens Lyriques interprètent Phaëton
 de Lully au
@@ -88,5 +86,4 @@
 Currently in French or German, with or without
 fingering. LilyPond typeset and freely downloadable!
 </tweet>
->>>>>>> 0757febe
 </tweets>