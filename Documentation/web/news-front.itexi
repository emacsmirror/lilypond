--- conflicted
+++ resolved
@@ -10,8 +10,6 @@
 
 
 @newsItem
-<<<<<<< HEAD
-=======
 @subsubheading Release candidate 6 of 2.16 - LilyPond 2.15.38 released!  @emph{May 3, 2012}
 
 LilyPond 2.15.38 is out; this is the sixth release candidate of
@@ -29,7 +27,6 @@
 
 
 @newsItem
->>>>>>> e29263c6
 @subsubheading LilyPond takes part in Google Summer of Code 2012!  @emph{April 25, 2012}
 
 Being a part of @uref{http://www.gnu.org/, GNU project}, we are participating in
