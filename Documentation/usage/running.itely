@c -*- coding: utf-8; mode: texinfo; -*-

@ignore
    Translation of GIT committish: FILL-IN-HEAD-COMMITTISH

    When revising a translation, copy the HEAD committish of the
    version that you are working on.  For details, see the Contributors'
    Guide, node Updating translation committishes..
@end ignore

@c \version "2.17.6"


@node Running lilypond
@chapter Running @command{lilypond}

This chapter details the technicalities of running LilyPond.

@menu
* Normal usage::
* Command-line usage::
* Error messages::
* Common errors::
@end menu


@node Normal usage
@section Normal usage

Most users run LilyPond through a GUI; if you have not done so
already, please read the @rlearning{Tutorial}.  If you use an alternate
editor to write LilyPond files, see the documentation for that
program.


@node Command-line usage
@section Command-line usage

This section contains extra information about using LilyPond on the
command-line.  This may be desirable to pass extra options to the
program.  In addition, there are certain extra @q{helper} programs (such
as @code{midi2ly}) which are only available on the command-line.

By @q{command-line}, we mean the command line in the operating system.
Windows users might be more familiar with the terms @q{DOS shell} or
@q{command shell}.  MacOS@tie{}X users might be more familiar with the terms
@q{terminal} or @q{console}.  Some additional setup is required
for MacOS@tie{}X users; please see @rweb{MacOS X}.

Describing how to use this part of an operating system is outside the
scope of this manual; please consult other documentation on this topic
if you are unfamiliar with the command-line.

@menu
* Invoking LilyPond::
* Basic command line options for LilyPond::
* Advanced command line options for LilyPond::
* Environment variables::
* Relocation::
* LilyPond in chroot jail::
@end menu

@node Invoking LilyPond
@unnumberedsubsec Invoking @command{lilypond}

The @command{lilypond} executable may be called as follows from
the command line.

@example
lilypond [@var{option}]@dots{} @var{file}@dots{}
@end example

When invoked with a filename that has no extension, the @file{.ly}
extension is tried first.  To read input from stdin, use a
dash (@code{-}) for @var{file}.

When @file{filename.ly} is processed it produces
@file{filename.pdf} as output by default.  Several files can be specified;
they are each processed independently.@footnote{The status of
GUILE is not reset after processing a @file{.ly} file, so be careful
not to change any system defaults from within Scheme.}

If @file{filename.ly} contains more than one @code{\book}
block, the rest of the scores is output in numbered files,
starting with @file{filename-1.pdf}.  In addition, the value of
@code{output-suffix} is inserted between the basename and the
number.  For example, if @file{filename.ly} contains

@example
#(define output-suffix "violin")
\score @{ @dots{} @}
#(define output-suffix "cello")
\score @{ @dots{} @}
@end example

@noindent
LilyPond outputs @file{filename-violin.pdf} and
@file{filename-cello-1.pdf}.


@unnumberedsubsubsec Using LilyPond with standard shell features

Since LilyPond is a command line application, features of the @q{shell}
used for calling LilyPond can also be put to good use.

For example,

@example
lilypond *.ly
@end example

@noindent
processes all LilyPond files in the current directory.

Redirecting the console output (e.g., to a file) may also be useful:

@example
lilypond file.ly 1> stdout.txt
lilypond file.ly 2> stderr.txt
lilypond file.ly &> all.txt
@end example

@noindent
The above commands divert @q{normal} output, @q{errors} only, or @q{everything},
respectively, to text files.  Consult the documentation for your
particular shell, Command (Windows), Terminal or Console
applications (MacOS X) to check whether output redirection is supported or if
the syntax is different.

The following example searches and processes all input files in the
current directory and all directories below it recursively.  The output
files are located in the same directory that the command was run in,
rather than in the same directories as the original input files.

@example
find . -name '*.ly' -exec lilypond '@{@}' \;
@end example

@noindent
This should also work for MacOS@tie{}X users.

A Windows user would run

@example
forfiles /s /M *.ly /c "cmd /c lilypond @@file"
@end example

@noindent
entering these commands in a @code{command prompt} usually found under
@code{Start > Accessories > Command Prompt}, or
by typing in the search window @q{command prompt}.

Alternatively, an explicit path to the top-level of your folder
containing all the sub-folders that have input files in them can be
stated using the @code{/p} option;

@example
forfiles /s /p C:\Documents\MyScores /M *.ly /c "cmd /c lilypond @@file"
@end example

If there are spaces in the path to the top-level folder, then the whole
path needs to be inside double quotes;

@example
forfiles /s /p "C:\Documents\My Scores" /M *.ly /c "cmd /c lilypond @@file"
@end example


@node Basic command line options for LilyPond
@unnumberedsubsec Basic command line options for LilyPond

@cindex Invoking @command{lilypond}
@cindex command line options for @command{lilypond}
@cindex options, command line
@cindex switches

The following options are supported.

@table @asis

@item @code{-d}, @code{--define-default=}@var{var}[@code{=}@var{val}]
See @ref{Advanced command line options for LilyPond}.

@cindex Scheme, expression evaluation
@cindex expression evaluation, Scheme

@item @code{-e}, @code{--evaluate=}@var{expr}
Evaluate the Scheme @var{expr} before parsing any @file{.ly} files.
Multiple @option{-e} options may be given, they are evaluated
sequentially.

The expression is evaluated in the @code{guile-user} module, so
if you want to use a definition like @code{(define-public a 42)} as
@var{expr}, use

@example
lilypond -e '(define-public a 42)'
@end example

@noindent
on the command-line, and include

@example
#(use-modules (guile-user))
@end example

@noindent
at the top of the @file{.ly} file.

@warning{Windows users must use double quotes instead of single quotes.}

@item @code{-E}, @code{--eps}
Generate EPS files.

This option is equivalent to setting LilyPond's command line options
@code{--ps}, @code{-dbackend=eps}, and @code{-daux-files='#f'}.

@cindex output, format
@cindex format, output

@item @code{-f}, @code{--format=}@var{format}
The format of the (main) output file or files.  Possible values for
@var{format} are @code{ps}, @code{pdf}, or @code{png}.

Example: @code{lilypond -fpng foo.ly}

For @code{svg} and @code{eps} formats use the @code{-dbackend} option.
See @ref{Advanced command line options for LilyPond}.

@item @code{-h}, @code{--help}
Show a summary of usage.

@item @code{-H}, @code{--header=}@var{field}
Dump a header field to file @file{BASENAME.@var{field}}.

As an example, let's assume that you have an input file @file{foo.ly}
containing

@example
\header @{ title = "bar" @}
\score @{ c1 @}
@end example

@noindent
The command

@example
lilypond -H title foo.ly
@end example

@noindent
then creates a plain text file @file{foo.title} containing the string
@code{bar}.

@item @code{-i}, @code{--init=}@var{file}
Set init file to @var{file} (default: @file{init.ly}).

@cindex file searching
@cindex search path

@item @code{-I}, @code{--include=}@var{directory}
Append @var{directory} to the search path for input files with
relative paths.  By default, only the current working directory gets
searched.

Multiple @option{-I} options may be given.  The search starts in
the current working directory, and if the file to be included is not
found the search continues in the directory given by the first
@option{-I} option, then the directory in the second @option{-I}
option, and so on.

@warning{Using the tilde character (@code{~}) with the @option{-I}
switch may produce unexpected results in some shells.

Windows users need to include a trailing slash for the directory's
path.}

@cindex chroot jail, running inside

@item @code{-j}, @code{--jail=}@var{user}@code{,}@var{group}@code{,}@var{jail}@code{,}@var{dir}
[This option is only available if your operating system supports the
@code{chroot} functionality.  In particular, Windows doesn't support it.]

Run @command{lilypond} in a chroot jail.

The @option{--jail} option provides a more flexible alternative to
@option{-dsafe}, when LilyPond formatting is being provided via a web
server, or whenever LilyPond executes commands sent by external sources
(see @ref{Advanced command line options for LilyPond}).

It works by changing the root of @command{lilypond} to @var{jail} just
before starting the actual compilation process.  The user and group are
then changed to match those provided, and the current directory is
changed to @var{dir}.  This setup guarantees that it is not possible (at
least in theory) to escape from the jail.  Note that for @option{--jail}
to work, @command{lilypond} must be run as root, which is usually
accomplished in a safe way using @command{sudo}.

Setting up a jail can be a relatively complex matter, as we must be sure
that LilyPond is able to find whatever it needs to compile the source
@emph{inside} the jail itself.  A typical chroot jail comprises the
following steps:

@table @asis

@item Setting up a separate filesystem
A separate filesystem should be created for LilyPond, so that it can be
mounted with safe options such as @code{noexec}, @code{nodev}, and
@code{nosuid}.  In this way, it is impossible to run executables or to
write directly to a device from LilyPond.  If you do not want to create a
separate partition, just create a file of reasonable size and use it to
mount a loop device.  A separate filesystem also guarantees that LilyPond
cannot write more space than it is allowed.

@item Setting up a separate user
A separate user and group (say, @code{lily}/@code{lily}) with low
privileges should be used to run LilyPond inside the jail.  There should
be a single directory writable by this user, which should be passed in
@var{dir}.

@item Preparing the jail
LilyPond needs to read a number of files while running.  All these files
are to be copied into the jail, under the same path they appear in the
real root filesystem.  The entire content of the LilyPond installation
(e.g., @file{/usr/share/lilypond}) should be copied.

If problems arise, the simplest way to trace them down is to run
LilyPond using @command{strace}, which allows you to determine which
files are missing.

@item Running LilyPond
In a jail mounted with @code{noexec} it is impossible to execute any
external program.  Therefore LilyPond must be run with a backend that
does not require any such program.  As we have already mentioned, it
must be run with superuser privileges (which, of course, it loses
immediately), possibly using @command{sudo}.  It is also good practice
to limit the number of seconds of CPU time LilyPond can use (e.g., using
@command{ulimit@tie{}-t}), and, if your operating system supports it,
the amount of memory that can be allocated.  Also see
@ref{LilyPond in chroot jail}.
@end table

@cindex loglevel
@cindex output, verbosity

@item @code{-l}, @code{--loglevel=}@var{level}
Set the verbosity of the console output to @var{level}.  Possible values
are:

@table @code

@item NONE
No output at all, not even error messages.

@item ERROR
Only error messages, no warnings or progress messages.

@item WARN
Warnings and error messages, no progress.

@item BASIC_PROGRESS
Basic progress messages (success), warnings and errors.

@item PROGRESS
All progress messages, warnings and errors.

@item INFO
Progress messages, warnings, errors and further execution information.
This is the default.

@item DEBUG
All possible messages, including verbose debug output.

@end table

@cindex directory, redirect output
@cindex output, setting filename
@cindex output, directory

@item @code{-o}, @code{--output=}@var{file}
@itemx @code{-o}, @code{--output=}@var{folder}
Set the default output file to @var{file} or, if a folder with that name
exists, direct the output to @var{folder}, taking the file name from the
input file.  The appropriate suffix is added (e.g., @file{.pdf} for
PDF) in both cases.

@item @code{-O}, @code{--pspdfopt=}@var{key}
@cindex pspdfopt

Set the PS/PDF output optimization to @var{key}.  Possible values are:

@table @code

@item size
Generate a very small PS/EPS/PDF document.  This is the default.

Using this value is equivalent to setting LilyPond's Scheme command
line options @code{-dmusic-@/font-@/encodings=@/'#f'} and
@code{-dgs-@/never-@/embed-@/fonts=@/'#f'}.

@item TeX
Produce files that are optimized for inclusion in pdfTeX, luatex, or
XeTeX documents.

Using this value is equivalent to setting LilyPond's Scheme command
line options @code{-dmusic-@/font-@/encodings=@/'#t'} and
@code{-dgs-@/never-@/embed-@/fonts=@/'#f'}.

@item TeX-GS
If you want to include more than one PDF generated by LilyPond in a
TeX document, use this option and postprocess the PDF generated by
TeX with Ghostscript.

Using this value is equivalent to setting LilyPond's Scheme command
line options @code{-dmusic-@/font-@/encodings=@/'#t'} and
@code{-dgs-@/never-@/embed-@/fonts=@/'#t'}.

@end table

@cindex PS (PostScript), output
@cindex PostScript (PS), output
@cindex output, PS (PostScript)

@item @code{--ps}
Generate PostScript.  This option is equivalent to @code{-fps}.

@cindex PNG (Portable Network Graphics), output
@cindex output, PNG (Portable Network Graphics)

@item @code{--png}
Generate pictures of each page, in PNG format.  This option is
equivalent to @code{-fpng}.

The resolution of the image may be set to @var{N}@tie{}DPI with
@example
-dresolution=@var{N}
@end example

@cindex PDF (Portable Document Format), output
@cindex output, PDF (Portable Document Format)

@item @code{--pdf}
Generate PDF.  This is the default, being equivalent to @code{-fpdf}.

@item @code{-s}, @code{--silent}
Show no progress, only error messages.  This is equivalent to
@code{-lERROR}.

@item @code{-v}, @code{--version}
Show version information.

@item @code{-V}, @code{--verbose}
Be verbose: show full paths of all files read, give timing
information, etc.  It is equivalent to @code{-lDEBUG}.

@item @code{-w}, @code{--warranty}
Show the warranty with which GNU LilyPond comes.  (It comes with
@strong{NO WARRANTY}!)

@end table


@node Advanced command line options for LilyPond
@unnumberedsubsec Advanced command line options for LilyPond

Option @option{-d} is the command-line interface to LilyPond's Scheme
function @code{ly:set-option}.  This means that all options listed
here can also be set within @file{.ly} files.

@table @asis

@item @code{-d}, @code{--define-default=}@var{option-name}[@code{=}@var{value}]
@itemx @code{-d}, @code{--define-default=no-}@var{option-name}
Set the equivalent internal Scheme symbol @var{option-name} to
@var{value}.  For example, the command-line option

@example
-dbackend=svg
@end example

@noindent
is equivalent to

@example
#(ly:set-option 'backend 'svg)
@end example

@noindent
in a LilyPond input file.

If @var{value} is not supplied, use @code{#t} as the value (which might
produce strange results if the expected @var{value} type is not boolean).
The prefix @code{no-} may be added to @var{option-name} to switch @q{off} an
option, providing @code{#f} as the value.  For example,

@cindex point and click, command line

@example
-dpoint-and-click='#f'
@end example

@noindent
is the same as
@example
-dno-point-and-click
@end example
@end table

[Note that the @samp{#} character introduces a comment in many shells.
For this reason it is recommended to always quote expressions that
contain it.]

The following table lists all supported option names together with
its values.  Within Scheme code, option values can be read using
function @code{ly:get-option}.

@table @asis

@item @code{anti-alias-factor} @var{num}
Render at a higher resolution (using factor @var{num}) and scale
down the result to prevent @q{jaggies} in PNG images.  Default:
@code{1.0}.

@item @code{aux-files} @var{bool}
If @var{bool} is @code{#t}, create @file{.tex}, @file{.texi}, and
@file{.count} files when used with the @code{eps} backend option.
Default: @code{#t}.

@item @code{backend} @var{symbol}
Use @var{symbol} as the backend for LilyPond output.  Possible values
are:

@table @code

@item ps
This is the default setting.  PostScript files include
TTF, Type1, and OTF fonts.  No @q{subsetting} of
these fonts is done.  Be aware that using @q{oriental} character sets
like Japanese can lead to very large file sizes.

For PDF output, the @code{ps} backend is used, too; the resulting
PS data is post-processed by Ghostscript's @code{ps2pdf} script,
which also does font subsetting by default.

@item eps
Used as the default by the @command{lilypond-book} command.  This dumps
every page as both a single file with all pages and fonts included and
as separate encapsulated PostScript files for each page but without fonts
included.

@item null
Do not output a printed score.  This has the same effect as
@code{-dno-print-pages}.

@item scm
This dumps out the raw, internal Scheme-based drawing commands.

@item svg
Scalable Vector Graphics.
A single SVG file is created for every page of output.  Music glyphs
are encoded as vector graphics, but text fonts are @emph{not} embedded
in the SVG files.  Any SVG viewer will therefore need the relevant text
fonts to be available to it for proper rendering of both text and
lyrics.  It is recommended to not use font @q{lists} or @q{aliases}
in case an SVG viewer is unable to handle them.  When using
@emph{Web Open Font Format} (WOFF) files the additional
@code{-dsvg-woff} switch is required.

@end table

@item @code{check-internal-types} @var{bool}
If @var{bool} is @code{#t}, check every property assignment for
types.  Default: @code{#f}.

@item @code{clip-systems} @var{bool}
If @var{bool} is @code{#t}, extract music fragments out of a score.
This requires that the @code{clip-regions} function has been defined
within the @code{\layout} block.  See @ruser{Extracting fragments of
music}.  No fragments are extracted though if used with the
@option{-dno-print-pages} option.  Default: @code{#f}.

@item @code{crop} @var{bool}
If @var{bool} is @code{#t}, fit all the music and headers, without
margins, into a @q{single-page} output file.  Default: @code{#f}.

@item @code{datadir}
Prefix for data files.  This is a read-only option; setting it has no
effect.

@item @code{debug-gc} @var{bool}
If @var{bool} is @code{#t}, dump memory debugging statistics.
Default: @code{#f}.

@item @code{debug-gc-assert-parsed-dead} @var{bool}
For memory debugging: If @var{bool} is @code{#t}, ensure that all
references to parsed objects are dead.  This is an internal option,
and is switched on automatically for @code{-ddebug-gc}.  Default:
@code{#f}.

@item @code{debug-lexer} @var{bool}
If @var{bool} is @code{#t}, debug the flex lexer.
Default: @code{#f}.

@item @code{debug-page-breaking-scoring} @var{bool}
If @var{bool} is @code{#t}, dump scores for many different page
breaking configurations.
Default: @code{#f}.

@item @code{debug-parser} @var{bool}
If @var{bool} is @code{#t}, debug the bison parser.
Default: @code{#f}.

@item @code{debug-property-callbacks} @var{bool}
If @var{bool} is @code{#t}, debug cyclic callback chains.
Default: @code{#f}.

@item @code{debug-skylines} @var{bool}
If @var{bool} is @code{#t}, debug skylines.
Default: @code{#f}.

@item @code{delete-intermediate-files} @var{bool}
If @var{bool} is @code{#t}, delete the unusable, intermediate
@file{.ps} files created during
compilation.
Default: @code{#t}.

@item @code{dump-cpu-profile} @var{bool}
If @var{bool} is @code{#t}, dump (system-dependent) timing information.
Default: @code{#f}.

@item @code{dump-profile} @var{bool}
If @var{bool} is @code{#t}, dump memory and time information for each
file.
Default: @code{#f}.

@item @code{dump-signatures} @var{bool}
If @var{bool} is @code{#t}, dump output signatures of each system.
Used for regression testing.
Default: @code{#f}.

@item @code{embed-source-code} @var{bool}
If @var{bool} is @code{#t}, embed the LilyPond source files inside
the generated PDF document.
Default: @code{#f}.

@item @code{eps-box-padding} @var{num}
Pad left edge of the output EPS bounding box by @var{num} millimeters.
Default: @code{#f} (meaning no bounding box padding).

@item @code{font-export-dir} @var{string}
Set directory for exporting fonts as PostScript files to @var{string}.
This is useful when you want to create a PDF without embedded fonts first
and later embed the fonts with Ghostscript as shown below.

@example
$ lilypond -dfont-export-dir=fontdir -dgs-never-embed-fonts foo.ly
$ gs -q -dBATCH -dNOPAUSE -sDEVICE=pdfwrite \
     -sOutputFile=foo.embedded.pdf foo.pdf fontdir/*.font.ps
@end example

@noindent
Note: Unlike @code{font-ps-resdir},
<<<<<<< HEAD
this method can embed OpenType/CFF collection (OTC) fonts.
However, it cannnot embed CID fonts with Ghostscript 9.26 and later.
=======
this method cannot embed CID fonts with Ghostscript 9.26 and later.
>>>>>>> 4860434b

@noindent
Note: Same as @code{font-ps-resdir}, this option skips TrueType fonts
because embedding TrueType fonts later causes garbled characters.
To avoid garbling characters, use
@code{gs-never-embed-fonts}, as this embeds TrueType fonts
despite its name.

@noindent
Default: @code{#f} (meaning not to export).

@item @code{font-ps-resdir} @var{string}
Set directory (as @var{string}) to build a subset of the PostScript resource
directory to be used for embedding fonts later.
This is useful when you want to create a PDF without embedded fonts first
and later embed the fonts with Ghostscript as shown below.

@example
$ lilypond -dfont-ps-resdir=resdir -dgs-never-embed-fonts foo.ly
$ gs -q -dBATCH -dNOPAUSE -sDEVICE=pdfwrite \
     -I resdir -I resdir/Font \
     -sOutputFile=foo.embedded.pdf foo.pdf
@end example

@noindent
Note: It is better not to specify the directory
that contains the name @file{Resource} because it has a special meaning
when specified with the @code{-I} option for Ghostscript.

@noindent
Note: Unlike @code{font-export-dir},
this method can embed CID fonts with Ghostscript 9.26 and later.
<<<<<<< HEAD
However it cannot embed OpenType/CFF collection (OTC) fonts.
=======
>>>>>>> 4860434b

@noindent
Note: Same as @code{font-export-dir}, this option skips TrueType fonts
because embedding TrueType fonts later causes garbled characters.
To avoid garbling characters, use
@code{gs-never-embed-fonts}, as this embeds TrueType fonts
despite its name.

@noindent
Default: @code{#f} (meaning not to build).

@item @code{gs-load-fonts} @var{bool}
If @var{bool} is @code{#t}, load fonts via Ghostscript.  This option
makes LilyPond's output files contain only references to all fonts,
which must be resolved to real fonts in a post-processing step by
Ghostscript.
Default: @code{#f}.

@item @code{gs-load-lily-fonts} @var{bool}
If @var{bool} is @code{#t}, load LilyPond fonts via Ghostscript.
This option makes LilyPond's output files contain only references to
its music fonts, which must be resolved to real fonts in a
post-processing step by Ghostscript.  All other fonts are still
output as usual.
Default: @code{#f}.

@item @code{gs-never-embed-fonts} @var{bool}
If @var{bool} is @code{#t}, make Ghostscript embed only TrueType
fonts and no other font format.
Default: @code{#f}.

@item @code{gui} @var{bool}
If @var{bool} is @code{#t}, make LilyPond run silently and redirect
all output to a log file.
Default: @code{#f}.

@strong{Note to Windows users:} By default, @file{lilypond.exe} outputs
all progress information to the command window, while
@file{lilypond-windows.exe} does not and returns a prompt, with no
progress information, immediately at the command line.  The
@option{-dgui} option can be used in this case to redirect output to a
log file.

@item @code{help} @var{bool}
If @var{bool} is @code{#t}, show this help.
Default: @code{#f}.

@item @code{include-book-title-preview} @var{bool}
If @var{bool} is @code{#t}, include book titles in preview images.
Default: @code{#t}.

@item @code{include-eps-fonts} @var{bool}
If @var{bool} is @code{#t}, include fonts in separate-system EPS files.
Default: @code{#t}.

@item @code{include-settings} @var{string}
Include file @var{string} for global settings, which is included before the
score is processed.
Default: @code{#f} (meaning no global settings file).

@item @code{job-count} @var{num}
Process in parallel, using @var{num} jobs.
Default: @code{#f} (meaning no parallel processing).

@item @code{log-file} @var{string}
Redirect output to the log file @file{@var{string}.log}.
Default: @code{#f} (meaning no log file).

@item @code{max-markup-depth} @var{num}
Set maximum depth for the markup tree to value @var{num}.  If a
markup has more levels, assume it will not terminate on its own,
print a warning, and return a null markup instead.
Default: @code{1024}.

@item @code{midi-extension} @var{string}
Set the default file extension for MIDI output files to
@file{.@var{string}}.
Default: @code{"midi"}.

@item @code{music-strings-to-paths} @var{bool}
If @var{bool} is @code{#t}, convert text strings to paths when glyphs
belong to a music font.
Default: @code{#f}.

@item @code{paper-size} @var{extra-quoted-string}
Set default paper size to @var{extra-quoted-string}.  Note that the
string must be enclosed in escaped double quotes.
Default: @code{"\"a4\""}.

@item @code{pixmap-format} @var{symbol}
Set Ghostscript's output format for pixel images to @var{symbol}.
Default: @code{png16m}.

@item @code{point-and-click} @var{bool}
If @var{bool} is @code{#t}, add @q{point & click} links to PDF and
SVG output.  See @ref{Point and click}.
Default: @code{#t}.

@item @code{preview} @var{bool}
If @var{bool} is @code{#t}, create preview images in addition to
normal output.
Default: @code{#f}.

This option is supported by all backends (@code{pdf}, @code{png},
@code{ps}, @code{eps}, and @code{svg}) except @code{scm}.  For input
file name @var{file} and backend @var{format}, it generates an output
file having the name @file{@var{file}@code{.preview.}@var{format}},
containing the titles and the first system of music.  If @code{\book}
or @code{\bookpart} blocks are used, the titles of @code{\book},
@code{\bookpart} or @code{\score} will appear in the output,
including the first system of every @code{\score} block if the
@code{\paper} variable @code{print-all-headers} is set to @code{#t}.

To suppress the usual output, use the @option{-dprint-pages} or
@option{-dno-print-pages} options according to your requirements.

@item @code{print-pages} @var{bool}
If @var{bool} is @code{#t}, generate full pages.
Default: @code{#t}.

Option @option{-dno-print-pages} is useful in combination with
@option{-dpreview} or @option{-dcrop}.

@item @code{profile-property-accesses} @var{bool}
If @var{bool} is @code{#t}, keep statistics of @code{get_property()}
function calls.
Default: @code{#f}.

@item @code{protected-scheme-parsing} @var{bool}
If @var{bool} is @code{#t}, continue when errors in inline Scheme
code are caught in the parser.  If set to @code{#f}, halt on errors
and print a stack trace.
Default: @code{#t}.

@item @code{read-file-list} @var{string}
Use file @file{@var{string}} that contains a list of input files to be
processed.
Default: @code{#f} (meaning no input list file).

@item @code{relative-includes} @var{bool}
When processing an @code{\include} command, look for the included
file relative to the current file if @var{bool} is @code{#t}.  If set
to @code{#f}, look for the file relative to the root file.
Default: @code{#f}.

@item @code{resolution} @var{num}
Set resolution for generating @code{PNG} pixmaps to @var{num} dpi.
Default: @code{101}.

@item @code{safe} @var{bool}
If @var{bool} is @code{#t}, do not trust the @file{.ly} input.
Default: @code{#f}.

When LilyPond formatting is available through a web server, either
the @code{-dsafe} or the @option{--jail} option @b{MUST} be passed.
The @code{-dsafe} option prevents inline Scheme code from wreaking
havoc, e.g.,

@example
% too dangerous to write correctly
#(s ystem "rm -rf /")
% malicious but not destructive
@{ c4^$(ly:gulp-file "/etc/passwd") @}
@end example

The @option{-dsafe} option works by evaluating in-line Scheme
expressions in a special safe module.  This is derived from GUILE's
@file{safe-r5rs} module, but also adds a number of functions of the
LilyPond API which are listed in @file{scm/safe-lily.scm}.

In addition, safe mode disallows @code{\include} directives and
disables the use of backslashes in @TeX{} strings.  It is also not
possible to import LilyPond variables into Scheme while in safe mode.

Option @option{-dsafe} does @emph{not} detect resource overuse, so it is still
possible to make the program hang indefinitely, for example by feeding
cyclic data structures into the backend.  Therefore, if using LilyPond
on a publicly accessible webserver, the process should be limited in
both CPU and memory usage.

Safe mode will prevent many useful LilyPond snippets from being
compiled.

Option @option{--jail} is an even more secure alternative, but requires
more work to set up.  See @ref{Basic command line options for LilyPond}.

@item @code{separate-log-files} @var{bool}
For input files @file{file1.ly}, @file{file2.ly}, @dots{}, output log
data to files @file{file1.log}, @file{file2.log}, @dots{}, if
@var{bool} is @code{#t}.
Default: @code{#f}.

@item @code{show-available-fonts} @var{bool}
If @var{bool} is @code{#t}, list available font names as delivered by
the fontconfig library.  Appended to this list LilyPond displays the
configuration settings of fontconfig itself.
Default: @code{#f}.

@item @code{strict-infinity-checking} @var{bool}
If @var{bool} is @code{#t}, make @command{lilypond} abort on
encountering @code{Inf} and @code{NaN} floating point exceptions.
Default: @code{#f}.

@item @code{strip-output-dir} @var{bool}
If @var{bool} is @code{#t}, don't use the directory part from input
file paths while constructing output file names.
Default: @code{#t}.

@item @code{strokeadjust} @var{bool}
If @var{bool} is @code{#t}, force PostScript stroke adjustment.  This
option is mostly relevant when a PDF is generated from PostScript
output (stroke adjustment is usually enabled automatically for
low-resolution bitmap devices).  Without this option, PDF previewers
tend to produce widely inconsistent stem widths at resolutions
typical for screen display.  However, the option does not noticeably
affect print quality and causes large file size increases in PDF
files.
Default: @code{#f}.

@item @code{svg-woff} @var{bool}
This option is required when using Web Open Font Format (WOFF) font
files with the @code{svg} backend.  If @var{bool} is @code{#t}, a
single SVG file is created for every page of output.  Apart from
LilyPond's own music glyphs, no other font information will be
included.  Any SVG viewer will therefore require the fonts be
available to it for the proper rendering of both text and lyrics.  It
is also recommended not to use any font @q{aliases} or @q{lists} in
case the SVG viewer cannot handle them.
Default: @code{#f}.

@item @code{verbose}
Verbosity level.  This is a read-only option; setting it has no
effect.

@item @code{warning-as-error} @var{bool}
If @var{bool} is @code{#t}, change all warning and @q{programming
error} messages into errors.
Default: @code{#f}.

@end table


@node Environment variables
@unnumberedsubsec Environment variables

@cindex LANG
@cindex LILYPOND_DATADIR
@cindex LILYPOND_LOCALEDIR
@cindex LILYPOND_RELOCDIR
@cindex LILYPOND_LOGLEVEL

@command{lilypond} recognizes the following environment variables:

@table @code

@item LILYPOND_DATADIR
This specifies a directory where locale messages and data files
are looked up by default, overriding locations defined either
at compile-time or computed dynamically at run-time (see
@ref{Relocation}).  The directory should contain subdirectories
called @file{ly}, @file{ps}, @file{tex}, etc.

@item LILYPOND_LOCALEDIR
Specify the directory where locale-specific files are located.
This overrides the value derived from @code{LILYPOND_DATADIR}.

@item LILYPOND_RELOCDIR
Specify the directory where relocation files are located.  This
overrides the value derived from the location of the
@command{lilypond} binary.

@item LANG
The language for LilyPond data sent to @code{stdout} and
@code{stderr}, for example progress reports, warning messages, or
debug output.  Example: @code{LANG=de}.

@item LILYPOND_LOGLEVEL
The default loglevel.  If LilyPond is called without an explicit
loglevel (i.e., no @option{--loglevel} command line option), this
value is used.

@item LILYPOND_GC_YIELD
A variable, as a percentage, that tunes memory management
behavior.  A higher values means the program uses more memory, a
smaller value means more CPU time is used.  The default value is
@code{70}.

@end table


@node Relocation
@unnumberedsubsec Relocation

@cindex relocation

Most programs in the Unix world use default directories for its
data that are determined at configure time before compilation.
LilyPond is no exception; for example, a typical installation puts
the @file{lilypond} binary into @file{/usr/@/bin} and all files
specific to LilyPond into subdirectories of
@file{/usr/@/share/@/lilypond/@/2.21.0/} (assuming that the
current version is 2.21.0).

While this approach works fine for manual compilation and
platforms that come with standardized package managers, it can
cause issues where such managers are not common or not used by
default.  Typical examples of such platforms are Windows and
MacOS, where users expect that application bundles can be
installed anywhere.

The common solution to this problem is relocation support: Instead
of using hard-coded paths to data files, locations of the
necessary support files are computed at run time @emph{relative to
the executed binary}.


@menu
* Relocation files::
* Relocation algorithm::
@end menu


@node Relocation files
@unnumberedsubsubsec Relocation files

There's actually a second mechanism for run-time configuration:
LilyPond heavily relies on external programs and libraries, in
particular the @q{FontConfig} and @q{GUILE} libraries to find
system fonts and handle Scheme files, respectively, and the
@command{gs} program to convert PS data to PDF files.  All of them
must be configured also to locate its relevant data files.  To do
that, the @command{lilypond} program parses all files in a
directory called @file{relocate} (if it exists; see below where
this directory is searched for) to manipulate environment
variables, which in turn control those external libraries and
programs.  The format of such relocation files is simple; each
line has the syntax

@example
@var{command} @var{key}=@var{value}
@end example

@noindent
and empty lines get ignored.

The @var{command} directive is one of the following.

@table @code

@item set
Uncondionally set environment variable @var{key} to @var{value}.
This overrides a previously set value.

@item set?
Set environment variable @var{key} to @var{value} only if
@var{key} isn't defined yet.  In other words, it doesn't override
a previously set value.

@item setdir
If @var{value} is a directory, unconditionally set environent
variable @var{key} to @var{value}.  Otherwise, emit a warning.

@item setfile
If @var{value} is a file, unconditionally set environent variable
@var{key} to @var{value}.  Otherwise, emit a warning.

@item prependdir
Prepend directory @var{value} to the list of directories in
environment variable @var{key}.  If @var{key} doesn't exist it
gets created.

@end table

Environment variables (marked with a leading dollar sign) are
allowed in @var{value} and get expanded before the directive is
executed.

Here are two examples of relocation file entries, taken from GUB
(see @rcontrib{Grand Unified Builder (GUB)}).

@example
set? FONTCONFIG_FILE=$INSTALLER_PREFIX/etc/fonts/fonts.conf
prependdir GUILE_LOAD_PATH=$INSTALLER_PREFIX/share/guile/1.8
@end example

Multiple lines setting the same environment variable should be
avoided in relocation files since the parsing order of files in
the @file{relocate} directory is arbitrary.


@node Relocation algorithm
@unnumberedsubsubsec Relocation algorithm

LilyPond uses the following algorithm to find its data files.

@enumerate

@item
Compute the directory where the currently executed
@command{lilypond} binary is located.  Let's call this
@code{bindir}.  Set (internal) environment variable
@code{INSTALLER_PREFIX} to @file{@var{bindir}/..} (i.e., the
parent directory of @code{bindir}).

@item
Check environment variable @code{LILYPOND_DATADIR}.  If it is set,
use its value for LilyPond's data directory, @code{datadir}.
Otherwise use either
@file{$INSTALLER_PREFIX/@/share/@/lilypond/@/@var{version}} (with
@var{version} being the current LilyPond version) or
@file{$INSTALLER_PREFIX/@/share/@/lilypond/@/current}.

@item
Check environment variable @code{LILYPOND_LOCALEDIR}.  If it is
set, use its value for LilyPond's locale data directory,
@code{localedir}.  Otherwise use
@file{$INSTALLER_PREFIX/@/share/@/locale}.

@item
Check environment variable @code{LILYPOND_RELOCDIR}.  If it is
set, use its value for the directory of LilyPond's relocation
files, @code{relocdir}.  Otherwise use
@file{$INSTALLER_PREFIX/@/etc/@/relocate}.

@item
If @code{datadir} doesn't exist, use a compile-time value instead.
Ditto for @code{localedir} (but not for @code{relocdir}, since it
doesn't make sense to have that).

@item
If @code{relocdir} exists, process all files in this directory as
described in @ref{Relocation files}.

@end enumerate


@node LilyPond in chroot jail
@unnumberedsubsec LilyPond in chroot jail

Setting up the server to run LilyPond in a chroot jail is a complicated
task.  The steps are listed below.  Examples in the steps are from
Ubuntu GNU/Linux, and may require the use of @code{sudo} as appropriate.

@itemize

@item Install the necessary packages: LilyPond, Ghostscript, and ImageMagick.

@item Create a new user by the name of @code{lily}:

@example
adduser lily
@end example

@noindent
This will create a new group for the @code{lily} user as well, and a
home folder, @code{/home/lily}

@item In the home folder of the @code{lily} user create a file to use as a
separate filesystem:

@example
dd if=/dev/zero of=/home/lily/loopfile bs=1k count= 200000
@end example

@noindent
This example creates a 200MB file for use as the jail filesystem.

@item Create a loop device, make a file system and mount it, then create
a folder that can be written by the @code{lily} user:

@example
mkdir /mnt/lilyloop
losetup /dev/loop0 /home/lily/loopfile
mkfs -t ext3 /dev/loop0 200000
mount -t ext3 /dev/loop0 /mnt/lilyloop
mkdir /mnt/lilyloop/lilyhome
chown lily /mnt/lilyloop/lilyhome
@end example

@item In the configuration of the servers, the JAIL will be @code{/mnt/lilyloop}
and the DIR will be @code{/lilyhome}.

@item Create a big directory tree in the jail by copying the necessary files, as
shown in the sample script below.

You can use @code{sed} to create the necessary copy commands for a given
executable:

@example
for i in "/usr/local/lilypond/usr/bin/lilypond" "/bin/sh" "/usr/bin/;  \
  do ldd $i | sed 's/.*=> \/\(.*\/\)\([^(]*\).*/mkdir -p \1 \&\&  \
    cp -L \/\1\2 \1\2/' | sed 's/\t\/\(.*\/\)\(.*\) (.*)$/mkdir -p  \
      \1 \&\& cp -L \/\1\2 \1\2/' | sed '/.*=>.*/d'; done
@end example

@end itemize

@subheading Example script for 32-bit Ubuntu 8.04

@example
#!/bin/sh
## defaults set here

username=lily
home=/home
loopdevice=/dev/loop0
jaildir=/mnt/lilyloop
# the prefix (without the leading slash!)
lilyprefix=usr/local
# the directory where lilypond is installed on the system
lilydir=/$lilyprefix/lilypond/

userhome=$home/$username
loopfile=$userhome/loopfile
adduser $username
dd if=/dev/zero of=$loopfile bs=1k count=200000
mkdir $jaildir
losetup $loopdevice $loopfile
mkfs -t ext3 $loopdevice 200000
mount -t ext3 $loopdevice $jaildir
mkdir $jaildir/lilyhome
chown $username $jaildir/lilyhome
cd $jaildir

mkdir -p bin usr/bin usr/share usr/lib usr/share/fonts $lilyprefix tmp
chmod a+w tmp

cp -r -L $lilydir $lilyprefix
cp -L /bin/sh /bin/rm bin
cp -L /usr/bin/convert /usr/bin/gs usr/bin
cp -L /usr/share/fonts/truetype usr/share/fonts

# Now the library copying magic
for i in "$lilydir/usr/bin/lilypond" "$lilydir/usr/bin/guile" "/bin/sh"  \
  "/bin/rm" "/usr/bin/gs" "/usr/bin/convert"; do ldd $i | sed 's/.*=>  \
    \/\(.*\/\)\([^(]*\).*/mkdir -p \1 \&\& cp -L \/\1\2 \1\2/' | sed  \
      's/\t\/\(.*\/\)\(.*\) (.*)$/mkdir -p \1 \&\& cp -L \/\1\2 \1\2/'  \
        | sed '/.*=>.*/d'; done | sh -s

# The shared files for Ghostscript...
      cp -L -r /usr/share/ghostscript usr/share
# The shared files for ImageMagick
      cp -L -r /usr/lib/ImageMagick* usr/lib

### Now, assuming that you have test.ly in /mnt/lilyloop/lilyhome,
### you should be able to run:
### Note that /$lilyprefix/bin/lilypond is a script, which sets the
### LD_LIBRARY_PATH - this is crucial
      /$lilyprefix/bin/lilypond -jlily,lily,/mnt/lilyloop,/lilyhome test.ly
@end example

@c " keep quote signs balanced for context-sensitive editors

@node Error messages
@section Error messages

@cindex error messages
Different error messages can appear while compiling a file:

@table @emph

@item Warning
@cindex warning
Something looks suspect.  If you are requesting something out of the
ordinary then you will understand the message, and can ignore it.
However, warnings usually indicate that something is wrong with the
input file.

@item Error
@cindex error
Something is definitely wrong.  The current processing step (parsing,
interpreting, or formatting) will be finished, but the next step will
be skipped.

@item Fatal error
@cindex fatal error
Something is definitely wrong, and LilyPond cannot continue.  This
happens rarely.  The most usual cause is misinstalled fonts.

@item Scheme error
@cindex trace, Scheme
@cindex call trace
@cindex Scheme error
Errors that occur while executing Scheme code are caught by the Scheme
interpreter.  If running with the verbose option (@option{-V} or
@option{--verbose}) then a call trace of the offending
function call is printed.

@item Programming error
@cindex Programming error
There was some internal inconsistency.  These error messages are
intended to help the programmers and debuggers.  Usually, they can be
ignored.  Sometimes, they come in such big quantities that they obscure
other output.

@item Aborted (core dumped)
@cindex Aborted (core dumped)
This signals a serious programming error that caused the program to
crash.  Such errors are considered critical.  If you stumble on one,
send a bug-report.
@end table

@cindex errors, message format
If warnings and errors can be linked to some part of the input file,
then error messages have the following form

@example
@var{filename}:@var{lineno}:@var{columnno}: @var{message}
@var{offending input line}
@end example

A line-break is inserted in the offending line to indicate the column
where the error was found.  For example,

@example
test.ly:2:19: error: not a duration: 5
  @{ c'4 e'
           5 g' @}
@end example

These locations are LilyPond's best guess about where the warning or
error occurred, but (by their very nature) warnings and errors occur
when something unexpected happens.  If you can't see an error in the
indicated line of your input file, try checking one or two lines
above the indicated position.

Please note that diagnostics can be triggered at any point during the
many stages of processing.  For example if there are parts of the input
that are processed multiple times (i.e. in midi and layout output), or
if the same music variable is used in multiple contexts the same message
may appear several times.  Diagnostics produced at a @q{late} stage (i.e
bar checks) might also be issued multiple times.

More information about errors is given in @ref{Common errors}.


@node Common errors
@section Common errors

The error conditions described below occur often, yet the cause
is not obvious or easily found.  Once seen and understood, they
are easily handled.


@menu
* Music runs off the page::
* An extra staff appears::
* Error message Unbound variable %::
* Error message FT_Get_Glyph_Name::
* Warning staff affinities should only decrease::
* Error message unexpected new::
* Warning this voice needs a voiceXx or shiftXx setting::
@end menu

@node Music runs off the page
@unnumberedsubsec Music runs off the page

Music running off the page over the right margin or appearing
unduly compressed is almost always due to entering an incorrect
duration on a note, causing the final note in a measure to extend
over the bar line.  It is not invalid if the final note in a
measure does not end on the automatically entered bar line, as the
note is simply assumed to carry over into the next measure.  But
if a long sequence of such carry-over measures occurs the music
can appear compressed or may flow off the page because automatic
line breaks can be inserted only at the end of complete measures,
i.e., where all notes end before or at the end of the measure.

@warning{An incorrect duration can cause line breaks to be
inhibited, leading to a line of highly compressed music or
music which flows off the page.}

The incorrect duration can be found easily if bar checks are used,
see @ruser{Bar and bar number checks}.

If you actually intend to have a series of such carry-over measures
you will need to insert an invisible bar line where you want the
line to break.  For details, see @ruser{Bar lines}.


@node An extra staff appears
@unnumberedsubsec An extra staff appears

If contexts are not created explicitly with @code{\new} or
@code{\context}, they will be silently created as soon as a
command is encountered which cannot be applied to an existing
context.  In simple scores the automatic creation of contexts is
useful, and most of the examples in the LilyPond manuals take
advantage of this simplification.  But occasionally the silent
creation of contexts can give rise to unexpected new staves or
scores.  For example, it might be expected that the following code
would cause all note heads within the following staff to be
colored red, but in fact it results in two staves with the note
heads remaining the default black in the lower staff.

@lilypond[quote,verbatim,fragment]
\override Staff.NoteHead.color = #red
\new Staff { a' }
@end lilypond

This is because a @code{Staff} context does not exist when the
override is processed, so one is implicitly created and the override
is applied to it, but then the @code{\new Staff} command creates
another, separate, staff into which the notes are placed.  The
correct code to color all note heads red is

@lilypond[quote,verbatim]
\new Staff {
  \override Staff.NoteHead.color = #red
  a'
}
@end lilypond

@node Error message Unbound variable %
@unnumberedsubsec Error message Unbound variable %

This error message will appear at the bottom of the console
output or log file together with a @qq{GUILE signalled an error @dots{}}
message every time a Scheme routine is called which (invalidly)
contains a @emph{LilyPond} rather than a @emph{Scheme} comment.

LilyPond comments begin with a percent sign, (@code{%}), and must
not be used within Scheme routines.  Scheme comments begin with a
semi-colon, (@code{;}).

@node Error message FT_Get_Glyph_Name
@unnumberedsubsec Error message FT_Get_Glyph_Name

This error messages appears in the console output or log file if
an input file contains a non-ASCII character and was not saved in
UTF-8 encoding.  For details, see @ruser{Text encoding}.


@node Warning staff affinities should only decrease
@unnumberedsubsec Warning staff affinities should only decrease

This warning can appear if there are no staves in the printed
output, for example if there are just a @code{ChordName} context
and a @code{Lyrics} context as in a lead sheet.  The warning
messages can be avoided by making one of the contexts behave as a
staff by inserting

@example
\override VerticalAxisGroup.staff-affinity = ##f
@end example

@noindent
at its start.  For details, see @qq{Spacing of non-staff lines} in
@ruser{Flexible vertical spacing within systems}.


@node Error message unexpected new
@unnumberedsubsec Error message unexpected @code{@bs{}new}

A @code{\score} block must contain a @emph{single} music expression.
If instead it contains several @code{\new Staff},
@code{\new StaffGroup} or similar contexts introduced with @code{\new}
without them being enclosed in either curly brackets,
@code{@{ @dots{} @}}, or double angle brackets, @code{<< @dots{} >>},
like this:

@example
\score @{
  % Invalid! Generates error: syntax error, unexpected \new
  \new Staff @{ @dots{} @}
  \new Staff @{ @dots{} @}
@}
@end example

@noindent
the error message will be produced.

To avoid the error, enclose all the @code{\new} statements in
curly or double angle brackets.

Using curly brackets will introduce the @code{\new} statements
sequentially:

@lilypond[quote,verbatim]
\score {
  {
    \new Staff { a' a' a' a' }
    \new Staff { g' g' g' g' }
  }
}
@end lilypond

@noindent
but more likely you should be using double angle brackets so the new
staves are introduced in parallel, i.e. simultaneously:

@lilypond[quote,verbatim]
\score {
  <<
    \new Staff { a' a' a' a' }
    \new Staff { g' g' g' g' }
  >>
}
@end lilypond

@node Warning this voice needs a voiceXx or shiftXx setting
@unnumberedsubsec Warning this voice needs a @code{@bs{}voiceXx} or @code{@bs{}shiftXx} setting

If notes from two different voices with stems in the same direction
occur at the same musical moment, but the voices have no
voice-specific shifts specified, the warning message
@samp{warning: this voice needs a \voiceXx or \shiftXx setting} will appear
when compiling the LilyPond file.  This warning will appear even when
the notes have no visible stems, e.g. whole notes, if the stems for
shorter notes at the same pitch would be in the same direction.

Remember that the stem direction depends on the position of the
note on the staff unless the stem direction is specified, for example
by using @code{\voiceOne}, etc.  In this case the warning will appear
only when the stems happen to be in the same direction, i.e. when the
notes are in the same half of the staff.

By placing the notes in voices with stem directions and shifts
specified, for example by using @code{\voiceOne}, etc., these warnings
may be avoided.

Notes in higher numbered voices, @code{\voiceThree} etc., are
automatically shifted to avoid clashing note columns.  This causes a
visible shift for notes with stems, but whole notes are not visibly
shifted unless an actual clash of the note heads occurs, or when the
voices cross over from their natural order (when @code{\voiceThree}
is higher than @code{\voiceOne}, etc.)

@seealso
@rlearning{Explicitly instantiating voices},
@rlearning{Real music example},
@ruser{Single-staff polyphony},
@ruser{Collision resolution}.<|MERGE_RESOLUTION|>--- conflicted
+++ resolved
@@ -660,12 +660,7 @@
 
 @noindent
 Note: Unlike @code{font-ps-resdir},
-<<<<<<< HEAD
-this method can embed OpenType/CFF collection (OTC) fonts.
-However, it cannnot embed CID fonts with Ghostscript 9.26 and later.
-=======
 this method cannot embed CID fonts with Ghostscript 9.26 and later.
->>>>>>> 4860434b
 
 @noindent
 Note: Same as @code{font-ps-resdir}, this option skips TrueType fonts
@@ -698,10 +693,6 @@
 @noindent
 Note: Unlike @code{font-export-dir},
 this method can embed CID fonts with Ghostscript 9.26 and later.
-<<<<<<< HEAD
-However it cannot embed OpenType/CFF collection (OTC) fonts.
-=======
->>>>>>> 4860434b
 
 @noindent
 Note: Same as @code{font-export-dir}, this option skips TrueType fonts
