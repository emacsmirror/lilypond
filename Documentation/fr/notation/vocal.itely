@c -*- coding: utf-8; mode: texinfo; documentlanguage: fr -*-

@ignore
   Translation of GIT committish: 032de07c17caacd038f113ebcb54e9c473d64e0f

   When revising a translation, copy the HEAD committish of the
   version that you are working on.  For details, see the Contributors'
   Guide, node Updating translation committishes..
@end ignore

@c \version "2.21.0"

@c Translators: Valentin Villenave, Jean-Charles Malahieude
@c Translation checkers: Jean-Jacques Gerbaud


@node Musique vocale
@section Musique vocale
@translationof Vocal music

@lilypondfile[quote]{vocal-headword.ly}

Ce chapitre traite de la musique vocale : comment la saisir et comment
s'assurer que les paroles s'alignent avec les notes de la mélodie
correspondante.

@menu
* Vue d'ensemble de la musique vocale::
* Situations particulières en matière de paroles::
* Couplets::
* Chansons::
* Chorale::
* Opéras et musiques de scène::
* Chants liturgiques::
* Musique vocale ancienne::
@end menu


@node Vue d'ensemble de la musique vocale
@subsection Vue d'ensemble de la musique vocale
@translationof Common notation for vocal music

En complément de généralités, ce sous-chapitre aborde quelques styles
particuliers en terme de musique vocale.

@menu
* Références en matière de musique vocale::
* Saisie des paroles::
* Alignement des paroles sur la mélodie::
* Durée automatique des syllabes::
* Durée explicite des syllabes::
* Plusieurs syllabes sur une note::
* Plusieurs notes pour une même syllabe::
* Traits d'union et de prolongation::
@end menu


@node Références en matière de musique vocale
@unnumberedsubsubsec Références en matière de musique vocale
@translationof References for vocal music and lyrics

Graver de la musique vocale soulève plusieurs problèmes ; ils
sont abordés soit dans ce chapitre, soit dans d'autres parties de la
documentation de LilyPond.

@itemize
@item
La plupart du temps, les paroles ne sont constituées que de texte
simple.  Cette forme de notation est abordée dans
@rlearning{Écriture de chants simples}.

@item
La musique vocale nécessite souvent de recourir au mode @code{markup},
aussi bien pour des paroles que pour d'autres éléments textuels comme le
nom des personnages.  Cette syntaxe est expliquée dans
@ref{Introduction au formatage de texte}.

@item
L'impression d'un @emph{ambitus} -- ou tessiture -- que l'on trouve en
tête de certaines partitions, est abordée dans @ref{Ambitus}.

@item
Les indications de nuance viennent, par défaut, se placer sous la
portée. Il en va différemment pour la musique vocale, de telle sorte
qu'elles ne soient pas mélangées avec les paroles.  Ceci fait l'objet de
la rubrique @ref{Mise en forme d'une partition chorale}.

@end itemize

@seealso
Glossaire musicologique :
@rglos{ambitus}.

Manuel d'initiation :
@rlearning{Écriture de chants simples}.

Manuel de notation :
@ref{Ambitus},
@ref{Introduction au formatage de texte},
@ref{Mise en forme d'une partition chorale}.

Morceaux choisis :
@rlsrnamed{Vocal music,Musique vocale}.


@node Saisie des paroles
@unnumberedsubsubsec Saisie des paroles
@translationof Entering lyrics

@cindex paroles
@cindex ponctuation
@cindex espace, dans les paroles
@cindex guillemets, dans les paroles
@cindex paroles, mise en forme
@cindex ponctuation et paroles
@funindex \lyricmode

@c TODO should we explain hyphens here

Il existe un mode de saisie spécialement adapté aux paroles.  On
l'introduit avec le mot-clé @code{\lyricmode}, ou en utilisant
@code{\addlyrics} ou @code{\lyricsto}.  Ce mode permet de saisir
des paroles ainsi que leur ponctuation, de telle sorte que le
caractère @code{a} ne sera plus interprété comme une note, un
@notation{la} pour les latinistes, mais comme une syllabe.  Les
syllabes sont saisies comme des notes, mais les hauteurs sont alors
remplacées par du texte.  Exemple avec une comptine anglaise :

@example
\lyricmode @{ Three4 blind mice,2 three4 blind mice2 @}
@end example

Il y a deux manières principales de préciser la place exacte des
syllabes : soit en spécifiant explicitement la durée de chaque
syllabe -- comme dans l'exemple ci-dessus -- soit en alignant
automatiquement les paroles sur les notes d'une mélodie ou d'une voix en
utilisant @code{\addlyrics} ou @code{\lyricsto}.  La première méthode
est abordée plus en détail à la rubrique
@ref{Durée explicite des syllabes}, la deuxième à la rubrique
@ref{Durée automatique des syllabes}.

Dans les paroles, un mot ou une syllabe commence par une lettre de
l'alphabet, et se termine par une espace.  Toute syllabe doit donc être
séparée d'une autre par une espace, tout autre caractère -- chiffre ou
ponctuation -- étant considéré comme partie intégrante de cette même
syllabe.  L'exemple suivant comporte une faute de frappe évidente :

@example
\lyricmode @{ lah lah lah@}
@end example

@noindent
la dernière syllabe contient une @code{@}} ; il y a de fait un
défaut de parité avec l'accolade ouvrante, et la compilation échouera
fort probablement.  Prenez dès à présent l'habitude de toujours encadrer
d'espaces une accolade :

@example
\lyricmode @{ lah lah lah @}
@end example

Pour utiliser des lettres accentuées ou des caractères spéciaux
-- cœurs ou guillemets inversés par exemple -- il suffit de les insérer
dans le fichier et de veiller à le sauvegarder avec le codage UTF-8.
Voir à ce sujet @ref{Caractères spéciaux} pour plus de détails.

@lilypond[quote,verbatim]
\relative { d''8 c16 a bes8 f ees' d c4 }
\addlyrics { „Schad’ um das schö -- ne grü -- ne Band, }
@end lilypond

Pour utiliser des guillemets informatiques standard, faites-les
précéder d'une barre oblique inverse et encadrez d'une paire de
guillemets la syllabe ainsi composée :

@lilypond[quote,verbatim]
\relative { \time 3/4 e'4 e4. e8 d4 e d c2. }
\addlyrics { "\"I" am so lone- "ly\"" said she }
@end lilypond

Expliquer exactement comment LilyPond repère le début d'un mot en mode
paroles (@emph{Lyrics}) est quelque peu compliqué.  En mode
@emph{Lyrics}, un mot peut commencer par : tout caractère
alphabétique, @code{_}, @code{?}, @code{!}, @code{:}, @code{'}, un des
codes de contrôle @code{^A} à @code{^F} et @code{^Q} à @code{^W},
@code{^Y}, @code{^^}, tout caractère ASCII de code strictement supérieur
à 127, ou enfin l'un des symboles @code{`}, @code{'}, @code{"}
ou @code{^}, s'il est précédé d'une barre oblique inverse.

@c " to balance double quotes for not-so-bright context-sensitive editors

LilyPond permet de contrôler très finement le rendu des paroles grâce au
mode @code{\markup}, utilisable y compris au sein du mode
@code{\lyricmode}.  Des explications complètes sont disponibles au
chapitre @ref{Mise en forme du texte}.

@snippets

@cindex paroles et @emph{markup}
@cindex @emph{markup} et paroles
@lilypondfile[verbatim,quote,ragged-right,texidoc,doctitle]
{formatting-lyrics-syllables.ly}

@seealso
Manuel d'initiation :
@rlearning{Chansons}

Manuel de notation :
@ref{Caractères spéciaux},
@ref{Durée automatique des syllabes},
@ref{Durée explicite des syllabes},
@ref{Fontes},
@ref{Mise en forme du texte},
@ref{Modes de saisie}.

Référence des propriétés internes :
@rinternals{LyricText}.


@node Alignement des paroles sur la mélodie
@unnumberedsubsubsec Alignement des paroles sur la mélodie
@translationof Aligning lyrics to a melody

@cindex paroles, alignement sur la mélodie
@funindex associatedVoice
@funindex \lyricmode
@funindex \addlyrics
@funindex \lyricsto

Les paroles sont interprétées à partir à partir du mode
@code{\lyricmode} et imprimées dans un contexte @code{Lyrics} -- voir
@ref{Tout savoir sur les contextes}.

@example
\new Lyrics \lyricmode @{ @dots{} @}
@end example

Deux variantes à @code{\lyricmode} permettent de plus d'associer
un contexte pour synchroniser les syllabes à la musique.  La plus
commode consiste à ajouter un @code{\addlyrics} directement après
le contenu musical du contexte @code{Voice} qui devrait se
synchroniser avec le contexte @code{Lyrics} alors implicitement
créé.  L'instruction @code{\lyricsto} est plus versatile en ceci
qu'elle requiert de spécifier à la fois le contexte @code{Voice}
associé et de créer explicitement un contexte @code{Lyrics} pour
contenir les paroles.  Pour de plus amples détails, voir
@ref{Durée automatique des syllabes}.

Vous disposez de deux méthodes pour aligner des paroles sur une
mélodie :

@itemize

@item
Les paroles peuvent s'aligner automatiquement, la durée des syllabes
étant déterminée à partir d'un contexte de voix ou, dans certaines
circonstances, une mélodie associée, grâce aux commandes
@code{\addlyrics} et @code{\lyricsto} ou en définissant la propriété
@code{associatedVoice}.  Ceci est détaillé à la rubrique
@ref{Durée automatique des syllabes}.

@lilypond[quote,ragged-right,verbatim]
<<
  \new Staff <<
    \time 2/4
    \new Voice = "one" \relative {
      \voiceOne
      c''4 b8. a16 g4. r8 a4 ( b ) c2
    }
    \new Voice = "two" \relative {
      \voiceTwo
       s2 s4. f'8 e4 d c2
    }
  >>

% takes durations and alignment from notes in "one"
  \new Lyrics \lyricsto "one" {
    Life is __ _ love, live __ life.
  }

% takes durations and alignment from notes in "one" initially
% then switches to "two"
  \new Lyrics \lyricsto "one" {
    No more let
    \set associatedVoice = "two"  % must be set one syllable early
    sins and sor -- rows grow.
  }
>>
@end lilypond

La première ligne de paroles est saisie selon la méthode la plus simple.

Vous pouvez constater, dans la deuxième ligne, que les paroles
s'alignent selon les durées d'une voix différente.  Ceci est
particulièrement utile lorsque le texte s'agence différemment selon les
couplets et que les durées sont accessibles grâce à des contextes
@code{Voice} particuliers.  Pour de plus amples détails, rendez-vous à
la rubrique @ref{Couplets}.

@item
Les paroles s'aligneront indépendamment de la valeur des notes dès lors
que vous utiliserez le mode @code{\lyricmode} et affecterez
explicitement leur durée à chaque syllabe.

@lilypond[quote,ragged-right,verbatim]
<<
  \new Voice = "one" \relative {
    \time 2/4
    c''4 b8. a16 g4. f8 e4 d c2
  }

% uses previous explicit duration of 2;
  \new Lyrics \lyricmode {
    Joy to the earth!
  }

% explicit durations, set to a different rhythm
  \new Lyrics \lyricmode {
    Life4 is love,2. live4 life.2
  }
>>
@end lilypond

La première ligne de paroles ne s'aligne pas vraiment sur les notes
parce qu'aucune durée n'a été spécifiée.  En fait, LilyPond adopte la
dernière durée mentionnée, un 2, et l'applique à chaque mot.

La deuxième ligne illustre la manière d'aligner des paroles sans tenir
compte de la durée des notes.  Cette façon de procéder permet de traiter
un alignement différent selon les couplets lorsqu'il n'y a pas moyen de
déduire les durées à partir d'un contexte musical ; la rubrique
@ref{Durée explicite des syllabes} aborde ceci plus en détails.  Cette
technique permet aussi d'ajouter des dialogues, comme indiqué à la rubrique
@ref{Dialogue et musique}.

@end itemize

@seealso
Manuel d'initiation :
@rlearning{Alignement des paroles sur une mélodie}.

Référence des propriétés internes :
@rinternals{Lyrics}.


@node Durée automatique des syllabes
@unnumberedsubsubsec Durée automatique des syllabes
@translationof Automatic syllable durations

@cindex syllabe, durée automatique
@cindex paroles et mélodies
@funindex associatedVoice
@funindex \addlyrics
@funindex \lyricsto

Les paroles peuvent être automatiquement alignées sous une mélodie, de
trois manières différentes :

@itemize

@item
en utilisant la commande @code{\lyricsto} pour spécifier le contexte de
voix qui contient la mélodie,

@item
en introduisant les paroles par la commande @code{\addlyrics}, placée
juste après le contexte @code{Voice} qui contient la mélodie,

@item
en définissant la propriété @code{associatedVoice} pour synchroniser les
paroles avec un autre contexte de voix, ce à n'importe quel moment.

@end itemize

Ces trois méthodes permettent d'ajouter les traits d'union séparant les
syllabes d'un même mot ainsi que d'indiquer la tenue de la dernière
syllabe.  Ceci fait l'objet de la rubrique
@ref{Traits d'union et de prolongation}.

Le contexte @code{Voice} contenant la mélodie sur laquelle les paroles
vont s'aligner doit rester actif, au risque de voir la suite du texte
disparaître.  Ceci peut se produire lorsqu'il y a des moments où l'on ne
chante pas.  La rubrique @ref{Conservation d'un contexte} vous indiquera
comment maintenir un contexte actif.


@subheading Utilisation de @code{\lyricsto}
@c VO: Using @code{\lyricsto}

@funindex \lyricsto

Vous pouvez aligner automatiquement des paroles sous une mélodie en
spécifiant à l'aide de la commande @code{\lyricsto} le contexte de voix
qui contient cette mélodie :

@c KEEP LY
@lilypond[quote,verbatim]
<<
  \new Voice = "melodie" \relative {
    a'1 a4. a8 a2
  }
  \new Lyrics \lyricsto "melodie" {
    Ce sont les mots
  }
>>
@end lilypond

@noindent
Cette commande adapte les paroles aux notes de la voix (contexte
@code{Voice} dans le jargon LilyPond) @var{melodie}.  Ce contexte
@code{Voice} doit exister avant l'affectation des paroles par
@code{\lyricsto}.  La commande @code{\lyricsto} introduit
automatiquement le mode @code{\lyricmode}. Les paroles viendront par
défaut se placer en dessous des notes. Pour un autre positionnement,
voir @ref{Positionnement vertical des paroles}.


@subheading Utilisation de @code{\addlyrics}
@c VO: Using @code{\addlyrics}

@funindex \addlyrics

La commande @code{\addlyrics} n'est en fait qu'une manière plus aisée
d'écrire de la musique vocale dans une structure LilyPond plus complexe.

@example
@{ MUSIQUE @}
\addlyrics @{ PAROLES @}
@end example

@noindent
revient au même que

@example
\new Voice = "blah" @{ MUSIQUE @}
\new Lyrics \lyricsto "blah" @{ PAROLES @}
@end example

En voici un exemple :

@lilypond[verbatim,quote]
{
  \time 3/4
  \relative { c'2 e4 g2. }
  \addlyrics { play the game }
}
@end lilypond

On peut ajouter davantage de couplets en multipliant le nombre de
sections @code{\addlyrics}.

@lilypond[ragged-right,verbatim,quote]
{
  \time 3/4
  \relative { c'2 e4 g2. }
  \addlyrics { play the game }
  \addlyrics { speel het spel }
  \addlyrics { joue le jeu }
}
@end lilypond

Cependant, la commande @code{\addlyrics} ne peut pas gérer les
constructions polyphoniques et ne permet pas d'associer des
paroles à un contexte @code{TabVoice}.  Dans ces cas là, mieux vaut
employer @code{\lyricsto}.


@subheading Utilisation de associatedVoice
@c VO: Using associatedVoice

La propriété @code{associatedVoice} permet de basculer de mélodie pour
la synchronisation des paroles.  Elle s'emploie de la manière suivante :

@example
\set associatedVoice = "lala"
@end example

@noindent
La valeur que vous attribuez à cette propriété (ici @code{"lala"})
doit désigner un contexte @code{Voice} nommé, sans quoi les mélismes
ne seront pas imprimés correctement.

Voici un exemple de cette manière de procéder :

@lilypond[quote,ragged-right,verbatim]
<<
  \new Staff <<
    \time 2/4
    \new Voice = "one" \relative {
      \voiceOne
      c''4 b8. a16 g4. r8 a4 ( b ) c2
    }
    \new Voice = "two" \relative {
      \voiceTwo
       s2 s4. f'8 e8 d4. c2
    }
  >>
% takes durations and alignment from notes in "one" initially
% then switches to "two"
  \new Lyrics \lyricsto "one" {
    No more let
    \set associatedVoice = "two"  % must be set one syllable early
    sins and sor -- rows grow.
  }
>>
@end lilypond

@seealso
Manuel de notation :
@ref{Conservation d'un contexte},
@ref{Traits d'union et de prolongation}.


@node Durée explicite des syllabes
@unnumberedsubsubsec Durée explicite des syllabes
@translationof Manual syllable durations

On peut aussi se passer de @code{\addlyrics}, @code{\lyricsto} et
@code{associatedVoice} pour saisir des paroles.  Dans ce cas, les
syllabes sont entrées comme des notes -- du texte remplaçant les
hauteurs -- ce qui veut dire que vous devez définir leur durée
explicitement.

Les traits d'union seront imprimés entre les syllabes, à l'inverse des
mélismes puisqu'il n'y a pas de voix associée.

Voici deux illustrations de cette technique :

@lilypond[verbatim,quote]
<<
  \new Voice = "melody" {
    \time 3/4
    c''2 a f f e e
  }
  \new Lyrics \lyricmode {
    c4. -- a -- f -- f -- e2. -- e
  }
>>
@end lilypond

@lilypond[quote,verbatim,ragged-right]
<<
  \new Staff {
    \relative {
      c''2 c2
      d1
    }
  }
  \new Lyrics {
    \lyricmode {
      I2 like4. my8 cat!1
    }
  }
  \new Staff {
    \relative {
      c'8 c c c c c c c
      c8 c c c c c c c
    }
  }
>>
@end lilypond

Cette manière de procéder est tout à fait adaptée lorsqu'un fond musical
accompagne des dialogues -- voir @ref{Dialogue et musique}.

Les syllabes seront alignées selon la dérogation apportée à la propriété
@code{self-alignment-X} :

@lilypond[verbatim,quote]
<<
  \new Voice = "melody" \relative {
    \time 3/4
    c'2 e4 g2 f
  }
  \new Lyrics \lyricmode {
    \override LyricText.self-alignment-X = #LEFT
    play1 a4 game4
  }
>>
@end lilypond

@seealso
Manuel de notation :
@ref{Dialogue et musique}.

Référence des propriétés internes :
@rinternals{Lyrics},
@rinternals{Voice}.


@node Plusieurs syllabes sur une note
@unnumberedsubsubsec Plusieurs syllabes sur une note
@translationof Multiple syllables to one note

@cindex liaison, dans les paroles
@cindex espace dans les paroles
@cindex guillemets dans les paroles
@funindex _

Pour attribuer plus d'une syllabe à une même note, vous pouvez soit les
mettre entre guillemets, soit utiliser le caractère souligné (@code{_})
pour obtenir une espace, ou bien encore utiliser un tilde (@code{~})
pour obtenir une liaison entre les syllabes.

@lilypond[quote,ragged-right,verbatim]
{
  \relative {
    \autoBeamOff
    r8 b' c fis, fis c' b e,
  }
  \addlyrics
  {
    \override LyricHyphen.minimum-distance = #1.0 % Ensure hyphens are visible
    Che_in ques -- ta_e_in quel -- l'al -- tr'on -- da
  }
  \addlyrics { "Che in" ques -- "ta e in" quel -- l'al -- tr'on -- da }
  \addlyrics { Che~in ques -- ta~e~in quel -- l'al -- tr'on -- da }
}
@end lilypond

@seealso
Référence des propriétés internes :
@rinternals{LyricCombineMusic}.


@node Plusieurs notes pour une même syllabe
@unnumberedsubsubsec Plusieurs notes pour une même syllabe
@translationof Multiple notes to one syllable

@cindex mélisme
@cindex vocalise
@cindex phrasé, pour des paroles
@funindex \melisma
@funindex \melismaEnd

Parfois, tout particulièrement en musique médiévale ou baroque,
plusieurs notes correspondent à une même syllabe.  Ces vocalises sont
appelées @rglosnamed{melisma,mélismes}.  La syllabe à vocaliser est
traditionnellement alignée par la gauche sur la première note du mélisme.

Lorsqu'un mélisme tombe sur une syllabe autre que la dernière d'un mot,
un trait d'union étiré, indiqué par un double tiret @w{@code{--}} dans
le fichier source, reliera cette syllabe à la suivante.

Lorsqu'un mélisme tombe sur la dernière syllabe d'un mot ou que ce mot
n'en comporte qu'une, l'usage est d'indiquer la « tenue » jusqu'à la
dernière note de la vocalise.  Ceci s'obtient en ajoutant un double
caractère souligné @code{__} après cette syllabe.

Vous disposez de cinq méthodes pour indiquer la présence d'un mélisme :

@itemize

@item
Une liaison de prolongation constitue de fait un mélisme :

@lilypond[quote,verbatim]
<<
  \new Voice = "melody" \relative {
    \time 3/4
    f''4 g2 ~ |
    4 e2 ~ |
    8
  }
  \new Lyrics \lyricsto "melody" {
    Ky -- ri -- e __
  }
>>
@end lilypond

@item
LilyPond considère une liaison d'articulation comme un mélisme -- il
s'étendra de la première à la dernière note couverte par cette
liaison.  Il s'agit là de la façon traditionnelle de saisir des
paroles :

@lilypond[quote,verbatim]
<<
  \new Voice = "melody" \relative {
    \time 3/4
    f''4 g8 ( f e f )
    e8 ( d e2 )
  }
  \new Lyrics \lyricsto "melody" {
    Ky -- ri -- e __
  }
>>
@end lilypond

Notez bien qu'une liaison de phrasé -- indiquée par @code{\(@dots{}\)}
-- n'a aucune incidence sur la gestion des mélismes.

@item
LilyPond considère des notes regroupées par une ligature manuelle comme
un mélisme, si tant est que la procédure de ligature automatique a été
désactivée -- voir @ref{Définition des règles de ligature automatique}.

@lilypond[quote,verbatim]
<<
  \new Voice = "melody" \relative {
    \time 3/4
    \autoBeamOff
    f''4 g8[ f e f]
    e2.
  }
  \new Lyrics \lyricsto "melody" {
    Ky -- ri -- e
  }
>>
@end lilypond

Ceci ne peut, vous en conviendrez, prendre en compte des durées
plus longues que la croche.

@item
LilyPond considère un groupe de notes non liées, mais encadrées par
@code{\melisma} et @code{\melismaEnd}, comme constituant un
mélisme :

@lilypond[quote,verbatim]
<<
  \new Voice = "melody" \relative {
    \time 3/4
    f''4 g8
    \melisma
    f e f
    \melismaEnd
    e2.
  }
  \new Lyrics \lyricsto "melody" {
    Ky -- ri -- e
  }
>>
@end lilypond

@item
Vous pouvez indiquer un mélisme directement dans les paroles, à l'aide
d'un caractère souligné simple @code{_} pour chaque note faisant partie
de la vocalise :

@lilypond[verbatim, quote]
<<
  \new Voice = "melody" \relative {
    \time 3/4
    f''4 g8 f e f
    e8 d e2
  }
  \new Lyrics \lyricsto "melody" {
    Ky -- ri -- _ _ _ e __ _ _
  }
>>
@end lilypond

@end itemize

Vous pouvez totalement désactiver l'interprétation des liaisons de
prolongation ou d'articulation et des ligatures apparaissant dans une
mélodie comme fait générateur d'un mélisme.  Il suffit en ce cas de
définir @code{melismaBusyProperties} :

@lilypond[verbatim,quote]
<<
  \new Voice = "melody" \relative {
    \time 3/4
    \set melismaBusyProperties = #'()
    c'4 d ( e )
    g8 [ f ] f4 ~ 4
  }
  \new Lyrics \lyricsto "melody" {
    Ky -- ri -- e e -- le -- i -- son
  }
>>
@end lilypond

Certains réglages de @code{melismaBusyProperties} permettent de prendre
en compte ou non les liaisons de tenue, les liaisons d'articulation et
les ligatures dans la détection automatique des mélismes -- voir
@code{melismaBusyProperties} à la rubrique
@rinternalsnamed{Tunable context properties,
propriétés de contexte ajustables (en anglais)}.

Dans le cas où les indications de mélisme doivent être totalement
ignorées, il vous faudra alors activer @code{ignoreMelismata} -- voir
@ref{Rythme différent selon le couplet}.

Lorsque, dans un passage où la propriété @code{melismaBusyProperties}
est active, survient un mélisme, vous pouvez l'indiquer dans les paroles
par un simple caractère souligné pour chaque note à inclure :

@lilypond[verbatim,quote]
<<
  \new Voice = "melody" \relative {
    \time 3/4
    \set melismaBusyProperties = #'()
    c'4 d ( e )
    g8 [ f ] ~ 4 ~ f
  }
  \new Lyrics \lyricsto "melody" {
    Ky -- ri -- _ e __ _ _ _
  }
>>
@end lilypond

@predefined
@code{\autoBeamOff},
@code{\autoBeamOn},
@code{\melisma},
@code{\melismaEnd}.
@endpredefined

@seealso
Glossaire musicologique :
@rglos{melisma}.

Manuel d'initiation :
@rlearning{Alignement des paroles sur une mélodie}.

Manuel de notation :
@ref{Alignement des paroles sur la mélodie},
@ref{Définition des règles de ligature automatique},
@ref{Durée automatique des syllabes},
@ref{Rythme différent selon le couplet}.

Référence des propriétés internes :
@rinternals{Tunable context properties}.

@knownissues
Certains mélismes ne sont pas détectés automatiquement ; vous devrez
alors prolonger vous-même les syllabes concernées à l'aide d'un double
caractère souligné.


@node Traits d'union et de prolongation
@unnumberedsubsubsec Traits d'union et de prolongation
@translationof Extenders and hyphens

@cindex mélisme
@cindex extenseur
@cindex prolongateur

@c leave this as samp. -gp
Un mélisme sur la dernière syllabe d'un mot est indiqué par une longue
ligne horizontale basse s'étirant jusqu'à la syllabe suivante.  Une
telle ligne, que nous appellerons prolongateur ou extenseur, s'obtient
en saisissant @samp{ __ } (notez les espaces entourant le double
caractère souligné).

@warning{Dans une partition, les mélismes, ou vocalises, sont
matérialisés par une ligne de prolongation.  On l'indique par un double
caractère souligné.  Lorsqu'ils sont assez courts, ces mélismes peuvent
s'indiquer par un souligné unique, ce qui aura pour effet de sauter une
note à chaque fois et de ne pas imprimer de ligne.}

@cindex trait d'union

@c leave this as samp. -gp
Un trait d'union séparant deux syllabes d'un même mot s'obtient en
saisissant @samp{ -- } (notez les espaces entourant le tiret double).
Ce trait d'union sera centré entre les deux syllabes et sa longueur
sera proportionnelle à l'espace les séparant.

Dans les partitions très serrées, les traits d'union peuvent ne pas être
imprimés.  Cet inconvénient peut être contrôlé par les propriétés
@code{minimum-distance} pour gérer l'espace minimum entre deux syllabes,
et @code{minimum-length}, seuil en deçà duquel il n'y a pas de trait
d'union, toutes deux attachées à l'objet @code{LyricHyphen}.

@seealso
Référence des propriétés internes :
@rinternals{LyricExtender},
@rinternals{LyricHyphen}


@node Situations particulières en matière de paroles
@subsection Situations particulières en matière de paroles
@translationof Techniques specific to lyrics

@c FIXME This whole section is to be reorganized

@menu
* Travail avec des paroles et variables::
* Positionnement vertical des paroles::
* Positionnement horizontal des syllabes::
* Paroles et reprises::
* Paroles alternatives::
* Polyphonie et paroles communes::
@end menu


@node Travail avec des paroles et variables
@unnumberedsubsubsec Travail avec des paroles et variables
@translationof Working with lyrics and variables

@cindex paroles, variables
@cindex paroles, identificateur

Vous pouvez créer des variables pour contenir les paroles, dès lors que
vous faites appel au mode approprié :

@lilypond[quote,verbatim]
musicOne = \relative {
  c''4 b8. a16 g4. f8 e4 d c2
}
verseOne = \lyricmode {
  Joy to the world, the Lord is come.
}
\score {
  <<
    \new Voice = "one" {
      \time 2/4
      \musicOne
    }
    \new Lyrics \lyricsto "one" {
      \verseOne
    }
  >>
}
@end lilypond

La fonction @code{\lyricmode} permet de définir une variable pour
les paroles.  Point n'est besoin de spécifier les durées si vous
utilisez @code{\addlyrics} ou @code{\lyricsto} lorsque vous y faites
référence.

Pour une organisation différente ou plus complexe, mieux vaut
commencer par créer et alimenter les variables contenant mélodies et
paroles, puis définir la hiérarchie des portées et des lignes de
paroles, et enfin combiner correctement mélodies et paroles à l'aide de
la commande @code{\context}.  Vous serez ainsi assuré que la voix à
laquelle il est fait référence par @code{\lyricsto} aura bien été
préalablement définie, comme dans l'exemple suivant :

@lilypond[quote,verbatim]
sopranoMusic = \relative { c''4 c c c }
contraltoMusic = \relative { a'4 a a a }
sopranoWords = \lyricmode { Sop -- ra -- no words }
contraltoWords = \lyricmode { Con -- tral -- to words }

\score {
  \new ChoirStaff <<
    \new Staff {
      \new Voice = "sopranos" {
        \sopranoMusic
      }
    }
    \new Lyrics = "sopranos"
    \new Lyrics = "contraltos"
    \new Staff {
      \new Voice = "contraltos" {
        \contraltoMusic
      }
    }
    \context Lyrics = "sopranos" {
      \lyricsto "sopranos" {
        \sopranoWords
      }
    }
    \context Lyrics = "contraltos" {
      \lyricsto "contraltos" {
        \contraltoWords
      }
    }
  >>
}
@end lilypond

@seealso
Manuel de notation :
@ref{Positionnement vertical des paroles}.

Référence des propriétés internes :
@rinternals{LyricCombineMusic},
@rinternals{Lyrics}.


@node Positionnement vertical des paroles
@unnumberedsubsubsec Positionnement vertical des paroles
@translationof Placing lyrics vertically

@cindex positionnement des paroles
@cindex paroles, positionnement

Selon le type de musique, les paroles apparaîtront au-dessus ou
au-dessous d'une portée ou bien entre deux portées.  Positionner des
paroles en dessous de la portée à laquelle elles se rattachent est de
loin la chose la plus simple : il suffit de mentionner le contexte
de paroles après le contexte de portée :

@lilypond[quote,verbatim]
\score {
  <<
    \new Staff {
      \new Voice = "melody" {
        \relative { c''4 c c c }
      }
    }
    \new Lyrics {
      \lyricsto "melody" {
        Here are the words
      }
    }
  >>
}
@end lilypond

Positionner les paroles au-dessus de la portée se fait de deux manières
différentes, le plus simple étant d'utiliser la même syntaxe que
ci-dessus, à ceci près que la ligne de paroles sera positionnée de
manière explicite :

@lilypond[quote,verbatim]
\score {
  <<
    \new Staff = "staff" {
      \new Voice = "melody" {
        \relative { c''4 c c c }
      }
    }
    \new Lyrics \with { alignAboveContext = "staff" } {
      \lyricsto "melody" {
        Here are the words
      }
    }
  >>
}
@end lilypond

Autre façon de procéder, cette fois-ci en deux étapes.  Nous commençons
par déclarer un contexte @code{Lyrics} que nous laissons vide, puis
les contextes @code{Staff} et @code{Voice}.  Dans un deuxième temps,
nous ajoutons l'instruction @code{\context} et la commande
@code{\lyricsto} pour affecter les paroles au contexte de voix en
question.  Voici comment cela se présente :

@lilypond[quote,verbatim]
\score {
  <<
    \new Lyrics = "lyrics" \with {
      % lyrics above a staff should have this override
      \override VerticalAxisGroup.staff-affinity = #DOWN
    }
    \new Staff {
      \new Voice = "melody" {
        \relative { c''4 c c c }
      }
    }
    \context Lyrics = "lyrics" {
      \lyricsto "melody" {
        Here are the words
      }
    }
  >>
}
@end lilypond

Lorsque deux voix sont isolées chacune sur une portée, vous pouvez
placer les paroles entre les deux portées en utilisant l'une des
méthodes que nous venons de voir.  En voici un exemple, basé sur la
deuxième méthode :

@lilypond[quote,verbatim]
\score {
  \new ChoirStaff <<
    \new Staff {
      \new Voice = "sopranos" {
        \relative { c''4 c c c }
      }
    }
    \new Lyrics = "sopranos"
    \new Lyrics = "contraltos" \with {
      % lyrics above a staff should have this override
      \override VerticalAxisGroup.staff-affinity = #DOWN
    }
    \new Staff {
      \new Voice = "contraltos" {
        \relative { a'4 a a a }
      }
    }
    \context Lyrics = "sopranos" {
      \lyricsto "sopranos" {
        Sop -- ra -- no words
      }
    }
    \context Lyrics = "contraltos" {
      \lyricsto "contraltos" {
        Con -- tral -- to words
      }
    }
  >>
}
@end lilypond

Vous pouvez générer d'autres combinaisons de paroles et portées à partir
de ces exemples, ou en examinant ce qui figure à la rubrique
@rlearning{Modèles pour ensemble vocal} du manuel d'initiation.

@snippets

@cindex paroles, espacement version 2.12
@lilypondfile[verbatim,quote,texidoc,doctitle]
{obtaining-2.12-lyrics-spacing-in-newer-versions.ly}

@seealso
Manuel d'initiation :
@rlearning{Modèles pour ensemble vocal}.

Manuel de notation :
@ref{Création et référencement d'un contexte},
@ref{Ordonnancement des contextes}.


@node Positionnement horizontal des syllabes
@unnumberedsubsubsec Positionnement horizontal des syllabes
@translationof Placing syllables horizontally

@cindex espacement des paroles
@cindex paroles, gestion de l'espacement

La propriété @code{minimum-distance} de l'objet @code{LyricSpace}
permet d'accroître l'espacement des paroles.

@lilypond[verbatim,quote,ragged-right]
\relative c' {
  c c c c
  \override Lyrics.LyricSpace.minimum-distance = #1.0
  c c c c
}
\addlyrics {
  longtext longtext longtext longtext
  longtext longtext longtext longtext
}
@end lilypond

@noindent
Pour que ce réglage s'applique à toute la partition, définissez-le
dans le bloc @code{\layout}.

@lilypond[verbatim,quote,ragged-right]
\score {
  \relative {
  c' c c c
  c c c c
  }
  \addlyrics {
  longtext longtext longtext longtext
  longtext longtext longtext longtext
  }
  \layout {
    \context {
      \Lyrics
      \override LyricSpace.minimum-distance = #1.0
    }
  }
}
@end lilypond

@snippets

@cindex paroles, alignement horizontal
@cindex alignement horizontal, paroles
@cindex horizontal, alignement des paroles
@lilypondfile[verbatim,quote,ragged-right,texidoc,doctitle]
{lyrics-alignment.ly}

@knownissues

@cindex paroles, garder dans les marges
L'assurance que tous les scripts textuels et les paroles resteront bien
à l'intérieur des marges requiert des ressources non négligeables.
Afin de réduire le temps de traitement, vous pouvez désactiver cette
fonctionnalité en ajoutant

@example
\override Score.PaperColumn.keep-inside-line = ##f
@end example

@cindex paroles et barre de mesure
@cindex barre de mesure et paroles
Pour s'assurer que les paroles ne seront pas traversées par des barres
de mesure, il faut ajouter

@example
\layout @{
  \context @{
    \Lyrics
      \consists "Bar_engraver"
      \consists "Separating_line_group_engraver"
      \hide BarLine
  @}
@}
@end example


@node Paroles et reprises
@unnumberedsubsubsec Paroles et reprises
@translationof Lyrics and repeats

@cindex reprise et paroles
@cindex paroles et répétition

La répétition de @i{fragments musicaux} est abordée de manière détaillée
dans un @rusernamed{Répétitions et reprises,chapitre spécifique}.  Nous
nous intéresserons ici aux moyens d'ajouter des paroles à des reprises.


@subheading Reprises simples
@c VO: Simple repeats

Les paroles attachées à un fragment musical répété devraient adopter
rigoureusement la même construction que la musique, si tant est qu'elles
ne diffèrent pas d'une fois sur l'autre.

@lilypond[verbatim,quote]
\score {
  <<
    \new Staff {
      \new Voice = "melody" {
        \relative {
          a'4 a a a
          \repeat volta 2 { b4 b b b }
        }
      }
    }
    \new Lyrics {
      \lyricsto "melody" {
        Not re -- peat -- ed.
        \repeat volta 2 { Re -- peat -- ed twice. }
      }
    }
  >>
}
@end lilypond

Les mots seront alors correctement répétés si la reprise est développée.

@lilypond[verbatim,quote]
\score {
  \unfoldRepeats {
    <<
      \new Staff {
        \new Voice = "melody" {
          \relative {
            a'4 a a a
            \repeat volta 2 { b4 b b b }
          }
        }
      }
      \new Lyrics {
        \lyricsto "melody" {
          Not re -- peat -- ed.
          \repeat volta 2 { Re -- peat -- ed twice. }
        }
      }
    >>
  }
}
@end lilypond

Lorsque la reprise est développée et que les paroles diffèrent,
saisissez le texte normalement :

@lilypond[verbatim,quote,ragged-right]
\score {
  <<
    \new Staff {
      \new Voice = "melody" {
        \relative {
          a'4 a a a
          \repeat unfold 2 { b4 b b b }
        }
      }
    }
    \new Lyrics {
      \lyricsto "melody" {
        Not re -- peat -- ed.
        The first time words.
        Sec -- ond time words.
      }
    }
  >>
}
@end lilypond

Lorsque les paroles diffèrent pour une reprise non développée --
utilisation de @code{volta} au lieu de @code{unfold} -- les paroles en
question doivent être saisies dans des contextes @code{Lyrics}
séparés ; ils seront combinés dans une section parallèle :

@lilypond[verbatim,quote]
\score {
  <<
    \new Staff {
      \new Voice = "melody" {
        \relative {
          a'4 a a a
          \repeat volta 2 { b4 b b b }
        }
      }
    }
    \new Lyrics \lyricsto "melody" {
      Not re -- peat -- ed.
      <<
	{ The first time words. }
	\new Lyrics {
	  \set associatedVoice = "melody"
	  Sec -- ond time words.
	}
      >>
    }
  >>
}
@end lilypond

Et ce quel que soit le nombre de « couplets » :

@lilypond[verbatim,quote]
\score {
  <<
    \new Staff {
      \new Voice = "singleVoice" {
        \relative {
	  a'4 a a a
	  \repeat volta 3 { b4 b b b }
          c4 c c c
	}
      }
    }
    \new Lyrics \lyricsto "singleVoice" {
      Not re -- peat -- ed.
      <<
        { The first time words.	}
	\new Lyrics {
	  \set associatedVoice = "singleVoice"
	  Sec -- ond time words.
	}
	\new Lyrics {
	  \set associatedVoice = "singleVoice"
	  The third time words.
	}
      >>
      The end sec -- tion.
    }
  >>
}
@end lilypond

@funindex alignBelowContext

Cependant, lorsque la partition comporte plusieurs portées, cas typique
d'un @code{ChoirStaff}, les paroles des deuxième et troisième couplets
seront repoussées sous la dernière portée.  L'instruction
@code{alignBelowContext} permet alors de les repositionner correctement :

@lilypond[verbatim,quote]
\score {
  <<
    \new Staff {
      \new Voice = "melody" {
        \relative {
	  a'4 a a a
	  \repeat volta 3 { b4 b b b }
          c4 c c c
	}
      }
    }
    \new Lyrics = "firstVerse" \lyricsto "melody" {
      Not re -- peat -- ed.
      <<
        { The first time words.	}
	\new Lyrics = "secondVerse"
        \with { alignBelowContext = "firstVerse" } {
	  \set associatedVoice = "melody"
	  Sec -- ond time words.
	}
	\new Lyrics = "thirdVerse"
        \with { alignBelowContext = "secondVerse" } {
	  \set associatedVoice = "melody"
	  The third time words.
	}
      >>
      The end sec -- tion.
    }
    \new Voice = "harmony" {
      \relative {
        f'4 f f f \repeat volta 2 { g8 g g4 g2 } a4 a8. a16 a2
      }
    }
  >>
}
@end lilypond

@c TODO positioning a common line of lyrics


@subheading Reprises avec alternative
@c VO: Repeats with alternative endings

@cindex paroles, reprise avec alternative
@cindex reprise avec alternative et paroles
@cindex alternative et paroles

Les paroles d'un fragment répété, lorsqu'elles sont identiques et
qu'aucune alternative ne débute par un silence, peuvent adopter la même
construction que la musique.  Ceci permet par ailleurs une expansion
correcte à la fois de la musique et des paroles lors de l'utilisation de
@code{\unfoldRepeats}.

@lilypond[quote,verbatim]
\score {
  <<
    \new Staff {
      \time 2/4
      \new Voice = "melody" {
        \relative {
          a'4 a a a
          \repeat volta 2 { b4 b }
          \alternative { { b b } { b c } }
        }
      }
    }
    \new Lyrics {
      \lyricsto "melody" {
        Not re -- peat -- ed.
        \repeat volta 2 { Re -- peat -- }
        \alternative { { ed twice. } { ed twice. } }
      }
    }
  >>
}
@end lilypond

Cette identité de structure n'est toutefois pas possible lorsque les
paroles sont différentes ou que l'un des blocs @code{\alternative}
débute par un silence.  Des instructions @code{\skip} devront venir
s'insérer dans les paroles pour « sauter » les notes des alternatives
qui ne les concernent pas.

N'utilisez pas de simple caractère souligné pour sauter une note.
N'oubliez pas qu'un caractère souligné indique un mélisme ; la
syllabe précédente sera donc alignée à gauche.

@warning{La commande @code{@bs{}skip} doit comporter une durée quelle
qu'elle soit -- elle sera toujours ignorée lorsque les paroles sont
associées à une mélodie à l'aide de @code{@bs{}addlyrics} ou
@code{@bs{}lyricsto}. Chaque @code{@bs{}skip} correspond à une seule
note quelle qu'en soit la durée.}

@lilypond[verbatim,quote,ragged-right]
\score {
  <<
    \new Staff {
      \time 2/4
      \new Voice = "melody" {
        \relative {
          \repeat volta 2 { b'4 b }
          \alternative { { b b } { b c } }
          c4 c
        }
      }
    }
    \new Lyrics {
      \lyricsto "melody" {
        The first time words.
        \repeat unfold 2 { \skip 1 }
        End here.
      }
    }
    \new Lyrics {
      \lyricsto "melody" {
        Sec -- ond
        \repeat unfold 2 { \skip 1 }
        time words.
      }
    }
  >>
}
@end lilypond

@cindex paroles et liaison de prolongation
@funindex \repeatTie

Lorsqu'une note se prolonge sur les alternatives, la tenue est
indiquée normalement pour la première alternative, et à l'aide de
l'instruction @code{\repeatTie} pour les suivantes.  Cette liaison
« de répétition » pose problème en matière d'alignement des paroles
puisque la longueur de l'alternative est accrue en raison de la liaison.

D'autre part, une liaison de prolongation crée un mélisme qui sera
effectif pour la première alternative, mais pas pour les autres.  La
solution pour « recaler » les paroles consiste à désactiver
temporairement la détection automatique de mélismes et insérer des
« blancs ».

@lilypond[quote,verbatim]
\score {
  <<
    \new Staff {
      \time 2/4
      \new Voice = "melody" {
        \relative {
          \set melismaBusyProperties = #'()
          \repeat volta 2 { b'4 b ~}
          \alternative { { b b } { b \repeatTie c } }
          \unset melismaBusyProperties
          c4 c
        }
      }
    }
    \new Lyrics {
      \lyricsto "melody" {
        \repeat volta 2 { Here's a __ }
        \alternative {
          { \skip 1 verse }
          { \skip 1 sec }
        }
        ond one.
      }
    }
  >>
}
@end lilypond

Notez bien que l'utilisation conjointe de @code{\unfoldRepeats} et de
@code{\repeatTie} entraîne l'impression d'une double liaison, sauf à
supprimer les @code{\repeatTie}.

Lorsque les paroles sont différentes sur le fragment répété, la
construction avec @code{\repeat} est inefficace ; vous devrez alors
insérer des blancs :

@lilypond[quote,verbatim]
\score {
  <<
    \new Staff {
      \time 2/4
      \new Voice = "melody" {
        \relative {
          \repeat volta 2 { b'4 b ~}
          \alternative { { b b } { b \repeatTie c } }
          c4 c
        }
      }
    }
    \new Lyrics {
      \lyricsto "melody" {
        Here's a __ verse.
        \repeat unfold 2 { \skip 1 }
      }
    }
    \new Lyrics {
      \lyricsto "melody" {
        Here's one
        \repeat unfold 2 { \skip 1 }
        more to sing.
      }
    }
  >>
}
@end lilypond

Les indications de mélisme et traits d'union en début d'alternative
doivent être insérées manuellement :

@lilypond[quote,verbatim]
\score {
  <<
    \new Staff {
      \time 2/4
      \new Voice = "melody" {
        \relative {
          \repeat volta 2 { b'4 b ~}
          \alternative { { b b } { b \repeatTie c } }
          c4 c
        }
      }
    }
    \new Lyrics {
      \lyricsto "melody" {
        Here's a __ verse.
        \repeat unfold 2 { \skip 1 }
      }
    }
    \new Lyrics {
      \lyricsto "melody" {
        Here's "a_"
        \skip 1
        "_" sec -- ond one.
      }
    }
  >>
}
@end lilypond

@seealso
Manuel de notation :
@ref{Conservation d'un contexte},
@ref{Répétitions et reprises}.


@node Paroles alternatives
@unnumberedsubsubsec Paroles alternatives
@translationof Divisi lyrics

@cindex division et paroles
@cindex paroles divisées (reprises)
@cindex variante rythmique

Il arrive parfois, dans un fragment répété, qu'une note soit divisée
pour répondre au texte.  Vous pouvez indiquer cette adaptation rythmique
en désactivant temporairement la détection automatique des mélismes tout
en spécifiant ces mélismes au niveau des paroles :

@lilypond[quote,verbatim]
\score {
  <<
    \new Voice = "melody" {
      \relative c' {
        \set melismaBusyProperties = #'()
        \slurDown
        \slurDashed
        e4 e8 ( e ) c4 c |
        \unset melismaBusyProperties
        c
      }
    }
    \new Lyrics \lyricsto "melody" {
      They shall not o -- ver -- come
    }
    \new Lyrics \lyricsto "melody" {
      We will _
    }
  >>
}
@end lilypond

En donnant un nom à chaque voix et en leur attribuant spécifiquement
des paroles, vous pourrez traiter le cas où notes et rythme diffèrent
d'une fois sur l'autre :

@lilypond[verbatim,ragged-right,quote]
\score {
  <<
    \new Voice = "melody" {
      \relative {
        <<
          {
            \voiceOne
            e'4 e8 e
          }
          \new Voice = "splitpart" {
            \voiceTwo
            c4 c
          }
        >>
        \oneVoice
        c4 c |
        c
      }
    }
    \new Lyrics \lyricsto "melody" {
      They shall not o -- ver -- come
    }
    \new Lyrics \lyricsto "splitpart" {
      We will
    }
  >>
}
@end lilypond

Il n'est pas rare, en musique chorale, qu'une voix se divise pendant
plusieurs mesures. Bien qu'une construction du type
@code{<< @{@dots{}@} \\ @{@dots{}@} >>}, où deux expressions musicales
(ou plus) séparées par des doubles obliques inversées peuvent sembler
être le moyen adéquat de définir cette division, @strong{toutes} les
expressions qu'elle contient seront assignées à de @strong{nouveaux
contextes de voix}, ce qui aura pour effet qu'aucune parole ne leur sera
affectée -- les paroles sont attachées au contexte de voix initial. Il
vaut mieux construire ce passage comme une polyphonie temporaire -- voir
@ref{Polyphonie sur une portée}.


@node Polyphonie et paroles communes
@unnumberedsubsubsec Polyphonie et paroles communes
@translationof Polyphony with shared lyrics

@cindex polyphonie, mêmes paroles
@cindex paroles communes à plusieurs voix
<<<<<<< HEAD
@cindex \partCombine et paroles
@funindex \partCombine
=======
@cindex @code{\partcombine} et paroles
@funindex \partcombine
@funindex NullVoice
>>>>>>> 82fca049

Lorsque deux voix au rythme différent partagent les mêmes paroles,
l'alignement des syllabes sur l'une des voix peut gêner la lecture de
l'autre voix.  Par exemple, la deuxième extension de syllabe ci-dessous
est trop courte puisque les paroles ne sont alignées que sur la voix du
haut :

@lilypond[quote,verbatim]
soprano = \relative { b'8( c d c) d2 }
alto = \relative { g'2 b8( a g a) }
words = \lyricmode { la __ la __ }

\new Staff <<
  \new Voice = "sopranoVoice" { \voiceOne \soprano }
  \new Voice { \voiceTwo \alto }
  \new Lyrics \lyricsto "sopranoVoice" \words
>>
@end lilypond

Le résultat attendu sera obtenu grâce à l'alignement des paroles sur un
contexte @code{NullVoice} supplémentaire, celui-ci contenant une
combinaison judicieuse des deux voix.  Les notes du contexte
@code{NullVoice}, bien que n'apparaissant pas sur la version imprimable,
peuvent servir à aligner correctement les syllabes :

@lilypond[quote,verbatim]
soprano = \relative { b'8( c d c) d2 }
alto = \relative { g'2 b8( a g a) }
aligner = \relative { b'8( c d c) b( a g a) }
words = \lyricmode { la __ la __ }

\new Staff <<
  \new Voice { \voiceOne \soprano }
  \new Voice { \voiceTwo \alto }
  \new NullVoice = "aligner" \aligner
  \new Lyrics \lyricsto "aligner" \words
>>
@end lilypond

Cette façon de procéder permet par ailleurs d'utiliser la fonction
<<<<<<< HEAD
@code{\partCombine} qui normalement ne peut s'utiliser avec des
=======
@code{\partcombine} qui, normalement, ne peut s'utiliser avec des
>>>>>>> 82fca049
paroles :

@lilypond[quote,verbatim]
soprano = \relative { b'8( c d c) d2 }
alto = \relative { g'2 b8( a g a) }
aligner = \relative { b'8( c d c) b( a g a) }
words = \lyricmode { la __ la __ }

\new Staff <<
  \new Voice \partCombine \soprano \alto
  \new NullVoice = "aligner" \aligner
  \new Lyrics \lyricsto "aligner" \words
>>
@end lilypond

@knownissues
La commande @code{\addlyrics} ne peut traiter que des paroles attachées
à un contexte @code{Voice} ; elle ne peut donc s'utiliser avec un
@code{NullVoice}.

@noindent
La fonction @code{\partCombine} est abordée en détails dans
@ref{Regroupement automatique de parties}.

Pour finir, cette méthode est aussi utilisable lorsque les voix sont
sur des portées différentes, et ne se limite pas à deux voix :

@lilypond[quote,verbatim]
soprano = \relative { b'8( c d c) d2 }
altoOne = \relative { g'2 b8( a b4) }
altoTwo = \relative { d'2 g4( fis8 g) }
aligner = \relative { b'8( c d c) d( d d d) }
words = \lyricmode { la __ la __ }

\new ChoirStaff \with { \accepts NullVoice } <<
  \new Staff \soprano
  \new NullVoice = "aligner" \aligner
  \new Lyrics \lyricsto "aligner" \words
  \new Staff \partCombine \altoOne \altoTwo
>>
@end lilypond


@node Couplets
@subsection Couplets
@translationof Stanzas

@menu
* Numérotation des couplets::
* Indication de nuance dans les couplets::
* Indication du personnage et couplets::
* Rythme différent selon le couplet::
* Paroles en fin de partition::
* Paroles sur plusieurs colonnes en fin de partition::
@end menu


@node Numérotation des couplets
@unnumberedsubsubsec Numérotation des couplets
@translationof Adding stanza numbers

@cindex numéro de couplet
@cindex couplet, numéro

On peut ajouter un numéro aux couplets en définissant la variable
@code{stanza} :

@lilypond[quote,ragged-right,verbatim]
\new Voice \relative {
  \time 3/4 g'2 e4 a2 f4 g2.
} \addlyrics {
  \set stanza = "1. "
  Hi, my name is Bert.
} \addlyrics {
  \set stanza = "2. "
  Oh, ché -- ri, je t'aime
}
@end lilypond

@noindent
Ces numéros se placeront juste avant le début de la première syllabe.
Deux lignes de couplet peuvent aussi être regroupées, par exemple dans
le cas d'une reprise avec des paroles différentes.

<<<<<<< HEAD
@c TODO Create and add snippet to show how two lines of a
@c stanza can be grouped together, along these lines:
@c (might need improving a bit) -td

@ignore
leftbrace = \markup { \override #'(font-encoding . fetaBraces) \lookup
"brace105" }

stanzaOneOne = {
  \set stanza = \markup { "1. " \leftbrace }
  \lyricmode { Child, you're mine and I love you.
    Lend thine ear to what I say.
=======
@lilypond[quote,ragged-right,verbatim]
leftbrace = \markup {
  \override #'(font-encoding . fetaBraces)
  \lookup "brace80"
}
>>>>>>> 82fca049

stanzaOneOne = \lyricmode {
  \set stanza = \markup {
    \column { \vspace #.33 "1. "}
    \leftbrace
  }
  Child, you’re mine and I love you.
  Lend thine ear to what I say.
}

stanzaOneThree = \lyricmode {
  Child, I have no great -- er joy
  Than to have you walk in truth.
}

\new Voice {
  \repeat volta 2 {
    c'8 c' c' c' c' c' c'4
    c'8 c' c' c' c' c' c'4
  }
}
\addlyrics { \stanzaOneOne }
\addlyrics { \stanzaOneThree }

@end lilypond


@node Indication de nuance dans les couplets
@unnumberedsubsubsec Indication de nuance dans les couplets
@translationof Adding dynamics marks to stanzas

Lorsque des couplets ont des nuances différentes, vous pouvez ajouter
une nuance en regard de chacun d'eux.  L'objet @code{StanzaNumber}
contient tout ce qui se place avant les paroles du couplet.  Pour des
raisons techniques, vous devrez définir la variable @code{stanza} en
dehors du mode @code{\lyricmode}.

@lilypond[quote,ragged-right,verbatim]
text = {
  \set stanza = \markup { \dynamic "ff" "1. " }
  \lyricmode {
    Big bang
  }
}

<<
  \new Voice = "tune" {
    \time 3/4
    g'4 c'2
  }
\new Lyrics \lyricsto "tune" \text
>>
@end lilypond


@node Indication du personnage et couplets
@unnumberedsubsubsec Indication du personnage et couplets
@translationof Adding singers' names to stanzas

@cindex nom de personnage
@cindex nom du chanteur
@cindex rôle

On peut également ajouter le nom de chaque rôle ; ils s'imprimeront
au début de chaque ligne comme les noms d'instrument.  Il faut pour cela
définir @code{vocalName}, et @code{shortVocalName} pour une version
abrégée.

@lilypond[ragged-right,quote,verbatim]
\new Voice \relative {
  \time 3/4 g'2 e4 a2 f4 g2.
} \addlyrics {
  \set vocalName = "Bert "
  Hi, my name is Bert.
} \addlyrics {
  \set vocalName = "Ernie "
  Oh, ché -- ri, je t'aime
}
@end lilypond


@node Rythme différent selon le couplet
@unnumberedsubsubsec Rythme différent selon le couplet
@translationof Stanzas with different rhythms

Il arrive assez souvent que le paroles de différents couplets, bien
qu'attachées à une même mélodie, ne s'articulent pas de la même manière.
La commande @code{\lyricsto} est cependant capable de gérer de telles
situations.


@subsubheading Mélismes dans certaines strophes seulement
@c VO: Ignoring melismata

Il peut survenir que les paroles comportent un mélisme pour l'un des
couplets, mais plusieurs syllabes pour d'autres.  Une solution consiste
à ignorer temporairement les mélismes dans le couplet ayant le plus de
syllabes.  Il suffit pour cela de définir la propriété
@code{ignoreMelismata} à l'intérieur du contexte @code{Lyrics}.

Petit détail qui a son importance : l'activation de
@code{ignoreMelismata} doit @strong{précéder} la syllabe à partir de
laquelle elle s'appliquera :

@lilypond[verbatim,ragged-right,quote]
<<
  \relative \new Voice = "lahlah" {
    \set Staff.autoBeaming = ##f
    c'4
    \slurDotted
    f8.[( g16])
    a4
  }
  \new Lyrics \lyricsto "lahlah" {
    more slow -- ly
  }
  \new Lyrics \lyricsto "lahlah" {
    go
    \set ignoreMelismata = ##t
    fas -- ter
    \unset ignoreMelismata
    still
  }
>>
@end lilypond

@knownissues
Contrairement aux autres utilisations de l'instruction @code{\set}, il
n'est pas possible de la faire précéder d'un @code{\once} dans le cas de
@code{\set ignoreMelismata}.  Les paroles affectées par la
propriété @code{ignoreMelismata} @strong{doivent} être encadrées
respectivement d'un @code{\set} et d'un @code{\unset}.


@subsubheading Syllabe sur note de passage
@c VO: Adding syllables to grace notes

@cindex ornement et paroles
@cindex paroles et ornement

L'utilisation de la commande @code{\lyricsto} ne permet pas, par
défaut, d'assigner une syllabe à des notes d'ornement -- introduites par
la commande @code{\grace}.  Vous pouvez cependant y parvenir grâce à la
propriété @code{includeGraceNotes} :

@lilypond[verbatim,ragged-right,quote]
<<
  \new Voice = melody \relative {
    f'4 \appoggiatura a32 b4
    \grace { f16 a16 } b2
    \afterGrace b2 { f16[ a16] }
    \appoggiatura a32 b4
    \acciaccatura a8 b4
  }
  \new Lyrics
  \lyricsto melody {
    normal
    \set includeGraceNotes = ##t
    case,
    gra -- ce case,
    after -- grace case,
    \set ignoreMelismata = ##t
    app. case,
    acc. case.
  }
>>
@end lilypond

@knownissues
Tout comme pour la propriété @code{associatedVoice}, la propriété
@code{includeGraceNotes} doit être activée au moins une syllabe avant
celle qui viendra s'attacher à la note d'ornement.  Dans le cas où cette
note se trouve être la première de la pièce, vous devrez recourir à une
clause @code{\with} ou @code{\context} :

@lilypond[verbatim,ragged-right,quote]
<<
  \new Voice = melody \relative c' {
    \grace { c16( d e f }
    g1) f
  }
  \new Lyrics \with { includeGraceNotes = ##t }
  \lyricsto melody {
    Ah __ fa
  }
>>
@end lilypond


@subsubheading Basculer vers une mélodie alternative
@c VO: Switching to an alternative melody

@funindex associatedVoice
@cindex alternative, bascule sur une mélodie
@cindex mélodie alternative

On peut créer des variations plus complexes à partir d'une mélodie à
plusieurs voix.  Les paroles peuvent suivre l'une ou l'autre des
lignes mélodiques, et même basculer de l'une à l'autre si l'on
modifie la propriété @code{associatedVoice}.  Dans cet exemple,

@lilypond[verbatim,quote]
<<
  \relative \new Voice = "lahlah" {
    \set Staff.autoBeaming = ##f
    c'4
    <<
      \new Voice = "alternative" {
        \voiceOne
        \tuplet 3/2 {
          % show associations clearly.
          \override NoteColumn.force-hshift = #-3
          f8 f g
        }
      }
      {
        \voiceTwo
        f8.[ g16]
        \oneVoice
      } >>
    a8( b) c
  }
  \new Lyrics \lyricsto "lahlah" {
    Ju -- ras -- sic Park
  }
  \new Lyrics \lyricsto "lahlah" {
    % Tricky: need to set associatedVoice
    % one syllable too soon!
    \set associatedVoice = alternative % applies to "ran"
    Ty --
    ran --
    no --
    \set associatedVoice = lahlah % applies to "rus"
    sau -- rus Rex
  } >>
@end lilypond

@noindent
le texte du premier couplet s'aligne de manière habituelle sur la
mélodie nommée « lahlah ».  Mais le second couplet, tout d'abord
rattaché au contexte @code{lahlah}, bascule sur la mélodie
@code{alternative} pour les syllabes « ran » à « sau » grâce aux lignes

@example
\new Lyrics \lyricsto "lahlah" @{
  \set associatedVoice = alternative % s'applique à "ran"
  Ty --
  ran --
  no --
  \set associatedVoice = lahlah % s'applique à "rus"
  sau -- rus Rex
@}
@end example

@noindent
où @code{alternative} désigne le nom du contexte @code{Voice} qui contient
le triolet.

Notez bien où apparaît la commande @code{\set associatedVoice} --
une syllabe en avance, ce qui est tout à fait correct.

@warning{La commande @code{@bs{}set associatedVoice} @strong{doit}
intervenir une syllabe @i{avant} celle qui sera suivie par la bascule.
Autrement dit, une modification de la voix associée sera effective une
syllabe plus tard que prévu.  Il ne s'agit en aucun cas d'une bogue, la
raison en est purement technique.}


@node Paroles en fin de partition
@unnumberedsubsubsec Paroles en fin de partition
@translationof Printing stanzas at the end

Il peut parfois s'avérer opportun d'aligner un seul couplet sur la
mélodie et de présenter tous les autres en bloc à la fin du morceau.
Ces couplets additionnels peuvent être inclus dans une section
@code{\markup} en dehors du bloc @code{\score} principal.
Vous en trouverez un exemple ci-dessous ; notez également les deux
méthodes différentes employées pour indiquer les sauts de ligne,
entre les couplets (@emph{verses} en anglais) 2 et 3.

@c KEEP LY
@lilypond[ragged-right,verbatim,quote]
melody = \relative {
  \time 2/4
  g'4 g8 b | b a b a |
  g4 g8 b | b a b4 |
}

text = \lyricmode {
\set stanza = "1." À la clai- re fon- tai- ne,
M'en al- lant pro- me- ner...
}

\score{ <<
  \new Voice = "one" { \melody }
  \new Lyrics \lyricsto "one" \text
>>
  \layout { }
}
\markup {
  \column{
    \line{ Couplet 2. }
    \line{ Sous les feuilles d'un chêne }
    \line{ Je me suis fait sécher... }
  }
}
\markup{
  \wordwrap-string "
<<<<<<< HEAD
  Verse 3.
=======
  Couplet 3.
>>>>>>> 82fca049

  Chante, rossignol, chante,

  Toi qui as le cœur gai..."
}
@end lilypond


@node Paroles sur plusieurs colonnes en fin de partition
@unnumberedsubsubsec Paroles sur plusieurs colonnes en fin de partition
@translationof Printing stanzas at the end in multiple columns

Si les couplets sont vraiment nombreux, il est possible de les imprimer
sur plusieurs colonnes.  L'exemple suivant vous montre comment procéder
pour que le numéro du couplet soit en retrait à gauche, comme c'est
traditionnellement le cas.

@c KEEP LY
@lilypond[ragged-right,quote,verbatim]
melody = \relative {
  \time 2/4
  g'4 g8 b | b a b a |
  g4 g8 b | b a b4 |
}

text = \lyricmode {
  \set stanza = "1." À la clai- re fon- tai- ne,
  M'en al- lant pro- me- ner...
}

\score{ <<
    \new Voice = "one" { \melody }
    \new Lyrics \lyricsto "one" \text
   >>
  \layout { }
}

\markup {
  \fill-line {
    \hspace #0.1 % décalage par rapport à la marge de gauche
     % peut être supprimé si l'espace sur la page est réduit
    \column {
      \line { \bold "2."
        \column {
          "Sous les feuilles d'un chêne"
          "Je me suis fait sécher..."
        }
      }
      % ajout d'espace vertical entre les couplets
      \combine \null \vspace #0.1
      \line { \bold "3."
        \column {
          "Chante, rossignol, chante,"
          "Toi qui as le cœur gai..."
        }
      }
    }
    \hspace #0.1  % ajout d'espace horizontal entre les colonnes
    \column {
      \line { \bold "4."
        \column {
          "J'ai perdu mon ami"
          "Sans l'avoir mérité..."
        }
      }
      % ajout d'espace vertical entre les couplets
      \combine \null \vspace #0.1
      \line { \bold "5."
        \column {
          "Je voudrais que la rose"
          "Fût encore au rosier..."
        }
      }
    }
    \hspace #0.1 % décalage par rapport à la marge de droite
     % peut être supprimé si l'espace sur la page est réduit
  }
}
@end lilypond

@seealso
Référence des propriétés internes :
@rinternals{LyricText},
@rinternals{StanzaNumber}.


@node Chansons
@subsection Chansons
@translationof Songs

@menu
* Références en matière de chanson::
* Feuille de chant::
@end menu


@node Références en matière de chanson
@unnumberedsubsubsec Références en matière de chanson
@translationof References for songs

Une chanson se présente la plupart du temps sous la forme de trois
portées : une pour la mélodie surmontant un système pianistique
pour l'accompagnement ; les paroles du premier couplet s'accolent
sous la mélodie.  S'il n'y a que deux ou trois couplets, et que cela
n'est pas gênant au niveau de l'aspect général, tous peuvent prendre
place entre la mélodie et l'accompagnement.  Dans le cas contraire, le
premier couplet sera imprimé sous la mélodie et les suivants après la
partition, sous forme de blocs de texte indépendants.

Tous les éléments qui permettent d'imprimer des chansons sont examinés à
différents endroits de la documentation de LilyPond :

@itemize

@item
L'agencement des portées est abordé au chapitre
@ref{Gravure des portées}.

@item
Les spécificités du piano sont abordées au chapitre
@ref{Instruments utilisant des portées multiples}.

@item
L'affectation de paroles à une ligne mélodique est abordée au chapitre
@ref{Vue d'ensemble de la musique vocale}.

@item
Le positionnement des paroles fait l'objet d'une
@rusernamed{Positionnement vertical des paroles, rubrique dédiée}.

@item
La gestion des couplets est abordée dans un
@rusernamed{Couplets,chapitre spécifique}.

@item
L'harmonisation d'une chanson est souvent indiquée par des noms d'accord
en surplomb de la mélodie.  Ceci est abordé au chapitre
@ref{Gravure des accords}.

@item
L'impression de diagrammes d'accord, lorsque l'accompagnement est fait à
la guitare, est expliqué à la rubrique « Tablatures sous forme
d’étiquette », au chapitre @ref{Vue d'ensemble des cordes frettées}.

@end itemize

@seealso
Manuel d'initiation :
@rlearning{Chansons}.

Manuel de notation :
@ref{Couplets},
@ref{Gravure des accords},
@ref{Gravure des portées},
@ref{Instruments utilisant des portées multiples},
@ref{Positionnement vertical des paroles},
@ref{Vue d'ensemble de la musique vocale}.

Morceaux choisis :
@rlsrnamed{Vocal music,Musique vocale}.


@node Feuille de chant
@unnumberedsubsubsec Feuille de chant
@translationof Lead sheets

Une simple feuille de chant s'obtient en combinant une partie vocale et
son harmonisation.  La syntaxe appropriée est expliquée en détails au
chapitre @ref{Notation des accords}.

@snippets
@lilypondfile[verbatim,quote,ragged-right,texidoc,doctitle]
{simple-lead-sheet.ly}

@seealso
Manuel de notation :
@ref{Notation des accords}.


@node Chorale
@subsection Chorale
@translationof Choral

@cindex motet
@cindex partie vocale
@cindex chœur, partition de
@cindex oratorio
@cindex SATB

Nous allons voir, dans les paragraphes qui suivent, les particularités de
la musique chorale, qu'il s'agisse de motet, d'oratorio ou de simple
partie de chœur.

@menu
* Références en matière de chorale::
* Mise en forme d'une partition chorale::
@end menu


@node Références en matière de chorale
@unnumberedsubsubsec Références en matière de chorale
@translationof References for choral

Une partition pour chœur comporte habituellement de deux à quatre
portées regroupées dans un @code{ChoirStaff}.  L'accompagnement, s'il y
en a un, se présente sous la forme d'un système pianistique -- un
@code{PianoStaff} -- en dessous du chœur ; il s'agira d'une simple
réduction dans le cas d'une œuvre @emph{a capella}.  Les notes de chaque
pupitre font l'objet d'un contexte @code{Voice} distinct.  Ces contextes
@code{Voice} peuvent se voir groupés ou non sur une même portée.

Les paroles sont traitées dans des contextes @code{Lyrics} qui viendront
se placer tantôt sous la portée, tantôt au-dessus et au-dessous de la
portée si elle contient deux voix.

Certaines composantes d'une partition pour chœur sont examinées à
différents endroits de la documentation de LilyPond :

@itemize

@item
La création pas à pas d'une partition pour chœur se trouve dans le
manuel d'initiation, à la rubrique
@rlearning{Partition pour chœur à quatre voix mixtes}.
LilyPond dispose aussi d'un canevas automatisé qui simplifie grandement
la saisie d'une partition pour chœur SATB disponible à la rubrique
@rlearning{Gabarits préprogrammés}.

@item
Plusieurs exemples et canevas sont regroupés dans le manuel
d'initiation, à la rubrique @rlearning{Modèles pour ensemble vocal}.

@item
Des informations détaillées sur les contextes @code{ChoirStaff} et
@code{PianoStaff} sont disponibles au chapitre
@ref{Regroupement de portées}.

@item
Les formes de notation particulière, telle que celle utilisée en
@emph{Sacred Harp} et assimilées, sont abordées au chapitre
@ref{Têtes de note à forme variable}.

@item
Lorsque plusieurs pupitres sont regroupés sur la même portée, les
hampes, liaisons, etc. de la voix supérieure sont orientées vers le
haut, et inversement pour la voix inférieure.  L'utilisation de
@code{\voiceOne} et @code{\voiceTwo} est expliquée au chapitre
@ref{Polyphonie sur une portée}.

@item
La division temporaire d'un pupitre, ce qui correspond à un
passage polyphonique temporaire, est expliquée à la section
@ref{Polyphonie sur une portée}.

@end itemize

@predefined
@code{\oneVoice},
@code{\voiceOne},
@code{\voiceTwo}.
@endpredefined

@seealso
Manuel d'initiation :
@rlearning{Modèles pour ensemble vocal},
@rlearning{Partition pour chœur à quatre voix mixtes}.

Manuel de notation :
@ref{Ordonnancement des contextes},
@ref{Polyphonie sur une portée},
@ref{Regroupement de portées},
@ref{Têtes de note à forme variable}.

Morceaux choisis…:
@rlsrnamed{Vocal music,Musique vocale}.

Référence des propriétés internes…:
@rinternals{ChoirStaff},
@rinternals{Lyrics},
@rinternals{PianoStaff}.


@node Mise en forme d'une partition chorale
@unnumberedsubsubsec Mise en forme d'une partition chorale
@translationof Score layouts for choral

Une partition pour chœur sur quatre portées, avec ou sans
accompagnement, présente traditionnellement deux systèmes par page.
Selon la taille du papier, vous pourrez être amené à effectuer quelques
ajustements aux réglages par défaut, notamment en raison des points
suivants :

@itemize

@item
La taille des portées a des répercussions sur l'ensemble des éléments de
la partition.  Voir @ref{Définition de la taille de portée}.

@item
La distance séparant les systèmes, les portées et les paroles peut
s'ajuster de manière séparée, comme expliqué au chapitre
@ref{Espacement vertical}.

@item
La mise en évidence des différentes dimensions permet d'appréhender avec
finesse le réglage des variables d'espacement vertical et, pourquoi pas,
de faire tenir la partition sur moins de pages, comme l'explique la
rubrique @ref{Réduction du nombre de pages de la partition}.

@item
Lorsque le nombre de systèmes varie d'une page à l'autre, il est
judicieux de l'indiquer visuellement, en suivant les instructions de la
rubrique @ref{Séparation des systèmes}.

@item
Pour de plus amples détails quant aux propriétés liées au formatage,
consultez le chapitre @ref{Mise en forme de la page}.

@end itemize

Les indications de nuance se placent traditionnellement sous la portée,
ce qui n'est pas le cas en matière de musique vocale dans le but
d'éviter toute collision avec les paroles.  La commande prédéfinie
@code{\dynamicUp} attachée à un contexte @code{Voice} permet de
positionner les nuances au-dessus de la portée.  Dans le cas où il y en
aurait plusieurs, cette commande devra apparaître dans chacun des
contextes @code{Voice} qui le requiert.  Vous pouvez aussi opter pour la
forme développée, comme dans l'exemple ci-dessous, pour que cela
s'applique à toutes les portées de la partition -- changez
@code{\Score} en @code{\ChoirStaff} s'il y a d'autres parties que celles
du chœur.

@lilypond[verbatim,quote]
\score {
  \new ChoirStaff <<
    \new Staff {
      \new Voice {
        \relative { g'4\f g g g }
      }
    }
    \new Staff {
      \new Voice {
        \relative { d'4 d d\p d }
      }
    }
  >>
  \layout {
    \context {
      \Score
      \override DynamicText.direction = #UP
      \override DynamicLineSpanner.direction = #UP
    }
  }
}
@end lilypond

@predefined
@code{\dynamicUp},
@code{\dynamicDown},
@code{\dynamicNeutral}.
@endpredefined

@seealso
Manuel de notation :
@ref{Définition de la taille de portée},
@ref{Espacement vertical},
@ref{Mise en évidence de l'espacement},
@ref{Mise en forme de la page},
@ref{Mise en forme de la partition},
@ref{Modification de l'espacement},
@ref{Réduction du nombre de pages de la partition},
@ref{Sauts},
@ref{Séparation des systèmes}.

Référence des propriétés internes :
@rinternals{VerticalAxisGroup},
@rinternals{StaffGrouper}.


@snippets
@cindex voix, division
@cindex division de voix
@lilypondfile[verbatim,quote,ragged-right,texidoc,doctitle]
{using-arpeggiobracket-to-make-divisi-more-visible.ly}

@seealso
Manuel de notation :
@ref{Signes d'interprétation sous forme de ligne}.


@node Opéras et musiques de scène
@subsection Opéras et musiques de scène
@translationof Opera and stage musicals

Tout ce qui permet d'exécuter un opéra ou une œuvre scénique accompagnée
de musique se présente généralement sous l'une ou plusieurs des formes
suivantes :

@itemize

@item
Un @emph{Conducteur} destiné au chef d'orchestre.  Il comprend
l'intégralité des parties d'orchestre et des chanteurs, ainsi que des
citations du livret pour les passages déclamés.

@item
Un @emph{matériel d'orchestre}, autrement dit une partition pour chacun
des pupitres de l'orchestre ou de l'ensemble instrumental.

@item
Une @emph{partition de chœur} regroupant toutes les parties vocales avec
accompagnement au piano.  Cet accompagnement est souvent une réduction
d'orchestre où les différents instruments sont indiqués.  Les partitions
de chœur comprennent parfois des indications de mise en scène ainsi que
des extraits du livret.

@item
Une @emph{partition de choriste} qui ne comprend que les parties vocales
-- donc sans accompagnement.  Elle peut être augmentée du livret.

@item
Un @emph{livret} contenant l'intégralité des dialogues et le texte des
passages chantés.  On y trouve aussi très souvent les indications de
mise en scène.  Bien que LilyPond soit capable de « typographier » un
livret, n'oubliez pas qu'il n'y a dans ce cas pas de musique, et que
d'autres outils pourraient être mieux appropriés.

@end itemize

La plupart de ce qui est nécessaire à la mise en forme d'un opéra ou
d'une musique de scène est disséminé dans la somme documentaire de
LilyPond.  Nous commencerons par rappeler ces différents éléments, avant
que d'en examiner certaines particularités adaptées aux styles
opératique et scénique.

@menu
* Références en matière d'opéra et musique de scène::
* Indication du rôle::
* Citation-repère::
* Musique parlée::
* Dialogue et musique::
@end menu


@node Références en matière d'opéra et musique de scène
@unnumberedsubsubsec Références en matière d'opéra et musique de scène
@translationof References for opera and stage musicals

@itemize

@item
Un conducteur contient un certain nombre de portées et de nombreuses
paroles.  Les manières d'agencer les portées sont indiquées à la
rubrique @ref{Regroupement de portées}, et les façons de les combiner à
la rubrique @ref{Imbrication de regroupements de portées}.

@item
Les portées vides sont la plupart du temps éliminées d'un conducteur ou
d'une partition de chœur.  La réalisation d'une telle partition --  les
anglophones la disent « à la française » -- est expliquée à la rubrique
@ref{Masquage de portées}.

@item
La génération d'un matériel d'orchestre fait l'objet de la rubrique
@ref{Écriture de parties séparées}.  D'autres parties du chapitre
consacré à la notation spécialisée vous seront utiles selon
l'orchestration de la pièce.  Tous les instruments ne sont pas accordés
pareil ; vous trouverez des informations à ce sujet à la rubrique
@ref{Instruments transpositeurs}.

@item
Lorsque le nombre de systèmes varie d'une page à l'autre, il peut être
judicieux de les mettre en évidence, en suivant les indications de la
rubrique @ref{Séparation des systèmes}.

@item
Les différentes propriétés impliquées dans la mise en page sont
répertoriées au chapitre @ref{Mise en forme de la page}.

@item
L'insertion de dialogues et d'indications de mise en scène peuvent se
réaliser à l'aide de @emph{markups}, en suivant les directives fournies
aux chapitres @ref{Notes de bas de page} et @ref{Texte}.  Les
indications de mise en scène peuvent s'intercaler entre deux blocs
@code{\score} selon les préceptes de la rubrique
@ref{Texte indépendant}.

@end itemize

@seealso
Glossaire musicologique :
@rglosnamed{Frenched score,Partition à la française},
@rglos{Frenched staves},
@rglosnamed{transposing instrument,instrument transpositeur}.

Manuel de notation :
@ref{Ajout de texte},
@ref{Écriture de parties séparées},
@ref{Imbrication de regroupements de portées},
@ref{Instruments transpositeurs},
@ref{Masquage de portées},
@ref{Mise en forme de la page},
@ref{Notes de bas de page},
@ref{Regroupement de portées},
@ref{Séparation des systèmes},
@ref{Transposition}.

Morceaux choisis :
@rlsrnamed{Vocal music,Musique vocale}.


@node Indication du rôle
@unnumberedsubsubsec Indication du rôle
@translationof Character names

@cindex rôle, indication
@cindex personnage, indication

Lorsqu'un rôle est distribué sur une portée spécifique, vous pouvez
l'indiquer en regard de cette portée :

@lilypond[quote,verbatim,ragged-right]
\score {
  <<
    \new Staff {
      \set Staff.vocalName = \markup \smallCaps Kaspar
      \set Staff.shortVocalName = \markup \smallCaps Kas.
      \relative {
        \clef "G_8"
        c'4 c c c
        \break
        c4 c c c
      }
    }
    \new Staff {
      \set Staff.vocalName = \markup \smallCaps Melchior
      \set Staff.shortVocalName = \markup \smallCaps Mel
      \clef "bass"
      \relative {
        a4 a a a
        a4 a a a
      }
    }
  >>
}
@end lilypond

Lorsque la même portée sert à plusieurs personnages, leur nom est
généralement imprimé en surplomb de la portée, à chaque changement de
rôle.  L'utilisation d'un @emph{markup} -- dans une fonte réservée à cet
effet -- vous permettra de générer ces indications :

@lilypond[quote,verbatim]
\relative c' {
  \clef "G_8"
  c4^\markup \fontsize #1 \smallCaps Kaspar
  c c c
  \clef "bass"
  a4^\markup \fontsize #1 \smallCaps Melchior
  a a a
  \clef "G_8"
  c4^\markup \fontsize #1 \smallCaps Kaspar
  c c c
}
@end lilypond

Dans le cas où les changements de personnage se multiplient, il peut
s'avérer pratique d'affecter à des variables la définition de
chacun des rôles afin de simplifier la gestion des différentes
interventions de l'un ou de l'autre.

@lilypond[quote,verbatim]
kaspar = {
  \clef "G_8"
  \set Staff.shortVocalName = "Kas."
  \set Staff.midiInstrument = "voice oohs"
  <>^\markup \smallCaps "Kaspar"
}

melchior = {
  \clef "bass"
  \set Staff.shortVocalName = "Mel."
  \set Staff.midiInstrument = "choir aahs"
  <>^\markup \smallCaps "Melchior"
}

\relative c' {
  \kaspar
  c4 c c c
  \melchior
  a4 a a a
  \kaspar
  c4 c c c
}
@end lilypond

@seealso
Manuel d'initiation :
@rlearning{Organisation du code source avec des variables}.

Manuel de notation :
@ref{Commandes pour markup},
@ref{Texte}.


@node Citation-repère
@unnumberedsubsubsec Citation-repère
@translationof Musical cues

@cindex musicale, citation
@cindex instrument, citation
@cindex chœur, citation d'instrument

Les citations d'instruments insérées dans les parties vocales, les
partitions de chœur ou les partitions d'un pupitre permettent d'indiquer
ce qui se passe ailleurs juste avant une entrée.  On les retrouve
souvent dans la réduction pour piano, ce qui fournit au chef de chœur
de précieuses indications sur qui joue quoi, lorsqu'il ne dispose pas
d'un conducteur en bonne et due forme.

Les mécanismes de base permettant d'insérer des citations sont expliqués
en détail aux rubriques @ref{Citation d'autres voix} et
@ref{Mise en forme d'une citation}.  Dans le cas où les citations
concernent différents instruments, faire mention de celui qui intervient
devient une nécessité ; voici une illustration de la manière de
procéder en pareil cas :

@lilypond[quote,verbatim]
flute = \relative {
  s4 s4 e'' g
}
\addQuote "flute" { \flute }

pianoRH = \relative {
  c''4. g8
  % position name of cue-ing instrument just before the cue notes,
  % and above the staff
  <>^\markup { \right-align { \tiny "Flute" } }
  \cueDuring "flute" #UP { g4 bes4 }
}
pianoLH = \relative { c4 <c' e> e, <g c> }

\score {
  \new PianoStaff <<
    \new Staff {
      \pianoRH
    }
    \new Staff {
      \clef "bass"
      \pianoLH
    }
  >>
}
@end lilypond

La citation peut concerner un instrument transpositeur, auquel cas il
faudra mentionner sa tonalité dans sa définition, afin que ses hauteurs
soient automatiquement converties dans la réplique.  Ceci est illustré
par l'exemple ci-dessous, dans lequel il est fait appel à une clarinette
en si bémol.  Dans la mesure où les notes citées se trouvent vers le bas
de la portée, nous affectons un @code{DOWN} à la commande
@code{\cueDuring}, de telle sorte que les hampes aillent vers le bas et
que le nom de l'instrument cité soit en dessous de la portée.

@lilypond[quote,verbatim]
clarinet = \relative c' {
  \transposition bes
  fis4 d d c
}
\addQuote "clarinet" { \clarinet }

pianoRH = \relative c'' {
  \transposition c'
  % position name of cue-ing instrument below the staff
  <>_\markup { \right-align { \tiny "Clar." } }
  \cueDuring "clarinet" #DOWN { c4. g8 }
  g4 bes4
}
pianoLH = \relative { c4 <c' e> e, <g c> }

\score {
  <<
    \new PianoStaff <<
      \new Staff {
        \new Voice {
          \pianoRH
        }
      }
      \new Staff {
        \clef "bass"
        \pianoLH
      }
    >>
  >>
}
@end lilypond

Il est clair, au vu de ces deux exemples, que multiplier le nombre de
citations dans une partition vocale demande un travail fastidieux et que
relire la partie de piano deviendra vite un cauchemar.  Vous pouvez
néanmoins, comme l'illustre l'exemple suivant, définir une fonction
musicale dans le but de vous épargner de la saisie tout en améliorant
la lisibilité des notes du piano.

@snippets

@cindex citation, partition chorale
@cindex chorale, citation instrumentale
@lilypondfile[verbatim,quote,ragged-right,texidoc,doctitle]
{adding-orchestral-cues-to-a-vocal-score.ly}

@seealso
Glossaire musicologique :
@rglos{cue-notes}.

Manuel de notation :
@ref{Alignement des objets},
@ref{Citation d'autres voix},
@ref{Direction et positionnement},
@ref{Mise en forme d'une citation},
@ref{Utilisation de fonctions musicales}.

Morceaux choisis :
@rlsrnamed{Vocal music,Musique vocale}.

Référence des propriétés internes :
@rinternals{CueVoice}.

@knownissues
@code{\cueDuring} crée automatiquement un contexte @code{CueVoice} qui
accueillera toutes les notes répliquées.  Il est par conséquent
impossible de faire se superposer des citations à l'aide de la technique
simplifiée telle que nous venons de le voir.  La superposition de
fragments cités requiert que les contextes @code{CueVoice} soient
explicitement déclarés, ainsi que l'utilisation de la commande
@code{\quoteDuring} pour extraire et insérer les notes répliquées.


@node Musique parlée
@unnumberedsubsubsec Musique parlée
@translationof Spoken music

@cindex parlato
@cindex Sprechgesang

Le @emph{parlato} -- ou @emph{Sprechgesang} pour les germanistes -- est
du texte scandé en rythme, mais sans hauteurs définies ; il est
indiqué par des notes en croix, à l'instar des percussions -- voir
@ref{Têtes de note spécifiques}.

@c TODO add "marking-notes-on-spoken-parts" snippet -vv
@c add "showing the rhythm of a melody" snip
@c add "one staff-line notation"
@c add "improvisation" ref
@c add "lyrics independents of notes" ref


@node Dialogue et musique
@unnumberedsubsubsec Dialogue et musique
@translationof Dialogue over music

Les dialogues que l'on ajoute à la musique sont traditionnellement
imprimés en italique au-dessus des portées, au moment même où ils
surviennent.

Une courte intervention peut se formuler à l'aide d'un simple
@emph{markup} :

@lilypond[quote,verbatim]
\relative {
  a'4^\markup { \smallCaps { Alex - } \italic { He's gone } } a a a
  a4 a a^\markup { \smallCaps { Bethan - } \italic Where? } a
  a4 a a a
}
@end lilypond

Une intervention un peu plus longue peut nécessiter d'étirer la musique
de telle sorte que le texte ait suffisamment de place.  LilyPond ne
disposant d'aucun mécanisme permettant d'automatiser l'étirement, vous
devrez probablement ajuster vous même la mise en forme.

Dans le cas d'une phrase entière ou de passages relativement denses, le
recours à un contexte @code{Lyrics} peut donner de meilleurs résultats.
Le contexte @code{Lyrics} en question ne doit être rattaché à aucune
voix musicale ; chaque fragment de dialogue devra donc comporter
des durées explicites.  Lorsque les dialogues comportent des pauses, le
dernier mot devra être séparé du reste et les durées individualisées
pour obtenir un espacement harmonieux de la musique.

Des dialogues qui s'étendent sur plus d'une ligne vous obligeront à
insérer des @code{\break} et ajuster leur placement pour éviter qu'ils
ne débordent dans la marge droite.  Le dernier mot de la dernière mesure
d'une ligne doit être saisi sur une ligne à part.

Voici une illustration de tout ce que nous venons de voir :

@c This should be a snippet, but it can't be as it needs to be
@c manually adjusted to suit the imposed line length.  -td

@lilypond[quote,verbatim,ragged-right]
music = \relative {
  \repeat unfold 3 { a'4 a a a }
}

dialogue = \lyricmode {
  \markup {
    \fontsize #1 \upright \smallCaps Abe:
    "Say this over measures one and"
  }4*7
  "two"4 |
  \break
  "and this over measure"4*3
  "three"4 |
}

\score {
  <<
    \new Lyrics \with {
      \override LyricText.font-shape = #'italic
      \override LyricText.self-alignment-X = #LEFT
    }
    { \dialogue }
    \new Staff {
      \new Voice { \music }
    }
  >>
}
@end lilypond

@c TODO show use of \column to produce dialogue on two lines

@seealso
Manuel de notation :
@ref{Durée explicite des syllabes},
@ref{Texte}.

Référence des propriétés internes :
@rinternals{LyricText}.


@node Chants liturgiques
@subsection Chants liturgiques
@translationof Chants psalms and hymns

@cindex cantique
@cindex psalmodie
@cindex hymne
@cindex religieuse, musique
@cindex liturgie et musique

Selon les chapelles, la mise en forme des cantiques, psaumes et hymnes
répond à des canons bien établis.  Bien que différents de par leur
présentation, nous verrons dans ce qui suit que les problèmes qui
surviennent en matière de typographie se ressemblent, quelle que soit
l'obédience.

@menu
* Références en matière de chant liturgique::
* Cantiques et hymnes::
* Psalmodie::
* Mesure incomplète et musique liturgique::
@end menu


@node Références en matière de chant liturgique
@unnumberedsubsubsec Références en matière de chant liturgique
@translationof References for chants and psalms

La présentation du plain chant et du grégorien selon différents styles
est abordée au chapitre @ref{Notations anciennes}.

@seealso
Manuel de notation :
@ref{Notations anciennes}.

Morceaux choisis :
@rlsrnamed{Vocal music,Musique vocale}.


@node Cantiques et hymnes
@unnumberedsubsubsec Cantiques et hymnes
@translationof Setting a chant

La mise en forme contemporaine de cantiques utilise à la fois la
notation moderne et un certain nombre d'éléments propres aux notations
anciennes.  Nous allons examiner quelques uns de ces éléments et la
méthode consacrée pour les mettre en œuvre.

Les cantiques utilisent souvent des noires dépourvues de hampe pour
indiquer les hauteurs ; le rythme de la mélodie est donné par le
rythme et l'accentuation des paroles elles-mêmes.

@lilypond[verbatim,quote]
stemOff = { \hide Staff.Stem }

\relative c' {
  \stemOff
  a'4 b c2 |
}
@end lilypond

Les barres de mesure sont absentes dans la plupart des cas ; celles
que vous rencontrerez seront raccourcies ou en pointillé, dans le but
d'indiquer une « respiration ».  Le fait de supprimer le graveur de
barres de mesure produira des portées sans barre :

@lilypond[verbatim,quote]
\score {
  \new StaffGroup <<
    \new Staff {
      \relative {
        a'4 b c2 |
        a4 b c2 |
        a4 b c2 |
      }
    }
    \new Staff {
      \relative {
        a'4 b c2 |
        a4 b c2 |
        a4 b c2 |
      }
    }
  >>
  \layout {
    \context {
      \Staff
      \remove "Bar_engraver"
    }
  }
}
@end lilypond

L'absence de barre de mesure peut ne concerner que certaines portées :

@lilypond[verbatim, quote]
\score {
  \new ChoirStaff <<
    \new Staff
    \with { \remove "Bar_engraver" } {
      \relative {
        a'4 b c2 |
        a4 b c2 |
        a4 b c2 |
      }
    }
    \new Staff {
      \relative {
        a'4 b c2 |
        a4 b c2 |
        a4 b c2 |
      }
    }
  >>
}
@end lilypond

L'absence de barre de mesure sur un fragment seulement s'obtient en
traitant ce fragment comme une cadence.  S'il est relativement long,
pensez à y insérer des barres fantômes -- un simple @code{\bar ""}
-- pour indiquer à LilyPond où serait susceptible de se produire un saut
de ligne.

@lilypond[verbatim,quote]
\relative a' {
  a4 b c2 |
  \cadenzaOn
  a4 b c2
  a4 b c2
  \bar ""
  a4 b c2
  a4 b c2
  \cadenzaOff
  a4 b c2 |
  a4 b c2 |
}
@end lilypond

Dans la mélodie d'un cantique, les silences ou pauses s'indiquent à
l'aide de barres de mesure spécifiques :

@lilypond[verbatim, quote]
\relative a' {
  a4
  \cadenzaOn
  b c2
  a4 b c2
  \bar "'"
  a4 b c2
  a4 b c2
  \bar ";"
  a4 b c2
  \bar "!"
  a4 b c2
  \bar "||"
}
@end lilypond

Vous pouvez accessoirement, bien qu'il s'agisse de notation moderne,
emprunter au grégorien des indications de pause et silence.  Il vous
suffit pour cela d'adapter la commande @code{\breathe} selon vos
besoins :

@lilypond[verbatim,quote]
divisioMinima = {
  \once \override BreathingSign.stencil = #ly:breathing-sign::divisio-minima
  \once \override BreathingSign.Y-offset = #0
  \breathe
}
divisioMaior = {
  \once \override BreathingSign.stencil = #ly:breathing-sign::divisio-maior
  \once \override BreathingSign.Y-offset = #0
  \breathe
}
divisioMaxima = {
  \once \override BreathingSign.stencil = #ly:breathing-sign::divisio-maxima
  \once \override BreathingSign.Y-offset = #0
  \breathe
}
finalis = {
  \once \override BreathingSign.stencil = #ly:breathing-sign::finalis
  \once \override BreathingSign.Y-offset = #0
  \breathe
}

\score {
  \relative {
    g'2 a4 g
    \divisioMinima
    g2 a4 g
    \divisioMaior
    g2 a4 g
    \divisioMaxima
    g2 a4 g
    \finalis
  }
  \layout {
    \context {
      \Staff
      \remove "Bar_engraver"
    }
  }
}
@end lilypond

De nombreux cantiques sont dépourvus de métrique, voire même de clef.

@lilypond[verbatim,quote]
\score {
  \new Staff {
    \relative {
      a'4 b c2 |
      a4 b c2 |
      a4 b c2 |
    }
  }
  \layout {
    \context {
      \Staff
      \remove "Bar_engraver"
      \remove "Time_signature_engraver"
      \remove "Clef_engraver"
    }
  }
}
@end lilypond

L'une des traditions anglicanes est de chanter les psaumes sur la base
d'un fragment de sept mesures -- forme @emph{single} ou simple -- ou de
deux fragments toujours de sept mesures -- forme @emph{double}.  Chaque
fragment est divisé en deux parties correspondant aux deux moitiés de
chaque verset et généralement séparées par une double barre.  Il n'est
fait usage que de rondes et de blanches, et la première mesure de chaque
moitié contient un simple accord de rondes.  Il s'agit donc des notes
correspondant au « récitatif ».  Ces cantiques sont traditionnellement
centrés sur la page.

@lilypond[verbatim,quote]
SopranoMusic = \relative {
  g'1 | c2 b | a1 | \bar "||"
  a1 | d2 c | c b | c1 | \bar "||"
}

AltoMusic = \relative {
  e'1 | g2 g | f1 |
  f1 | f2 e | d d | e1 |
}

TenorMusic = \relative {
  c'1 | c2 c | c1 |
  d1 | g,2 g | g g | g1 |
}

BassMusic =  \relative {
  c1 | e2 e | f1 |
  d1 | b2 c | g' g | c,1 |
}

global = {
  \time 2/2
}

% Use markup to center the chant on the page
\markup {
  \fill-line {
    \score {  % centered
      <<
        \new ChoirStaff <<
          \new Staff <<
            \global
            \clef "treble"
            \new Voice = "Soprano" <<
              \voiceOne
              \SopranoMusic
            >>
            \new Voice = "Alto" <<
              \voiceTwo
              \AltoMusic
            >>
          >>
          \new Staff <<
            \clef "bass"
            \global
            \new Voice = "Tenor" <<
              \voiceOne
              \TenorMusic
            >>
            \new Voice = "Bass" <<
              \voiceTwo
              \BassMusic
            >>
          >>
        >>
      >>
      \layout {
        \context {
          \Score
          \override SpacingSpanner.base-shortest-duration = #(ly:make-moment 1/2)
        }
        \context {
          \Staff
          \remove "Time_signature_engraver"
        }
      }
    }  % End score
  }
}  % End markup
@end lilypond

D'autres approches d'une telle mise en forme font l'objet du premier des
exemples qui suivent.

@snippets

@cindex cantique
@cindex psaume
@cindex hymne
@lilypondfile[verbatim,quote,ragged-right,texidoc,doctitle]
{chant-or-psalms-notation.ly}

@c XXX move this text into following snippet
Cantiques et autres textes liturgiques peuvent être mis en forme avec
une grande liberté et parfois emprunter des éléments de notation
ancienne.  Le texte apparaît souvent sous la mélodie, les mots alors
alignés sur les notes.  En pareil cas, les notes sont espacées selon les
syllabes et non leur durée.

@cindex grégorien, transcription moderne
@cindex transcription, grégorien
@lilypondfile[verbatim,quote,ragged-right,texidoc,doctitle]
{ancient-notation-template----modern-transcription-of-gregorian-music.ly}

@seealso
Manuel d'initiation :
@rlearning{Visibilité et couleur des objets},
@rlearning{Modèles pour ensemble vocal}.

Manuel de notation :
@ref{Barres de mesure},
@ref{Modification des greffons de contexte},
@ref{Musique sans métrique},
@ref{Notations anciennes},
@ref{Typographie du chant grégorien},
@ref{Visibilité des objets}.


@node Psalmodie
@unnumberedsubsubsec Psalmodie
@translationof Pointing a psalm

Les versets d'un psaume anglican sont habituellement centrées sous la
mélodie.

Dans le cas d'un chant simple, les sept mesures qui le composent sont
répétées pour chaque verset.  Dans le cas d'un chant double, les
quatorze mesures se répètent par couple de versets.  Des marques
insérées dans le texte indiquent comment il s'articule par rapport à la
mélodie.  Chaque verset est séparé en deux, et la rupture est indiquée
par un caractère deux points (@code{:}) correspondant à la double barre
de la mélodie.  Le texte précédant les deux points se chante sur les
trois premières mesures, celui qui suit sur les quatre dernières
mesures.

De simples barres verticales -- remplacées par des virgules inversées
dans certains psautiers -- représentent les barres de mesures portées
sur la mélodie.  En mode @emph{markup}, ces barres s'obtiennent en
saisissant le même caractère @code{|} qui sert pour les contrôles de
mesure.

@lilypond[verbatim,quote]
\markup {
  \fill-line {
    \column {
      \left-align {
        \line { O come let us sing | unto the | Lord : let }
        \line { us heartily rejoice in the | strength of | our }
        \line { sal- | -vation. }
      }
    }
  }
}
@end lilypond

Vous pourriez tout à fait utiliser d'autres symboles disponibles au
travers des glyphes de la fonte @code{fetaMusic} -- voir le chapitre
@ref{Fontes} pour plus de détails.

@lilypond[verbatim,quote]
tick = \markup {
  \raise #1 \fontsize #-5 \musicglyph "scripts.rvarcomma"
}
\markup {
  \fill-line {
    \column {
      \left-align {
        \line { O come let us sing \tick unto the \tick Lord : let }
        \line {
          us heartily rejoice in the \tick strength of \tick our
        }
        \line { sal \tick vation. }
      }
    }
  }
}
@end lilypond

Lorsqu'une mesure ne comporte qu'une ronde, le texte correspondant à
cette mesure est chanté sur cette même note, selon le rythme naturel de
la phrase.  Lorsque la mesure comporte deux notes, celles-ci
correspondent en général à une ou deux syllabes ; dans le cas
contraire, le changement de note est indiqué par un point.

@lilypond[verbatim,quote]
dot = \markup {
  \raise #0.7 \musicglyph "dots.dot"
}
tick = \markup {
  \raise #1 \fontsize #-5 \musicglyph "scripts.rvarcomma"
}
\markup {
  \fill-line {
    \column {
      \left-align {
        \line {
          O come let us sing \tick unto \dot the \tick Lord : let
        }
        \line {
          us heartily rejoice in the \tick strength of \tick our
        }
        \line { sal \tick vation. }
      }
    }
  }
}
@end lilypond

Certains psautiers font apparaître, pour indiquer une césure, une
astérisque au lieu d'une virgule, ainsi que des caractères gras pour les
syllabes accentuées ou allongées.

@lilypond[verbatim,quote]
dot = \markup {
  \raise #0.7 \musicglyph "dots.dot"
}
tick = \markup {
  \raise #1 \fontsize #-5 \musicglyph "scripts.rvarcomma"
}
\markup {
  \fill-line {
    \column {
      \left-align {
        \line { Today if ye will hear his voice * }
        \line {
          \concat { \bold hard en }
          | not your | hearts : as in the pro-
        }
        \line { vocation * and as in the \bold day of tempt- | }
        \line { -ation | in the | wilderness. }
      }
    }
  }
}
@end lilypond

D'autres psautiers indiquent une syllabe accentuée en la surchargeant
d'un accent.

@lilypond[verbatim,quote]
tick = \markup {
  \raise #2 \fontsize #-5 \musicglyph "scripts.rvarcomma"
}
\markup {
  \fill-line {
    \column {
      \left-align {
        \line {
          O come let us \concat {
            si \combine \tick ng
          }
          | unto the | Lord : let
        }
        \line {
          us heartily \concat {
            rejo \combine \tick ice
          }
          in the | strength of | our
        }
        \line { sal- | -vation. }
      }
    }
  }
}
@end lilypond

L'utilisation du mode @emph{markup} pour centrer le texte et agencer les
lignes est abordée en détails au chapitre @ref{Mise en forme du texte}.

La plupart de ces éléments sont regroupés dans l'un des versets du modèle
présenté à la rubrique @rlearning{Psalmodie}.

@seealso
Manuel d'initiation :
@rlearning{Modèles pour ensemble vocal},
@rlearning{Psalmodie}.

Manuel de notation :
@ref{Fontes},
@ref{Mise en forme du texte}.


@node Mesure incomplète et musique liturgique
@unnumberedsubsubsec Mesure incomplète et musique liturgique
@translationof Partial measures in hymn tunes

Il arrive fréquemment que les chants liturgiques comportent des mesures
incomplètes aussi bien en début qu'en fin de ligne, de telle sorte qu'à
une portée corresponde une ligne de texte.  Ceci requiert donc
l'utilisation de la commande @code{\partial} en début de partition et
d'une commande @code{\bar "|"} ou @code{\bar "||"} à la fin de
chaque ligne.

@cindex cantique, mesure incomplète
@cindex anacrouse, cantique
@lilypondfile[verbatim,quote,ragged-right,texidoc,doctitle]
{hymn-template.ly}


@node Musique vocale ancienne
@subsection Musique vocale ancienne
@translationof Ancient vocal music

LilyPond prend en charge la musique vocale ancienne.  Elle est abordée
en détails au chapitre @ref{Notations anciennes}.

@c TODO

@c Add "Printing both the ancient and the modern clef in vocal music" snippet,
@c and "Transcription of Ancient music with incipit" snippet. -vv

@seealso
Manuel de notation :
@ref{Notations anciennes}.<|MERGE_RESOLUTION|>--- conflicted
+++ resolved
@@ -1685,14 +1685,9 @@
 
 @cindex polyphonie, mêmes paroles
 @cindex paroles communes à plusieurs voix
-<<<<<<< HEAD
-@cindex \partCombine et paroles
+@cindex @code{\partCombine} et paroles
 @funindex \partCombine
-=======
-@cindex @code{\partcombine} et paroles
-@funindex \partcombine
 @funindex NullVoice
->>>>>>> 82fca049
 
 Lorsque deux voix au rythme différent partagent les mêmes paroles,
 l'alignement des syllabes sur l'une des voix peut gêner la lecture de
@@ -1733,11 +1728,7 @@
 @end lilypond
 
 Cette façon de procéder permet par ailleurs d'utiliser la fonction
-<<<<<<< HEAD
-@code{\partCombine} qui normalement ne peut s'utiliser avec des
-=======
-@code{\partcombine} qui, normalement, ne peut s'utiliser avec des
->>>>>>> 82fca049
+@code{\partCombine} qui, normalement, ne peut s'utiliser avec des
 paroles :
 
 @lilypond[quote,verbatim]
@@ -1822,26 +1813,11 @@
 Deux lignes de couplet peuvent aussi être regroupées, par exemple dans
 le cas d'une reprise avec des paroles différentes.
 
-<<<<<<< HEAD
-@c TODO Create and add snippet to show how two lines of a
-@c stanza can be grouped together, along these lines:
-@c (might need improving a bit) -td
-
-@ignore
-leftbrace = \markup { \override #'(font-encoding . fetaBraces) \lookup
-"brace105" }
-
-stanzaOneOne = {
-  \set stanza = \markup { "1. " \leftbrace }
-  \lyricmode { Child, you're mine and I love you.
-    Lend thine ear to what I say.
-=======
 @lilypond[quote,ragged-right,verbatim]
 leftbrace = \markup {
   \override #'(font-encoding . fetaBraces)
   \lookup "brace80"
 }
->>>>>>> 82fca049
 
 stanzaOneOne = \lyricmode {
   \set stanza = \markup {
@@ -2150,11 +2126,7 @@
 }
 \markup{
   \wordwrap-string "
-<<<<<<< HEAD
-  Verse 3.
-=======
   Couplet 3.
->>>>>>> 82fca049
 
   Chante, rossignol, chante,
 
