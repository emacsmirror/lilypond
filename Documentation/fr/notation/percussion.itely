@c -*- coding: utf-8; mode: texinfo; documentlanguage: fr -*-

@ignore
<<<<<<< HEAD
    Translation of GIT committish: ebe492ca408fb0d9abf80b94c56197eef8dc2f09
=======
    Translation of GIT committish: 68bf74649158e6088ff0e6c2ba746cd99dc12c97
>>>>>>> caa20bea

    When revising a translation, copy the HEAD committish of the
    version that you are working on.  For details, see the Contributors'
    Guide, node Updating translation committishes..
@end ignore

@c \version "2.15.10"

@c Translators: Valentin Villenave, Jean-Charles Malahieude
@c Translation checkers: John Mandereau

@node Percussions
@section Percussions
@translationof Percussion

@menu
* Vue d'ensemble des percussions::
@end menu


@node Vue d'ensemble des percussions
@subsection Vue d'ensemble des percussions
@translationof Common notation for percussion

La notation rythmique sert avant tout aux parties de percussions ou de
batterie, mais on peut aussi s'en servir à des fins pédagogiques, pour
montrer le rythme d'une mélodie.

@menu
* Références en matière de notation pour percussions::
* Notation de base pour percussions::
* Roulements de tambour::
* Hauteurs en percussions::
* Portées de percussion::
* Personnalisation de portées de percussion::
* Notes fantômes::
@end menu

@node Références en matière de notation pour percussions
@unnumberedsubsubsec Références en matière de notation pour percussions
@translationof References for percussion

@c TODO add more references.

@itemize

@item Certains instruments à percussion se notent sur une portée
rythmique.  Vous trouverez des informations détaillées à ce sujet aux
rubriques @ref{Gravure de lignes rythmiques} et
@ref{Initialisation de nouvelles portées}.

@item Le rendu MIDI des percussions fait l'objet d'une rubrique
dédiée@tie{}: @ref{MIDI et percussions}.

@end itemize


@seealso
Manuel de notation :
@ref{Gravure de lignes rythmiques},
@ref{Initialisation de nouvelles portées},
@ref{MIDI et percussions}.

Morceaux choisis :
@rlsr{Percussion}.


@node Notation de base pour percussions
@unnumberedsubsubsec Notation de base pour percussions
@translationof Basic percussion notation

@cindex percussions
@cindex batterie

Les parties de percussions peuvent être saisies avec le mode
@code{\drummode}, qui est l'équivalent du mode standard utilisé pour les
notes à hauteur déterminée.  Le moyen plus simple pour saisir une partie
de percussion est d'utiliser la commande @code{\drums}, qui crée un
contexte spécifique@tie{}:

@lilypond[quote,verbatim]
\drums {
  hihat4 hh bassdrum bd
}
@end lilypond

Il s'agit en fait d'un raccourci pour

@lilypond[quote,verbatim]
\new DrumStaff {
  \drummode {
    hihat4 hh bassdrum bd
  }
}
@end lilypond

Chaque instrument de percussion peut avoir, dans le fichier LilyPond, un
nom complet et un nom raccourci.  Ces noms sont inventoriés à l'annexe
@ref{Notes utilisées en percussion}.

@cindex clef, percussion
@cindex percussion, clef

Notez bien que l'utilisation de hauteurs (comme un @code{cis4}) dans un
contexte @code{DrumStaff} déclenchera immanquablement une erreur.  Un
contexte @code{DrumStaff} fait automatiquement appel à une clef
spécifique@tie{}; vous pouvez la spécifier explicitement ou utiliser une
autre clef.

@lilypond[quote,ragged-right,verbatim]
\drums {
  \clef percussion
  bd4 bd bd bd
  \clef treble
  hh4 hh hh hh
}
@end lilypond

Certains instruments à percussion connaissent quelques problèmes quant à
leur prise en charge au niveau de la génération de fichiers MIDI@tie{};
de plus amples informations sont disponibles à la rubrique
@ref{MIDI et percussions}.


@seealso
Manuel de notation :
@ref{MIDI et percussions},
@ref{Notes utilisées en percussion}.

Fichiers d'initialisation :
@file{ly/drumpitch-init.ly}

Morceaux choisis :
@rlsr{Percussion}.


@node Roulements de tambour
@unnumberedsubsubsec Roulements de tambour
@translationof Drum rolls

Les roulements de tambour s'indiquent par une triple barre en travers
des hampes.  Qu'il s'agisse d'une noire ou d'une durée plus longue,
cette triple barre s'affiche explicitement.  Dans le cas de croches,
seules deux barres traversent les hampes (la troisième faisant office de
ligature).  Si ce roulement s'applique à des notes plus courtes que la
croche, LilyPond fait apparaître une seule barre en travers des hampes
en supplément du nombre de barres de ligature.  Ces différents
graphismes s'obtiennent à l'aide d'une notation de trémolo, en suivant
les préceptes mentionnés à la rubrique @ref{Répétitions en trémolo}.

@lilypond[quote,verbatim]
\drums {
  \time 2/4
  sn16 sn8 sn16 sn8 sn8:32 ~
  sn8 sn8 sn4:32 ~
  sn4 sn8 sn16 sn16
  sn4 r4
}
@end lilypond

Les coups de baguette peuvent s'indiquer à l'aide de @emph{markups}
@code{"D"} et @code{"G"} au-dessus ou en dessous des notes comme indiqué
à la rubrique @ref{Direction et positionnement}.  Vous devrez peut-être
jouer sur la propriété @code{staff-padding} pour obtenir une ligne de
base satisfaisante.

@c KEEP LY
@lilypond[quote,verbatim]
\drums {
  \repeat unfold 2 {
    sn16^"G" sn^"D" sn^"G" sn^"G" sn^"D" sn^"G" sn^"D" sn^"D"
    \stemUp
    sn16_"G" sn_"D" sn_"G" sn_"G" sn_"D" sn_"G" sn_"D" sn_"D"
  }
}
@end lilypond


@seealso

Manuel de notation :
@ref{Direction et positionnement},
@ref{Répétitions en trémolo}.

Morceaux choisis :
@rlsr{Percussion}.


@node Hauteurs en percussions
@unnumberedsubsubsec Hauteurs en percussions
@translationof Pitched percussion

Certains instruments à percussion émettent des hauteurs, comme le
xylophone, le vibraphone ou les timbales@tie{}; ils utilisent donc des
portées classiques.  Cette possibilité est abordée dans d'autres parties
du manuel.


@seealso
@c TODO: possibly link to an alternate section of NR 3.5, if
@c "percussion in MIDI" gets a separate subsubsection for
@c pitched percussion sounds.  -gp
Manuel de notation :
@ref{MIDI et percussions}.

Morceaux choisis :
@rlsr{Percussion}.


@node Portées de percussion
@unnumberedsubsubsec Portées de percussion
@translationof Percussion staves

@cindex percussions
@cindex batterie

Une partie de percussions utilisant plusieurs instruments requiert en
général une portée de plusieurs lignes, où chaque hauteur sur la
portée représente un instrument à percussion.

Pour saisir cette musique, il faut que les notes soient situées dans
des contextes @code{DrumStaff} et @code{DrumVoice}.

@lilypond[quote,verbatim]
up = \drummode {
  crashcymbal4 hihat8 halfopenhihat hh hh hh openhihat
}
down = \drummode {
  bassdrum4 snare8 bd r bd sn4
}
\new DrumStaff <<
  \new DrumVoice { \voiceOne \up }
  \new DrumVoice { \voiceTwo \down }
>>
@end lilypond

L'exemple ci-dessus montre une notation polyphonique détaillée.  La
notation polyphonique abrégée peut être employée -- voir la rubrique
@rlearning{J'entends des Voix} -- comme ici@tie{}:

@lilypond[quote,verbatim]
\new DrumStaff <<
  \drummode {
    bd4 sn4 bd4 sn4
    << {
      \repeat unfold 16 hh16
    } \\ {
      bd4 sn4 bd4 sn4
    } >>
  }
>>
@end lilypond

On peut choisir d'autres mises en forme si l'on définit la propriété
@code{drumStyleTable} dans le contexte @code{DrumVoice}.
Quelques variables prédéfinies sont disponibles@tie{}:

@c TODO: decide what to do about this table.  (ie verbatim or not)
@table @code

@item drums-style
La notation par défaut : une batterie standard, sur une portée de cinq lignes.

@lilypond[quote,line-width=10.0\cm]
nam = \lyricmode {
  cymc cyms cymr hh hhc hho hhho hhp
  cb hc bd sn ss tomh tommh tomml toml tomfh tomfl }
mus = \drummode {
  cymc cyms cymr hh hhc hho hhho hhp \break
  cb hc bd sn ss tomh tommh tomml toml tomfh tomfl s16 }
\score {
  << \new DrumStaff \with {
       \remove Bar_engraver
       \remove Time_signature_engraver
       \override Stem #'transparent = ##t
       \override Flag #'transparent = ##t
       \override Stem #'Y-extent = ##f
     } \mus
     \new Lyrics \nam
  >>
  \layout {
    \context {
      \Score
      \override LyricText #'font-family = #'typewriter
      \override BarNumber #'transparent =##T
    }
  }
}
@end lilypond

Le plan de la batterie peut inclure jusqu'à six toms différents.  Bien
sûr, vous n'êtes pas obligé de tous les utiliser si la musique en
prévoit moins@tie{}; par exemple, les trois toms des lignes du milieu
sont @code{tommh}, @code{tomml}, et @code{tomfh}.

@item timbales-style
Ce style permet de saisir une partie de timbales, sur une portée à deux
lignes.

@lilypond[quote,ragged-right]
nam = \lyricmode { timh ssh timl ssl cb }
mus = \drummode { timh ssh timl ssl cb s16 }

<<
  \new DrumStaff \with {
    \remove Bar_engraver
    \remove Time_signature_engraver
    \override Stem #'transparent = ##t
    \override Flag #'transparent = ##t
    \override Stem #'Y-extent = ##f
    \override StaffSymbol #'line-count = #2
    \override StaffSymbol #'staff-space = #2
    \override VerticalAxisGroup #'minimum-Y-extent = #'(-3.0 . 4.0)
    drumStyleTable = #timbales-style
  } \mus
  \new Lyrics {
    \override LyricText #'font-family = #'typewriter
    \nam
  }
>>
@end lilypond

@item congas-style
Ce style produit une portée à deux lignes pour une partie de congas.

@lilypond[quote,ragged-right]
nam = \lyricmode { cgh cgho cghm ssh cgl cglo cglm ssl }
mus = \drummode { cgh cgho cghm ssh cgl cglo cglm ssl s16 }

<<
  \new DrumStaff \with {
    \remove Bar_engraver
    \remove Time_signature_engraver
    drumStyleTable = #congas-style
    \override StaffSymbol #'line-count = #2

    %% this sucks; it will lengthen stems.
    \override StaffSymbol #'staff-space = #2
    \override Stem #'transparent = ##t
    \override Flag #'transparent = ##t
    \override Stem #'Y-extent = ##f
  } \mus
  \new Lyrics {
    \override LyricText #'font-family = #'typewriter
    \nam
  }
>>
@end lilypond

@item bongos-style
Ce style produit une portée à deux lignes pour une partie de bongos.

@lilypond[quote,ragged-right]
nam = \lyricmode { boh boho bohm ssh bol bolo bolm ssl }
mus = \drummode { boh boho bohm ssh bol bolo bolm ssl s16 }

<<
  \new DrumStaff \with {
    \remove Bar_engraver
    \remove Time_signature_engraver
    \override StaffSymbol #'line-count = #2
    drumStyleTable = #bongos-style

    %% this sucks; it will lengthen stems.
    \override StaffSymbol #'staff-space = #2
    \override Stem #'transparent = ##t
    \override Flag #'transparent = ##t
    \override Stem #'Y-extent = ##f
  } \mus
  \new Lyrics {
    \override LyricText #'font-family = #'typewriter
    \nam
  }
>>
@end lilypond

@item percussion-style
Ce style permet de saisir toute sorte de percussions sur des portées
d'une ligne.

@lilypond[quote,ragged-right]
nam = \lyricmode { tri trio trim gui guis guil cb cl tamb cab mar hc }
mus = \drummode { tri trio trim gui guis guil cb cl tamb cab mar hc s16 }

<<
  \new DrumStaff \with{
    \remove Bar_engraver
    drumStyleTable = #percussion-style
    \override StaffSymbol #'line-count = #1
    \remove Time_signature_engraver
    \override Stem #'transparent = ##t
    \override Flag #'transparent = ##t
    \override Stem #'Y-extent = ##f
  } \mus
  \new Lyrics {
    \override LyricText #'font-family = #'typewriter
    \nam
  }
>>
@end lilypond
@end table


@node Personnalisation de portées de percussion
@unnumberedsubsubsec Personnalisation de portées de percussion
@translationof Custom percussion staves

Cependant, si aucun des styles prédéfinis ne vous convient, il est aisé
de définir le vôtre en début de fichier.

@lilypond[quote,verbatim]
#(define mydrums '(
         (bassdrum        default   #f           -1)
         (snare           default   #f           0)
         (hihat           cross     #f           1)
         (halfopenhihat   cross     "halfopen"   1)
         (pedalhihat      xcircle   "stopped"    2)
         (lowtom          diamond   #f           3)))
up = \drummode { hh8 hh hhho hhho hhp4 hhp }
down = \drummode { bd4 sn bd toml8 toml }

\new DrumStaff <<
  \set DrumStaff.drumStyleTable = #(alist->hash-table mydrums)
  \new DrumVoice { \voiceOne \up }
  \new DrumVoice { \voiceTwo \down }
>>
@end lilypond


@snippets

@c TODO: MOVE ALL THESE TO LSR!  -gp

Voici quelques exemples.

Deux @emph{woodblocks} saisis comme @code{wbh} (woodblock aigu) et
@code{wbl} (woodblock grave)@tie{}:

@lilypond[quote,verbatim]
% These lines define the position of the woodblocks in the stave;
% if you like, you can change it or you can use special note heads
% for the woodblocks.
#(define mydrums '((hiwoodblock default #t  3)
                   (lowoodblock default #t -2)))

woodstaff = {
  % This defines a staff with only two lines.
  % It also defines the positions of the two lines.
  \override Staff.StaffSymbol #'line-positions = #'(-2 3)

  % This is necessary; if not entered, the barline would be too short!
  \override Staff.BarLine #'bar-extent = #'(-1.5 . 1.5)
}

\new DrumStaff {
  \set DrumStaff.drumStyleTable = #(alist->hash-table mydrums)

  % with this you load your new drum style table
  \woodstaff

  \drummode {
    \time 2/4
    wbl8 wbl16 wbl wbh8-> wbl |
    wbl8 wbl16 wbh-> ~ wbh wbl16 r8 |
  }
}
@end lilypond

Vous aurez remarqué ici l'allongement des barres de mesures par
l'instruction
@w{@code{\override Staff.BarLine #'bar-extent #'(de . à)}}.  Il faut
aussi définir la position des deux lignes de la portée -- voir à ce
sujet la rubrique @ref{Symbole de la portée}.

Un tambourin, saisi avec un @qq{tamb}@tie{}:

@lilypond[quote,verbatim]
#(define mydrums '((tambourine default #t 0)))

tambustaff = {
  \override Staff.StaffSymbol #'line-positions = #'( 0 )
  \override Staff.BarLine #'bar-extent = #'(-1.5 . 1.5)
  \set DrumStaff.instrumentName = #"Tambourine"
}

\new DrumStaff {
  \tambustaff
  \set DrumStaff.drumStyleTable = #(alist->hash-table mydrums)

  \drummode {
    \time 6/8
    tamb8. tamb16 tamb8 tamb tamb tamb |
    tamb4. tamb8 tamb tamb |
    % the trick with the scaled duration and the shorter rest
    % is neccessary for the correct ending of the trill-span!
    tamb2.*5/6 \startTrillSpan s8 \stopTrillSpan |
  }
}
@end lilypond

Un peu de tam tam, abrégé @qq{tt}@tie{}:

@lilypond[quote,verbatim]
#(define mydrums '((tamtam default #t 0)))

tamtamstaff = {
  \override Staff.StaffSymbol #'line-positions = #'( 0 )
  \override Staff.BarLine #'bar-extent = #'(-1.5 . 1.5)
  \set DrumStaff.instrumentName = #"Tamtam"
}

\new DrumStaff {
  \tamtamstaff
  \set DrumStaff.drumStyleTable = #(alist->hash-table mydrums)

  \drummode {
    tt 1 \pp \laissezVibrer
  }
}
@end lilypond

Deux cloches, une sonnaille -- @qq{cb} pour @emph{cowbell} -- et une
cloche de quart -- @qq{rb} pour @emph{ridebell}@tie{}:

@lilypond[quote,verbatim]
#(define mydrums '((ridebell default #t  3)
                   (cowbell  default #t -2)))

bellstaff = {
  \override DrumStaff.StaffSymbol #'line-positions = #'(-2 3)
  \set DrumStaff.drumStyleTable = #(alist->hash-table mydrums)
  \override Staff.BarLine #'bar-extent = #'(-1.5 . 1.5)
  \set DrumStaff.instrumentName = #"Different Bells"
}

\new DrumStaff {
  \bellstaff
  \drummode {
    \time 2/4
    rb8 rb cb cb16 rb-> ~ |
    rb16 rb8 rb16 cb8 cb |
  }
}
@end lilypond

Et pour finir un extrait tiré de @qq{L'histoire du Soldat} de
Stravinsky@tie{}:

@lilypond[quote,verbatim]
#(define mydrums '((bassdrum   default #t  4)
                   (snare      default #t -4)
                   (tambourine default #t  0)))

global = {
  \time 3/8 s4.
  \time 2/4 s2*2
  \time 3/8 s4.
  \time 2/4 s2
}

drumsA = {
  \context DrumVoice <<
    { \global }
    { \drummode {
        \autoBeamOff
        \stemDown sn8 \stemUp tamb s8 |
        sn4 \stemDown sn4 |
        \stemUp tamb8 \stemDown sn8 \stemUp sn16 \stemDown sn \stemUp sn8 |
        \stemDown sn8 \stemUp tamb s8 |
        \stemUp sn4 s8 \stemUp tamb
      }
    }
  >>
}

drumsB = {
  \drummode {
    s4 bd8 s2*2 s4 bd8 s4 bd8 s8
  }
}

\layout {
  indent = #40
}

\score {
  \new StaffGroup <<
    \new DrumStaff {
      \set DrumStaff.instrumentName = \markup {
        \column {
          "Tambourine"
          "et"
          "caisse claire s. timbre"
        }
      }
      \set DrumStaff.drumStyleTable = #(alist->hash-table mydrums)
      \drumsA
    }

   \new DrumStaff {
     \set DrumStaff.instrumentName = #"Grosse Caisse"
     \set DrumStaff.drumStyleTable = #(alist->hash-table mydrums)
     \drumsB }
  >>
}
@end lilypond


@seealso
Morceaux choisis :
@rlsr{Percussion}.

Référence des propriétés internes :
@rinternals{DrumStaff},
@rinternals{DrumVoice}.


@c TODO: check name -gp
@node Notes fantômes
@unnumberedsubsubsec Notes fantômes
@translationof Ghost notes

Des notes fantômes peuvent être créées pour les parties de percussion,
grâce à la commande @code{\parenthesize} décrite à la rubrique
@ref{Parenthèses}.  Cependant, le mode @code{\drummode} n'inclut pas par
défaut le graveur @code{Parenthesis_engraver} qui permet d'imprimer ces
signes.

@lilypond[quote,ragged-right,verbatim]
\new DrumStaff \with {
  \consists "Parenthesis_engraver"
}
<<
  \context DrumVoice  = "1" { s1 }
  \context DrumVoice  = "2" { s1 }
  \drummode {
    <<
      {
        hh8[ hh] <hh sn> hh16
        < \parenthesize sn > hh
        < \parenthesize sn > hh8 <hh sn> hh
      } \\
      {
        bd4 r4 bd8 bd r8 bd
      }
    >>
  }
>>
@end lilypond

@noindent
Notez que les commandes @code{\parenthesize} obligent à ajouter des
accords -- sous la forme @code{< >} -- autour de chaque élément.


@seealso
Morceaux choisis :
@rlsr{Percussion}.<|MERGE_RESOLUTION|>--- conflicted
+++ resolved
@@ -1,11 +1,7 @@
 @c -*- coding: utf-8; mode: texinfo; documentlanguage: fr -*-
 
 @ignore
-<<<<<<< HEAD
-    Translation of GIT committish: ebe492ca408fb0d9abf80b94c56197eef8dc2f09
-=======
     Translation of GIT committish: 68bf74649158e6088ff0e6c2ba746cd99dc12c97
->>>>>>> caa20bea
 
     When revising a translation, copy the HEAD committish of the
     version that you are working on.  For details, see the Contributors'
