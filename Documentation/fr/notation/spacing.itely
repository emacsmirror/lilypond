--- conflicted
+++ resolved
@@ -1,11 +1,7 @@
 @c -*- coding: utf-8; mode: texinfo; documentlanguage: fr -*-
 
 @ignore
-<<<<<<< HEAD
     Translation of GIT committish: b446ebc24f8d43acb323818988fe8b1d8072afc8
-=======
-    Translation of GIT committish: 487f44ae4bebfe14e56bbd8a6de5e7a9aea35028
->>>>>>> 411485a9
 
     When revising a translation, copy the HEAD committish of the
     version that you are working on.  For details, see the Contributors'
@@ -247,8 +243,8 @@
 @end table
 
 
-@node  Dimensionnement vertical fluctuant
-@unnumberedsubsubsec  Dimensionnement vertical fluctuant
+@node Dimensionnement vertical fluctuant
+@unnumberedsubsubsec Dimensionnement vertical fluctuant
 @translationof Flexible vertical dimensions
 
 Il est souvent judicieux d'apporter un peu de flexibilité à l'espacement
@@ -271,11 +267,7 @@
 Chacune de ces variables est constituée d'une liste associative à quatre
 @i{clés}@tie{}:
 
-<<<<<<< HEAD
-@itemize 
-=======
 @itemize
->>>>>>> 411485a9
 @item @code{padding} (@emph{décalage}) -- la grandeur minimale de
 @qq{blanc} qui sépare deux éléments, exprimée en hauteur de portée.  On
 peut le voir comme la hauteur minimale d'un rectangle vide qui devrait
@@ -283,7 +275,6 @@
 
 @item @code{space} (@emph{espace}) -- la grandeur d'espace par défaut,
 exprimée en hauteur de portée, séparant les @i{points de référence} de
-<<<<<<< HEAD
 deux éléments, qui évite tout risque de collision en l'absence de
 dilatation ou compression.  Le point de référence d'un titre ou d'un
 @emph{markup} est son sommet, celui d'un système est la ligne médiane du
@@ -292,15 +283,6 @@
 @code{padding} ou @code{minimum-distance} sera sans effet, dans la
 mesure où l'espacement résultant ne saurait être inférieur à
 @code{padding} ou @code{minimum-distance}.
-=======
-deux éléments qui évite tout risque de collision en l'absence de
-dilatation ou compression.  Le point de référence d'un titre ou d'un
-@emph{markup} est son sommet, celui d'un système est la ligne médiane de
-la portée la plus proche.  Un @code{space} inférieur à @code{padding} ou
-@code{minimum-distance} sera sans effet, dans la mesure où l'espacement
-résultant ne saurait être inférieur à @code{padding} ou
-@code{minimum-distance}.
->>>>>>> 411485a9
 
 @item @code{minimum-distance} (@emph{distance-minimale}) -- l'espacement
 minimal, exprimé en hauteur de portée, entre les points de référence des
@@ -339,7 +321,6 @@
 chevauchements.
 @end itemize
 
-<<<<<<< HEAD
 Les manières de modifier des listes associatives font l'objet d'un
 @rusernamed{Modification de listes associatives,chapitre spécifique}.
 Les variables d'espacement associées au papier ne peuvent se gérer que
@@ -357,64 +338,12 @@
     #'((padding . 1)
        (space . 12)
        (minimum-distance . 6)
-=======
-
-
-@subsubheading Ajustement des variables d'espacement du bloc @code{\paper}
-@translationof Modifying spacing alists for @code{\paper} variables
-
-Vous pouvez ne jouer que sur une clé d'une variable particulière@tie{}:
-
-@example
-\paper @{
-  system-system-spacing #'space = #10
-@}
-@end example
-
-Ceci ajustera la clé spécifiée sans pour autant modifier les autres.
-Vous pouvez aussi déterminer simultanément plusieurs clés d'une même
-variable, voire toutes@tie{}:
-
-@example
-\paper @{
-  system-system-spacing =
-    #'((padding . 1)
-       (space . 12)
-       (minimum-distance . 8)
->>>>>>> 411485a9
        (stretchability . 12))
 @}
 @end example
 
-<<<<<<< HEAD
 Les valeurs par défaut de ces variables sont répertoriés dans le
 fichier @file{ly/paper-defaults-init.ly}.
-=======
-Vous devrez néanmoins garder à l'esprit que les clés qui n'auront pas
-été ajustées seront redéfinies@tie{}; elles seront ramenées à zéro --
-sauf @code{stretchability} qui prendra la valeur de @code{space}.  Vous
-conviendrez donc que les deux assertions ci-après sont
-équivalentes@tie{}:
-
-@example
-system-system-spacing =
-  #'((space . 10))
-
-system-system-spacing =
-  #'((padding . 0)
-     (space . 10)
-     (minimum-distance . 0)
-     (stretchability . 10))
-@end example
-
-L'une des conséquences inattendues de ce qui précède est la disparition
-des réglages par défaut de @code{padding} et @code{minimum-distance}.
-Ajuster une variable à l'aide d'une liste associative, quelle que soit
-sa taille, réinitialisera la valeur de toutes ses clés.  Les réglages
-par défaut des dimmensionnements à hauteur fluctuante appartenant au
-bloc @code{\paper} sont répertoriés dans le fichier
-@file{ly/paper-defaults-init.ly}.
->>>>>>> 411485a9
 
 
 @subsubheading Variables de dimensionnement fluctuant du bloc @code{\paper}
@@ -1216,11 +1145,7 @@
 Une note qui resterait en suspend faussera la mesure comme vous pouvez
 le constater ci-dessous.
 
-<<<<<<< HEAD
 @lilypond[quote,ragged-right,relative=2,verbatim]
-=======
-@lilypond[quote,ragged-right,relative=2,fragment,verbatim]
->>>>>>> 411485a9
 c4 c2 << c2 {s4 \break } >>  % this does nothing
 c2 c4 |           % a break here would work
 c4 c2 c4 ~ \break % as does this break
@@ -1573,17 +1498,10 @@
 }
 @end lilypond
 
-<<<<<<< HEAD
 Cette manière de procéder est tout à fait indiquée lorsque vous ajustez
 les @code{line-break-system-details} et autres propriétés fort
-intéressantes de @code{NonMusicalPaperColumnGrob}, comme vous pouvrrez
+intéressantes de @code{NonMusicalPaperColumnGrob}, comme vous pouvez
 le voir au chapitre @ref{Espacement vertical}.
-=======
-Cette manière de procéder est tout à fait indiquée lorsque vous ajustez les
-@code{line-break-system-details} et autres propriétés fort intéressantes de
-@code{NonMusicalPaperColumnGrob}, comme vous pouvrrez le voir au
-chapitre @ref{Espacement vertical}.
->>>>>>> 411485a9
 
 @lilypond[quote,verbatim]
 \score {
@@ -1650,14 +1568,6 @@
 @cindex portées, espacement
 @cindex espacement entre les portées
 @cindex espacement au sein d'un système
-<<<<<<< HEAD
-=======
-
-La hauteur de chaque système se détermine en deux phases.  Les portées
-sont tout d'abord espacées selon la surface disponible.  Puis les lignes
-autres que des portées, comme les paroles ou les accords, sont réparties
-entre les portées.
->>>>>>> 411485a9
 
 LilyPond dispose de trois différents mécanismes permettant de contrôler
 l'espacement au sein d'un système selon trois catégories@tie{}:
@@ -1670,113 +1580,8 @@
 etc.).
 @end itemize
 
-<<<<<<< HEAD
 @c TODO: Clarify this.  This almost implies that non-staff lines
 @c       have NO effect on the spacing between staves.  -mp
-=======
-L'espacement entre les portées est géré par la propriété
-@code{next-staff-spacing} de l'objet graphique @code{VerticalAxisGroup}.
-Cette propriété est constituée d'une liste associative à quatre
-clés@tie{}: @code{space}, @code{minimum-distance}, @code{padding}
-et @code{stretchability}.
-
-@itemize
-@item
-@code{space} correspond à l'espace étirable entre les lignes médianes de
-deux portées consécutives.
-
-@item
-@code{minimum-distance} fixe le minimum à respecter entre les lignes
-médianes de deux portées consécutives.  En d'autres termes, lorsque la
-présence de nombreux systèmes sur une même page nécessite de comprimer
-l'espace, la distance séparant deux portées ne pourra être réduite en
-deça de @code{minimum-distance}.
-
-@item
-@code{padding} correspond à la grandeur minimale de @qq{blanc} qui
-doit séparer le bas d'une portée et le haut de la suivante.  Cette clé
-est différente de @code{minimum-distance} en ce sens que @code{padding}
-dépend directement de la hauteur des objets contenus dans la portée.
-Par exemple, @code{padding} se révèlera tout à fait indiqué pour gérer
-des notes en dessous de la portée.
-
-@item
-@code{stretchability} détermine le coefficient de dilatation de
-@code{space} lorsque le système est étiré.  Au plus sa valeur est
-élévée, au plus le système pourra s'étirer, alors qu'une valeur nulle
-empèchera toute dilatation.  Si vous ne la définissez pas,
-@code{stretchability} prendra sa valeur par défaut, égale à
-@code{space}@tie{}@minus{}@tie{}@code{minimum-distance}.
-@end itemize
-
-@lilypond[verbatim]
-#(set-global-staff-size 16)
-\new StaffGroup <<
-  % Since space is small and there is no minimum-distance, the distance
-  % between this staff and the next will be determined by padding.
-  \new Staff \with {
-    \override VerticalAxisGroup #'next-staff-spacing =
-      #'((space . 1) (padding . 1))
-  }
-  { \clef bass c, }
-  % Since space is small and nothing sticks out very far, the distance
-  % between this staff and the next will be determined by minimum-distance.
-  \new Staff \with {
-    \override VerticalAxisGroup #'next-staff-spacing =
-      #'((space . 1) (minimum-distance . 12))
-  }
-  { \clef bass c, }
-  % By setting padding to a negative value, staves can be made to collide.
-  \new Staff \with {
-    \override VerticalAxisGroup #'next-staff-spacing =
-      #'((space . 4) (padding . -10))
-  }
-  { \clef bass c, }
-  \new Staff { \clef bass c, }
->>
-@end lilypond
-
-Dans les partitions orchestrales ou de grande ampleur, il arrive
-souvent que des portées soient regroupées.  L'espacement est alors plus
-important entre deux regroupements qu'entre les portées d'un même
-groupe.  Cet espacement s'ajuste au travers de l'objet graphique
-@code{StaffGrouper}@tie{}: la valeur par défaut de
-@code{next-staff-spacing} pour l'objet @code{VerticalAxisGroup} est
-définie par une fonction de rappel qui va rechercher l'objet graphique
-@code{StaffGrouper} qui contient la portée en question.  S'il existe
-effectivement un objet @code{StaffGrouper} et que la portée est au
-milieu du groupe, la fonction renverra la valeur de la propriété
-@code{between-staff-spacing} du @code{StaffGrouper}.  Si la portée en
-question est la dernière du regroupement, la fonction renverra la valeur
-@code{after-last-staff-spacing} du @code{StaffGrouper}.  Dans le cas où
-il n'existe pas d'objet @code{StaffGrouper}, la fonction renvoie la
-valeur du @code{default-next-staff-spacing} de son
-@code{VerticalAxisGroup}.
-
-@lilypond[verbatim]
-#(set-global-staff-size 16)
-<<
-  \new PianoStaff \with {
-    \override StaffGrouper #'between-staff-spacing #'space = #1
-    \override StaffGrouper #'between-staff-spacing #'padding = #0
-    \override StaffGrouper #'after-last-staff-spacing #'space = #20
-  }
-  <<
-    \new Staff c'1
-    \new Staff c'1
-  >>
-
-  \new StaffGroup \with {
-    \override StaffGrouper #'between-staff-spacing #'space = #1
-    \override StaffGrouper #'between-staff-spacing #'padding = #0
-  }
-  <<
-    \new Staff c'1
-    \new Staff c'1
-  >>
->>
-@end lilypond
->>>>>>> 411485a9
 
 La hauteur de chaque système se détermine en deux phases.  Les portées
 sont tout d'abord espacées selon la surface disponible.  Puis les lignes
@@ -1790,118 +1595,12 @@
 attachées au bloc @code{\paper} et font l'objet du chapitre
 @ref{Dimensionnement vertical fluctuant}.
 
-<<<<<<< HEAD
 @menu
 * Propriétés d'espacement au sein d'un système::
 * Espacement de portées isolées::
 * Espacement de portées regroupées::
 * Espacement des lignes rattachées à des portées::
 @end menu
-=======
-Après que LilyPond a déterminé où positionner les portées, il
-s'intéresse à la répartition des autres lignes entre les portées.
-Chacune de ces lignes possède une propriété @code{staff-affinity}
-chargée de contrôler son alignement vertical.  Par exemple,
-
-@example
-\new Lyrics \with @{ \override VerticalAxisGroup #'staff-affinity = #DOWN @}
-@end example
-
-@noindent
-va créer un contexte de paroles qui sera positionné juste au-dessus de
-la portée qui suit.  Prenez garde à la valeur que vous affectez à
-@code{staff-affinity}@tie{}: si vous lui affectez une valeur non
-numérique (p.ex. @code{#f}), cette ligne sera considérée comme étant une
-portée@tie{}; à l'inverse, utiliser la propriété @code{staff-affinity}
-pour une portée lui fera perdre cette qualité.
-
-L'espacement des lignes de @qq{non-portée} est géré par trois
-propriétés, chacune d'elles étant constituée d'une liste associative
-équivalente à celle de @code{next-staff-spacing} que nous avons déjà vue.
-
-@itemize
-@item
-Si la ligne la plus proche -- dans la direction spécifiée par
-@code{staff-affinity} -- est une portée, l'espacement entre cette
-non-portée et la portée suivante s'ajustera sur la valeur de
-@code{inter-staff-spacing}.  Lorsque la @code{staff-affinity} est égale
-à @code{CENTER}, @code{inter-staff-spacing} servira des deux côtés.
-
-@item
-Si la ligne la plus proche -- dans la direction spécifiée par
-@code{staff-affinity} -- est une non-portée, l'espacement entre ces deux
-lignes sera égal à @code{inter-loose-line-spacing}.
-
-@item
-Si la ligne la plus proche -- dans la direction opposée à celle
-spécifiée par @code{staff-affinity} -- est une portée, l'espacement
-entre cette non-portée et la portée s'ajustera sur la valeur de
-@code{non-affinity-spacing}.  Ceci permet notamment de déterminer un
-espacement mimimal entre une ligne de paroles et la portée à laquelle
-elle n'est pas rattachée.
-@end itemize
-
-@lilypond[verbatim]
-#(set-global-staff-size 16)
-\layout {
-  \context {
-    \Lyrics
-    % By default, Lyrics are placed close together.  Here, we allow them to
-    % be stretched more widely.
-    \override VerticalAxisGroup
-      #'inter-loose-line-spacing #'stretchability = #1000
-  }
-}
-
-\new StaffGroup
-<<
-  \new Staff \with {
-    \override VerticalAxisGroup #'next-staff-spacing = #'((space . 30)) }
-    { c'1 }
-  \new Lyrics \with {
-    \override VerticalAxisGroup #'staff-affinity = #UP }
-    \lyricmode { up }
-  \new Lyrics \with {
-    \override VerticalAxisGroup #'staff-affinity = #CENTER }
-    \lyricmode { center }
-  \new Lyrics \with {
-    \override VerticalAxisGroup #'staff-affinity = #DOWN }
-    \lyricmode { down }
-  \new Staff
-    { c'1 }
->>
-@end lilypond
-
-@seealso
-Morceaux choisis :
-@rlsrnamed{Spacing,Espacements}.
-
-@c @lsr{spacing,page-spacing.ly},
-@c @lsr{spacing,alignment-vertical-spacing.ly}.
-
-Référence des propriétés internes :
-@rinternals{VerticalAxisGroup},
-@rinternals{VerticalAlignment},
-@rinternals{Axis_group_engraver}.
-
-@knownissues
-Des lignes de non-portée adjacentes devraient avoir une
-@code{staff-affinity} allant de haut en bas.  Ainsi, le traitement de
-@example
-<<
-  \new Staff c
-  \new Lyrics \with @{ \override VerticalAxisGroup #'staff-affinity = #DOWN @}
-  \new Lyrics \with @{ \override VerticalAxisGroup #'staff-affinity = #UP @}
-  \new Staff c
->>
-@end example
-aboutit à quelque chose d'indéfinissable.
-
-Une ligne de non-portée en dessous d'un système devrait avoir sa
-@code{staff-affinity} définie à @code{UP}.  De la même manière, lorsque
-cette ligne surplombe un système, sa @code{staff-affinity} devrait être
-définie à @code{DOWN}.
->>>>>>> 411485a9
 
 
 @node Propriétés d'espacement au sein d'un système
@@ -1943,38 +1642,7 @@
 @item @code{FretBoards}  @tab ligne supérieure
 @end multitable
 
-<<<<<<< HEAD
 En voici une représentation graphique@tie{}:
-=======
-Les mécanismes permettant de gérer l'espacement entre les systèmes sont
-les mêmes que ceux qui contrôlent l'espacement des portées regroupées
-dans un système -- voir @ref{Espacement vertical au sein d'un système}
---, à ceci près que les variables en question apparaissent dans le bloc
-@code{\paper} et non en tant que propriétés d'objet graphique.  Il
-s'agit de @code{system-system-spacing}, @code{score-system-spacing},
-@code{markup-system-spacing}, @code{score-markup-spacing},
-@code{markup-markup-spacing}, @code{top-system-spacing},
-@code{top-markup-spacing} et @code{last-bottom-spacing}.  Notez bien que
-ces variables ne tiennent pas compte des lignes de non-portée.  Par
-exemple, la propriété @code{system-system-spacing} contrôle l'espacement
-entre la ligne médiane de la dernière portée d'un système et la ligne
-médiane de la première portée du système suivant, que des paroles soient
-ou non rattachées sous le premier.  Pour une description exhaustive de
-ces variables, relisez la rubrique
-@ref{Dimensionnement vertical fluctuant}.
-
-Le bloc @code{\paper} dispose de deux variables supplémentaires en
-matière d'espacement vertical.  Lorsque le commutateur
-@code{ragged-bottom} est activé (valeur égale à @code{##t}), aucune
-justification ne sera pratiquée sur les pages@tie{}; autrement dit,
-aucun espace, que ce soit au sein ou entre les systèmes, ne sera étiré.
-La variable @code{ragged-last-bottom} opère de la même manière, en se
-limitant toutefois à la dernière page.
-
-@seealso
-Morceaux choisis :
-@rlsrnamed{Spacing,Espacements}.
->>>>>>> 411485a9
 
 @c KEEP LY
 @lilypond[quote,noragged-right,line-width=110\mm]
@@ -2014,7 +1682,6 @@
   }
 }
 
-<<<<<<< HEAD
 %% Contextes dont le point de référence est la ligne de base :
 %%   ChordNames, NoteNames, et Lyrics
 <<
@@ -2058,10 +1725,395 @@
   }
 >>
 @end lilypond
-=======
+
+Hormis @code{staff-affinity} -- propriété attachée au @emph{grob}
+@code{VerticalAxisGroup} --, chacune de ces propriétés est enregistrée
+sous la forme d'une liste associative dont les composantes sont
+identiques à celle des variables du bloc @code{\paper} que nous avons
+examinées au chapitre @ref{Dimensionnement vertical fluctuant}.
+
+Les particularités en matière de modification d'une liste associative
+font l'objet d'un
+@rusernamed{Modification de listes associatives,chapitre particulier}.
+Les propriétés des objets graphiques se règlent avec un @code{\override}
+mentionné dans un bloc @code{\score} ou @code{\layout}, pas dans le bloc
+@code{\paper}.
+
+L'exemple suivant illustre deux façons de modifier une liste
+associative.  La première déclaration n'agit que sur une seule clé,
+alors que la seconde redéfinit la propriété dans son intégralité.
+
+@example
+\new Staff \with @{
+  \override VerticalAxisGroup #'next-staff-spacing #'space = #10
+@} @{ @dots{} @}
+
+\new Staff \with @{
+  \override VerticalAxisGroup #'next-staff-spacing =
+    #'((padding . 1)
+       (space . 10)
+       (minimum-distance . 9)
+       (stretchability . 10))
+@} @{ @dots{} @}
+@end example
+
+La modification d'un espacement au niveau global se mentionne au sein du
+bloc @code{\layout}@tie{}:
+
+@example
+\layout @{
+  \context @{
+    \Staff
+    \override VerticalAxisGroup #'next-staff-spacing #'space = #10
+  @}
+@}
+@end example
+
+Les réglages concernant les propriétés d'espacement vertical des objets
+graphiques sont répertoriées aux chapitres
+@rinternals{VerticalAxisGroup} et @rinternals{StaffGrouper}.
+Les propriétés relatives aux lignes de non-portée sont répertoriées
+selon la définition de leur contexte dans la
+@rinternalsnamed{Contexts,Référence des propriétés internes}.
+
+
+@subsubheading Propriétés de l'objet @code{VerticalAxisGroup}
+@translationof Properties of the @code{VerticalAxisGroup} grob
+
+Les propriétés de l'objet @code{VerticalAxisGroup} s'ajustent à l'aide
+d'un @code{\override} au niveau d'un contexte @code{Staff} (ou son
+équivalent).
+
+@table @code
+@item staff-staff-spacing
+Il s'agit de la distance entre la portée en cours et la portée qui suit
+au sein du même regroupement, qu'il y ait ou non une ligne de non-portée
+(@code{Lyrics} ou autre) entre les deux.  Cette propriété ne s'applique
+pas à la dernière portée d'un système.  
+Cette propriété écrase les réglages hérités du @emph{grob}
+@code{StaffGrouper} d'un éventuel regroupement.  
+Lorsque @code{staff-staff-spacing} n'est pas défini et qu'il n'y a pas
+de @code{StaffGrouper} dont on pourrait hériter des propriétés, c'est la
+propriété @code{default-staff-staff-spacing} qui s'applique.
+
+@item default-staff-staff-spacing
+Il s'agit de la distance qui s'appliquera, dans le cas où
+@code{staff-staff-spacing} n'aura pas été défini, aussi bien pour les
+portées isolées que dans le cas où les portées d'un regroupement
+n'hériteraient pas des ajustements du @code{StaffGrouper} concerné.
+
+@item staff-affinity
+Il s'agit de la direction -- @code{UP}, @code{DOWN} ou @code{CENTER} --
+que prendra une ligne de non-portée pour aller s'accoler aux portées
+adjacentes .  Si vous lui attribuez @code{CENTER}, cette ligne de
+non-portée ira se placer à équidistance entre les portées qui
+l'encadrent, tout en tenant compte des éventuels risques de collision et
+des autres contraintes d'espacement.  Des lignes de non-portée
+adjacentes devraient avoir une @code{staff-affinity} allant de haut en
+bas -- autrement dit, pas de @code{UP} après un @code{DOWN}.
+Une ligne de non-portée en dessous d'un système devrait avoir sa
+@code{staff-affinity} définie à @code{UP}.  De la même manière, lorsque
+cette ligne surplombe un système, sa @code{staff-affinity} devrait être
+définie à @code{DOWN}.  Prenez garde à la valeur que vous affectez à
+@code{staff-affinity}@tie{}: si vous lui affectez la valeur @code{#f} à
+une ligne de non-portée, cette ligne sera considérée comme étant une
+portée@tie{}; à l'inverse, utiliser la propriété @code{staff-affinity}
+pour une portée lui fera perdre cette qualité.
+
+@c TODO: verify last clause below ("even if other...")
+
+@item nonstaff-relatedstaff-spacing
+Il s'agit de la distance entre la ligne de non-portée en cours et la
+portée la plus proche selon la @code{staff-affinity}, à la double
+condition qu'il n'y a pas déjà une autre ligne de non-portée et que la
+valeur de @code{staff-affinity} soit @code{UP} ou @code{DOWN}.  Lorsque
+la valeur de @code{staff-affinity} est égale à @code{CENTER}, la valeur
+de @code{nonstaff-relatedstaff-spacing} servira à centrer la ligne de
+non-portée entre les deux portées adjacentes même si une autre
+non-portée est présente (quelque soit le côté).
+
+@item nonstaff-nonstaff-spacing
+Il s'agit de la distance entre deux lignes de non-portée selon
+l'orientation définie par @code{staff-affinity} et qu'elles ont la même
+orientation.  Bien entendu, ceci ne peut concerner que les valeurs
+@code{UP} et @code{DOWN} de @code{staff-affinity}.
+
+@item nonstaff-unrelatedstaff-spacing
+Il s'agit de la distance entre une ligne de non-portée et la portée à
+l'opposé de l'orientation adoptée, à la double condition qu'il n'y a pas
+déjà une autre ligne de non-portée et que la valeur de
+@code{staff-affinity} soit @code{UP} ou @code{DOWN}.  Cette propriété
+trouve toute sa légitimité pour décaler une ligne de @code{Lyrics} de la
+portée à laquelle elle ne correspond pas.
+@end table
+
+
+@subsubheading Propriétés de l'objet @code{StaffGrouper}
+@translationof Properties of the @code{StaffGrouper} grob
+
+Les propriétés de l'objet @code{StaffGrouper} s'ajustent à l'aide
+d'un @code{\override} au niveau d'un contexte @code{StaffGroup} (ou son
+équivalent).
+
+@table @code
+@item staff-staff-spacing
+Il s'agit de la distance entre deux portées consécutives d'un même
+système.  Cependant, lorsque l'une des portées d'un regroupement s'est
+vue définir la propriété @code{staff-staff-spacing} de son
+@code{VerticalAxisGroup}, le @code{VerticalAxisGroup} aura préséance.
+Voir aussi la propriété @code{default-staff-staff-spacing}.
+
+@item staffgroup-staff-spacing
+Il s'agit de la distance entre la dernière portée d'un regroupement et
+la portée suivante, au sein d'un même système, y compris lorsqu'une ou
+plusieurs lignes de non-portée (tel @code{Lyrics}) s'insèrent entre les
+deux.  Cette propriété ne concerne pas la dernière portée d'un système.
+Dans le cas où la propriété @code{staff-staff-spacing} d'une portée du
+regroupement a été ajustée au niveau de son @code{VerticalAxisGroup},
+cette dernière aura préséance.  Voir aussi la propriété
+@code{default-staff-staff-spacing}.
+@end table
+
+
+@seealso
+Fichiers d'initialisation :
+@file{ly/engraver-init.ly},
+@file{scm/define-grobs.scm}.
+
+Référence des propriétés internes :
+@rinternals{Contexts},
+@rinternals{VerticalAxisGroup},
+@rinternals{StaffGrouper}.
+
+
+@node Espacement de portées isolées
+@unnumberedsubsubsec Espacement de portées isolées
+@translationof Spacing of ungrouped staves
+
+Les @code{Staff}, @code{DrumStaff}, @code{TabStaff} entre autres sont
+des contextes de @qq{portée} pouvant contenir plusieurs voix, mais pas
+une portée.
+
+L'espacement de ces @i{portées isolées} est géré par les propriétés
+suivantes@tie{}:
+
+@itemize
+@item Propriétés du @code{VerticalAxisGroup} :
+@itemize
+@item @code{staff-staff-spacing}
+@end itemize
+@end itemize
+
+Ces propriétés d'objet graphique sont expliquées une à une au chapitre
+@ref{Propriétés d'espacement au sein d'un système}.
+
+Certaines propriétés supplémentaires s'appliqueront dès lors que
+ces portées sont regroupées -- voir
+@ref{Espacement de portées regroupées}.
+
+L'exemple suivant illustre la manière de gérer l'espacement de portées
+isolées à l'aide de la propriété @code{staff-staff-spacing}@tie{}:
+
+@lilypond[verbatim,quote,staffsize=16]
+\layout {
+  \context {
+    \Staff
+    \override VerticalAxisGroup #'staff-staff-spacing =
+      #'((padding . 1)
+         (space . 8)
+         (minimum-distance . 7))
+  }
+}
+
+\new StaffGroup <<
+  % The very low note here needs more room than 'space can
+  % provide, so the distance between this staff and the next is
+  % determined by 'padding.
+  \new Staff { b,2 r | }
+
+  % Here, 'space provides enough room, and there is no need to
+  % compress the space (towards 'minimum-distance) to make room
+  % for anything else on the page, so the distance between this
+  % staff and the next is determined by 'space.
+  \new Staff { \clef bass g2 r | }
+
+  % By setting 'padding to a negative value, staves can be made to
+  % collide.  The lowest acceptable value for 'space is 0.
+  \new Staff \with {
+    \override VerticalAxisGroup #'staff-staff-spacing =
+      #'((padding . -10)
+         (space . 3.5))
+  } { \clef bass g2 r | }
+  \new Staff { \clef bass g2 r | }
+>>
+@end lilypond
+
+
+@seealso
+Fichiers d'initialisation :
+@file{scm/define-grobs.scm}.
+
+Morceaux choisis :
+@rlsrnamed{Spacing,Espacements}.
+
+Référence des propriétés internes :
+@rinternals{VerticalAxisGroup}.
+
+
+@node Espacement de portées regroupées
+@unnumberedsubsubsec Espacement de portées regroupées
+@translationof Spacing of grouped staves
+
+Dans les partitions orchestrales ou de grande ampleur, il arrive
+souvent que des portées soient regroupées.  L'espacement est alors plus
+important entre deux regroupements qu'entre les portées d'un même
+groupe.  
+
+Les @i{regroupement de portées} tels le @code{StaffGroup} ou le
+@code{ChoirStaff} sont des contextes qui peuvent contenir simultanément
+une ou plusieurs portées.
+
+L'espacement entre les portées d'un même regroupement est géré par les
+propriétés suivantes@tie{}: 
+
+@itemize
+@item Propriétés du @code{VerticalAxisGroup} :
+@itemize
+@item @code{staff-staff-spacing}
+@item @code{default-staff-staff-spacing}
+@end itemize
+@item Propriétés du @code{StaffGrouper} :
+@itemize
+@item @code{staff-staff-spacing}
+@item @code{staffgroup-staff-spacing}
+@end itemize
+@end itemize
+
+Ces propriétés d'objet graphique sont expliquées une à une au chapitre
+@ref{Propriétés d'espacement au sein d'un système}.
+
+L'exemple suivant illustre la manière de gérer l'espacement de portées
+regroupes, à l'aide des propriétés de l'objet graphique
+@code{StaffGrouper}@tie{}:
+
+@lilypond[verbatim,quote,staffsize=16]
+\layout {
+  \context {
+    \Score
+    \override StaffGrouper #'staff-staff-spacing #'padding = #0
+    \override StaffGrouper #'staff-staff-spacing #'space = #1
+  }
+}
+
+<<
+  \new PianoStaff \with {
+    \override StaffGrouper #'staffgroup-staff-spacing #'space = #20
+  } <<
+    \new Staff { c'1 }
+    \new Staff { c'1 }
+  >>
+
+  \new StaffGroup <<
+    \new Staff { c'1 }
+    \new Staff { c'1 }
+  >>
+>>
+@end lilypond
+
+
+@seealso
+Fichiers d'initialisation :
+@file{scm/define-grobs.scm}.
+
+Morceaux choisis :
+@rlsrnamed{Spacing,Espacements}.
+
+Référence des propriétés internes:
+@rinternals{VerticalAxisGroup},
+@rinternals{StaffGrouper}.
+
+@node Espacement des lignes rattachées à des portées
+@unnumberedsubsubsec Espacement des lignes rattachées à des portées
+@translationof Spacing of non-staff lines
+
+Les @i{lignes de non-portée}, comme les @code{Lyrics} ou les
+@code{ChordNames} sont des contextes dont les objets de rendu sont
+gravés à l'instar des portées -- une ligne horizontale dans un système.
+En fait, les lignes de non-portée sont des contextes qui vont créer un
+objet de rendu @code{VerticalAxisGroup}.
+
+L'espacement des lignes de non-portée est géré par les propriétés
+suivantes@tie{}:
+
+@itemize
+@item Propriétés du @code{VerticalAxisGroup} :
+@itemize
+@item @code{staff-affinity}
+@item @code{nonstaff-relatedstaff-spacing}
+@item @code{nonstaff-nonstaff-spacing}
+@item @code{nonstaff-unrelatedstaff-spacing}
+@end itemize
+@end itemize
+
+Ces propriétés d'objet graphique sont expliquées une à une au chapitre
+@ref{Propriétés d'espacement au sein d'un système}.
+
+L'exemple suivant utilise la propriété @code{nonstaff-nonstaff-spacing}
+pour gérer l'espacement entre des lignes consécutives de non-portée.
+Vous noterez que la valeur élevée attribuée à la clé
+@code{stretchability} permet aux paroles de s'étirer plus que de raison.
+
+@lilypond[verbatim,quote,staffsize=16]
+\layout {
+  \context {
+    \Lyrics
+    \override VerticalAxisGroup
+      #'nonstaff-nonstaff-spacing #'stretchability = #1000
+  }
+}
+
+\new StaffGroup
+<<
+  \new Staff \with {
+    \override VerticalAxisGroup #'staff-staff-spacing = #'((space . 30))
+  } { c'1 }
+  \new Lyrics \with {
+    \override VerticalAxisGroup #'staff-affinity = #UP
+  } \lyricmode { up }
+  \new Lyrics \with {
+    \override VerticalAxisGroup #'staff-affinity = #CENTER
+  } \lyricmode { center }
+  \new Lyrics \with {
+    \override VerticalAxisGroup #'staff-affinity = #DOWN
+  } \lyricmode { down }
+  \new Staff { c'1 }
+>>
+@end lilypond
+
+
+@seealso
+Fichiers d'initialisation :
+@file{ly/engraver-init.ly},
+@file{scm/define-grobs.scm}.
+
+Morceaux choisis :
+@rlsrnamed{Spacing,Espacements}.
+
+@c @lsr{spacing,page-spacing.ly},
+@c @lsr{spacing,alignment-vertical-spacing.ly}.
+
+Référence des propriétés internes :
+@rinternals{Contexts},
+@rinternals{VerticalAxisGroup}.
+
+
+@node Positionnement explicite des portées et systèmes
+@subsection Positionnement explicite des portées et systèmes
+@translationof Explicit staff and system positioning
+
 Pour bien comprendre comment fonctionnent les réglages de
 @code{VerticalAxisGroup} et de @code{\paper} abordés dans les deux
-rubriques précédents, rien ne vaut une collection d'exemples illustrant
+rubriques précédentes, rien ne vaut une collection d'exemples illustrant
 les différentes mises au point du décalage vertical appliqué aux portées
 et systèmes distribués sur une page.
 
@@ -2230,11 +2282,11 @@
 @code{line-break-system-details} de l'objet
 @code{NonMusicalPaperColumn}.  @code{line-break-system-details} pourrait
 prende bien d'autres paramètres d'espacement, y compris un doublet
-@code{X-offset}, Mais nous n'avons utilisé que @code{Y-offset} et
+@code{X-offset}, mais nous n'avons utilisé que @code{Y-offset} et
 @code{alignment-distances} pour contrôler le positionnement de chaque
-système et de chaque portée.  Vous noterez que
+système et de chaque portée.  Vous noterez enfin que
 @code{alignment-distances} traite le positionnement des portées, non
-d'un groupe de portées.
+d'un regroupement de portées.
 
 @lilypond[quote]
 \header { tagline = ##f }
@@ -2268,708 +2320,6 @@
 }
 @end lilypond
 
-Quleques points à prendre en considération@tie{}:
-
-@itemize
-@item Lorsque vous utilisez @code{alignment-distances}, les paroles ou
-lignes de non-portée ne comptent pas pour une portée.
-
-@item Les nombres fournis à @code{X-offset}, @code{Y-offset} et
-@code{alignment-distances} sont considérés comme des multiples de la
-distance entre des portées adjacentes.  Des valeurs positives remontent
-les portées et paroles, des valeurs négatives les descendent.
-
-@item Dans la mesure où @code{NonMusicalPaperColumn
-#'line-break-system-details} permet de positionner systèmes et portées
-n'importe où sur une page, vous pourriez être en contradiction avec les
-dimensionnements de la feuille ou bien aboutir à des surimpressions.
-Soyez donc raisonnables quant aux différentes valeurs que vous affectez
-à ces réglages.
-@end itemize
-
-
-@seealso
-Morceaux choisis :
-@rlsrnamed{Spacing,Espacements}.
->>>>>>> 411485a9
-
-Hormis @code{staff-affinity} -- propriété attachée au @emph{grob}
-@code{VerticalAxisGroup} --, chacune de ces propriétés est enregistrée
-sous la forme d'une liste associative dont les composantes sont
-identiques à celle des variables du bloc @code{\paper} que nous avons
-examinées au chapitre @ref{Dimensionnement vertical fluctuant}.
-
-Les particularités en matière de modification d'une liste associative
-font l'objet d'un
-@rusernamed{Modification de listes associatives,chapitre particulier}.
-Les propriétés des objets graphiques se règlent avec un @code{\override}
-mentionné dans un bloc @code{\score} ou @code{\layout}, pas dans le bloc
-@code{\paper}.
-
-<<<<<<< HEAD
-L'exemple suivant illustre deux façons de modifier une liste
-associative.  La première déclaration n'agit que sur une seule clé,
-alors que la seconde redéfinit la propriété dans son intégralité.
-=======
-@funindex outside-staff-priority
-@funindex outside-staff-padding
-@funindex outside-staff-horizontal-padding
-
-Vous savez de manière intuitive qu'un certain nombre d'objets en
-matière de notation musicale appartiennent à la portée, et que
-d'autres se placent en dehors de la portée.  Entre autres objets
-externes, nous avons les marques repères, les textes et les
-nuances@tie{}; nous les appellerons @qq{objets extérieurs à la portée}.
-La règle qu'applique LilyPond pour positionner verticalement ces
-objets extérieurs consiste à les placer au plus près de la portée
-tout en prenant garde d'éviter qu'il y ait chevauchement.
-
-LilyPond utilise la propriété @code{outside-staff-priority} afin de
-déterminer si un objet est ou non un objet extérieur à la portée@tie{}:
-lorsque la valeur de @code{outside-staff-priority} est numérique, il
-s'agit d'un objet extérieur à la portée.  De plus, la propriété
-@code{outside-staff-priority} indique à LilyPond l'ordre dans lequel ces
-objets doivent être disposés.
-
-Tout d'abord, LilyPond dispose tous les objets qui ne sont pas externes.
-Les objets extérieurs à la portée sont alors triés selon l'ordre
-croissant de leur @code{outside-staff-priority}.  Enfin, LilyPond prend
-chacun des ces objets et les positionne de telle sorte qu'il n'entrent
-pas en collision avec ceux qui on déjà été placés.  Autremnt dit,
-lorsque deux objets devraient se placer au même endroit, celui dont la
-@code{outside-staff-priority} est la plus faible sera disposé au plus
-près de la portée.
-
-@lilypond[quote,ragged-right,relative=2,fragment,verbatim]
-c4_"Text"\pp
-r2.
-\once \override TextScript #'outside-staff-priority = #1
-c4_"Text"\pp % this time the text will be closer to the staff
-r2.
-% by setting outside-staff-priority to a non-number,
-% we disable the automatic collision avoidance
-\once \override TextScript #'outside-staff-priority = ##f
-\once \override DynamicLineSpanner #'outside-staff-priority = ##f
-c4_"Text"\pp % now they will collide
-@end lilypond
-
-Le décalage vertical entre un objet extérieur à la portée et celui qui
-le précède se contrôle par la propriété @code{outside-staff-padding}.
-
-@c KEEP LY
-@lilypond[quote,ragged-right,relative=2,fragment,verbatim]
-\once \override TextScript #'outside-staff-padding = #0
-a'^"Ce texte est placé au plus près de la note"
-\once \override TextScript #'outside-staff-padding = #3
-c^"Ce texte est décalé par rapport au texte précédent"
-c^"Ce texte est accolé au texte précédent"
-@end lilypond
-
-Par défaut, les objets extérieurs à la portée sont positionnés en
-évitant les collisions horizontales avec des objets précédemment
-positionnés.  Ceci peut cependant générer des situations où des objets
-se trouvent horizontalement trop proches.  L'espacement vertical entre
-les portées peut dans une certaine mesure permettre de mieux intercaler
-les objets extérieurs à la portée.  La propriété
-@code{outside-staff-horizontal-padding} repoussera verticalement un
-objet pour éviter ce genre de situation.
-
-@lilypond[quote,ragged-right,relative=2,fragment,verbatim]
-% the markup is too close to the following note
-c4^"Text"
-c4
-c''2
-% setting outside-staff-horizontal-padding fixes this
-R1
-\once \override TextScript #'outside-staff-horizontal-padding = #1
-c,,4^"Text"
-c4
-c''2
-@end lilypond
-
-
-@seealso
-Morceaux choisis :
-@rlsrnamed{Spacing,Espacements}.
->>>>>>> 411485a9
-
-@example
-\new Staff \with @{
-  \override VerticalAxisGroup #'next-staff-spacing #'space = #10
-@} @{ @dots{} @}
-
-\new Staff \with @{
-  \override VerticalAxisGroup #'next-staff-spacing =
-    #'((padding . 1)
-       (space . 10)
-       (minimum-distance . 9)
-       (stretchability . 10))
-@} @{ @dots{} @}
-@end example
-
-La modification d'un espacement au niveau global se mentionne au sein du
-bloc @code{\layout}@tie{}:
-
-@example
-\layout @{
-  \context @{
-    \Staff
-    \override VerticalAxisGroup #'next-staff-spacing #'space = #10
-  @}
-@}
-@end example
-
-Les réglages concernant les propriétés d'espacement vertical des objets
-graphiques sont répertoriées aux chapitres
-@rinternals{VerticalAxisGroup} et @rinternals{StaffGrouper}.
-Les propriétés relatives aux lignes de non-portée sont répertoriées
-selon la définition de leur contexte dans la
-@rinternalsnamed{Contexts,Référence des propriétés internes}.
-
-
-@subsubheading Propriétés de l'objet @code{VerticalAxisGroup}
-@translationof Properties of the @code{VerticalAxisGroup} grob
-
-Les propriétés de l'objet @code{VerticalAxisGroup} s'ajustent à l'aide
-d'un @code{\override} au niveau d'un contexte @code{Staff} (ou son
-équivalent).
-
-@table @code
-@item staff-staff-spacing
-Il s'agit de la distance entre la portée en cours et la portée qui suit
-au sein du même regroupement, qu'il y ait ou non une ligne de non-portée
-(@code{Lyrics} ou autre) entre les deux.  Cette propriété ne s'applique
-pas à la dernière portée d'un système.  
-Cette propriété écrase les réglages hérités du @emph{grob}
-@code{StaffGrouper} d'un éventuel regroupement.  
-Lorsque @code{staff-staff-spacing} n'est pas défini et qu'il n'y a pas
-de @code{StaffGrouper} dont on pourrait hériter des propriétés, c'est la
-propriété @code{default-staff-staff-spacing} qui s'applique.
-
-@item default-staff-staff-spacing
-Il s'agit de la distance qui s'appliquera, dans le cas où
-@code{staff-staff-spacing} n'aura pas été défini, aussi bien pour les
-portées isolées que dans le cas où les portées d'un regroupement
-n'hériteraient pas des ajustements du @code{StaffGrouper} concerné.
-
-@item staff-affinity
-Il s'agit de la direction -- @code{UP}, @code{DOWN} ou @code{CENTER} --
-que prendra une ligne de non-portée pour aller s'accoler aux portées
-adjacentes .  Si vous lui attribuez @code{CENTER}, cette ligne de
-non-portée ira se placer à équidistance entre les portées qui
-l'encadrent, tout en tenant compte des éventuels risques de collision et
-des autres contraintes d'espacement.  Des lignes de non-portée
-adjacentes devraient avoir une @code{staff-affinity} allant de haut en
-bas -- autrement dit, pas de @code{UP} après un @code{DOWN}.
-Une ligne de non-portée en dessous d'un système devrait avoir sa
-@code{staff-affinity} définie à @code{UP}.  De la même manière, lorsque
-cette ligne surplombe un système, sa @code{staff-affinity} devrait être
-définie à @code{DOWN}.  Prenez garde à la valeur que vous affectez à
-@code{staff-affinity}@tie{}: si vous lui affectez la valeur @code{#f} à
-une ligne de non-portée, cette ligne sera considérée comme étant une
-portée@tie{}; à l'inverse, utiliser la propriété @code{staff-affinity}
-pour une portée lui fera perdre cette qualité.
-
-@c TODO: verify last clause below ("even if other...")
-
-@item nonstaff-relatedstaff-spacing
-Il s'agit de la distance entre la ligne de non-portée en cours et la
-portée la plus proche selon la @code{staff-affinity}, à la double
-condition qu'il n'y a pas déjà une autre ligne de non-portée et que la
-valeur de @code{staff-affinity} soit @code{UP} ou @code{DOWN}.  Lorsque
-la valeur de @code{staff-affinity} est égale à @code{CENTER}, la valeur
-de @code{nonstaff-relatedstaff-spacing} servira à centrer la ligne de
-non-portée entre les deux portées adjacentes même si une autre
-non-portée est présente (quelque soit le côté).
-
-@item nonstaff-nonstaff-spacing
-Il s'agit de la distance entre deux lignes de non-portée selon
-l'orientation définie par @code{staff-affinity} et qu'elles ont la même
-orientation.  Bien entendu, ceci ne peut concerner que les valeurs
-@code{UP} et @code{DOWN} de @code{staff-affinity}.
-
-@item nonstaff-unrelatedstaff-spacing
-Il s'agit de la distance entre une ligne de non-portée et la portée à
-l'opposé de l'orientation adoptée, à la double condition qu'il n'y a pas
-déjà une autre ligne de non-portée et que la valeur de
-@code{staff-affinity} soit @code{UP} ou @code{DOWN}.  Cette propriété
-trouve toute sa légitimité pour décaler une ligne de @code{Lyrics} de la
-portée à laquelle elle ne correspond pas.
-@end table
-
-
-@subsubheading Propriétés de l'objet @code{StaffGrouper}
-@translationof Properties of the @code{StaffGrouper} grob
-
-Les propriétés de l'objet @code{StaffGrouper} s'ajustent à l'aide
-d'un @code{\override} au niveau d'un contexte @code{StaffGroup} (ou son
-équivalent).
-
-@table @code
-@item staff-staff-spacing
-Il s'agit de la distance entre deux portées consécutives d'un même
-système.  Cependant, lorsque l'une des portées d'un regroupement s'est
-vue définir la propriété @code{staff-staff-spacing} de son
-@code{VerticalAxisGroup}, le @code{VerticalAxisGroup} aura préséance.
-Voir aussi la propriété @code{default-staff-staff-spacing}.
-
-@item staffgroup-staff-spacing
-Il s'agit de la distance entre la dernière portée d'un regroupement et
-la portée suivante, au sein d'un même système, y compris lorsqu'une ou
-plusieurs lignes de non-portée (tel @code{Lyrics}) s'insèrent entre les
-deux.  Cette propriété ne concerne pas la dernière portée d'un système.
-Dans le cas où la propriété @code{staff-staff-spacing} d'une portée du
-regroupement a été ajustée au niveau de son @code{VerticalAxisGroup},
-cette dernière aura préséance.  Voir aussi la propriété
-@code{default-staff-staff-spacing}.
-@end table
-
-
-@seealso
-Fichiers d'initialisation :
-@file{ly/engraver-init.ly},
-@file{scm/define-grobs.scm}.
-
-Référence des propriétés internes :
-@rinternals{Contexts},
-@rinternals{VerticalAxisGroup},
-@rinternals{StaffGrouper}.
-
-
-@node Espacement de portées isolées
-@unnumberedsubsubsec Espacement de portées isolées
-@translationof Spacing of ungrouped staves
-
-Les @code{Staff}, @code{DrumStaff}, @code{TabStaff} entre autres sont
-des contextes de @qq{portée} pouvant contenir plusieurs voix, mais pas
-une portée.
-
-L'espacement de ces @i{portées isolées} est géré par les propriétés
-suivantes@tie{}:
-
-@itemize
-@item Propriétés du @code{VerticalAxisGroup} :
-@itemize
-@item @code{staff-staff-spacing}
-@end itemize
-@end itemize
-
-Ces propriétés d'objet graphique sont expliquées une à une au chapitre
-@ref{Propriétés d'espacement au sein d'un système}.
-
-Certaines propriétés supplémentaires s'appliqueront dès lors que
-ces portées sont regroupées -- voir
-@ref{Espacement de portées regroupées}.
-
-L'exemple suivant illustre la manière de gérer l'espacement de portées
-isolées à l'aide de la propriété @code{staff-staff-spacing}@tie{}:
-
-@lilypond[verbatim,quote,staffsize=16]
-\layout {
-  \context {
-    \Staff
-    \override VerticalAxisGroup #'staff-staff-spacing =
-      #'((padding . 1)
-         (space . 8)
-         (minimum-distance . 7))
-  }
-}
-
-\new StaffGroup <<
-  % The very low note here needs more room than 'space can
-  % provide, so the distance between this staff and the next is
-  % determined by 'padding.
-  \new Staff { b,2 r | }
-
-  % Here, 'space provides enough room, and there is no need to
-  % compress the space (towards 'minimum-distance) to make room
-  % for anything else on the page, so the distance between this
-  % staff and the next is determined by 'space.
-  \new Staff { \clef bass g2 r | }
-
-  % By setting 'padding to a negative value, staves can be made to
-  % collide.  The lowest acceptable value for 'space is 0.
-  \new Staff \with {
-    \override VerticalAxisGroup #'staff-staff-spacing =
-      #'((padding . -10)
-         (space . 3.5))
-  } { \clef bass g2 r | }
-  \new Staff { \clef bass g2 r | }
->>
-@end lilypond
-
-
-@seealso
-Fichiers d'initialisation :
-@file{scm/define-grobs.scm}.
-
-Morceaux choisis :
-@rlsrnamed{Spacing,Espacements}.
-
-Référence des propriétés internes :
-@rinternals{VerticalAxisGroup}.
-
-
-@node Espacement de portées regroupées
-@unnumberedsubsubsec Espacement de portées regroupées
-@translationof Spacing of grouped staves
-
-Dans les partitions orchestrales ou de grande ampleur, il arrive
-souvent que des portées soient regroupées.  L'espacement est alors plus
-important entre deux regroupements qu'entre les portées d'un même
-groupe.  
-
-Les @i{regroupement de portées} tels le @code{StaffGroup} ou le
-@code{ChoirStaff} sont des contextes qui peuvent contenir simultanément
-une ou plusieurs portées.
-
-L'espacement entre les portées d'un même regroupement est géré par les
-propriétés suivantes@tie{}: 
-
-@itemize
-@item Propriétés du @code{VerticalAxisGroup} :
-@itemize
-@item @code{staff-staff-spacing}
-@item @code{default-staff-staff-spacing}
-@end itemize
-@item Propriétés du @code{StaffGrouper} :
-@itemize
-@item @code{staff-staff-spacing}
-@item @code{staffgroup-staff-spacing}
-@end itemize
-@end itemize
-
-Ces propriétés d'objet graphique sont expliquées une à une au chapitre
-@ref{Propriétés d'espacement au sein d'un système}.
-
-L'exemple suivant illustre la manière de gérer l'espacement de portées
-regroupes, à l'aide des propriétés de l'objet graphique
-@code{StaffGrouper}@tie{}:
-
-@lilypond[verbatim,quote,staffsize=16]
-\layout {
-  \context {
-    \Score
-    \override StaffGrouper #'staff-staff-spacing #'padding = #0
-    \override StaffGrouper #'staff-staff-spacing #'space = #1
-  }
-}
-
-<<
-  \new PianoStaff \with {
-    \override StaffGrouper #'staffgroup-staff-spacing #'space = #20
-  } <<
-    \new Staff { c'1 }
-    \new Staff { c'1 }
-  >>
-
-  \new StaffGroup <<
-    \new Staff { c'1 }
-    \new Staff { c'1 }
-  >>
->>
-@end lilypond
-
-
-@seealso
-Fichiers d'initialisation :
-@file{scm/define-grobs.scm}.
-
-Morceaux choisis :
-@rlsrnamed{Spacing,Espacements}.
-
-Référence des propriétés internes:
-@rinternals{VerticalAxisGroup},
-@rinternals{StaffGrouper}.
-
-
-@unnumberedsubsubsec Espacement des lignes rattachées à des portées
-@translationof Spacing of non-staff lines
-
-Les @i{lignes de non-portée}, comme les @code{Lyrics} ou les
-@code{ChordNames} sont des contextes dont les objets de rendu sont
-gravés à l'instar des portées -- une ligne horizontale dans un système.
-En fait, les lignes de non-portée sont des contextes qui vont créer un
-objet de rendu @code{VerticalAxisGroup}.
-
-L'espacement des lignes de non-portée est géré par les propriétés
-suivantes@tie{}:
-
-@itemize
-@item Propriétés du @code{VerticalAxisGroup} :
-@itemize
-@item @code{staff-affinity}
-@item @code{nonstaff-relatedstaff-spacing}
-@item @code{nonstaff-nonstaff-spacing}
-@item @code{nonstaff-unrelatedstaff-spacing}
-@end itemize
-@end itemize
-
-Ces propriétés d'objet graphique sont expliquées une à une au chapitre
-@ref{Propriétés d'espacement au sein d'un système}.
-
-L'exemple suivant utilise la propriété @code{nonstaff-nonstaff-spacing}
-pour gérer l'espacement entre des lignes consécutives de non-portée.
-Vous noterez que la valeur élevée attribuée à la clé
-@code{stretchability} permet aux paroles de s'étirer plus que de raison.
-
-@lilypond[verbatim,quote,staffsize=16]
-\layout {
-  \context {
-    \Lyrics
-    \override VerticalAxisGroup
-      #'nonstaff-nonstaff-spacing #'stretchability = #1000
-  }
-}
-
-\new StaffGroup
-<<
-  \new Staff \with {
-    \override VerticalAxisGroup #'staff-staff-spacing = #'((space . 30))
-  } { c'1 }
-  \new Lyrics \with {
-    \override VerticalAxisGroup #'staff-affinity = #UP
-  } \lyricmode { up }
-  \new Lyrics \with {
-    \override VerticalAxisGroup #'staff-affinity = #CENTER
-  } \lyricmode { center }
-  \new Lyrics \with {
-    \override VerticalAxisGroup #'staff-affinity = #DOWN
-  } \lyricmode { down }
-  \new Staff { c'1 }
->>
-@end lilypond
-
-
-@seealso
-Fichiers d'initialisation :
-@file{ly/engraver-init.ly},
-@file{scm/define-grobs.scm}.
-
-Morceaux choisis :
-@rlsrnamed{Spacing,Espacements}.
-
-@c @lsr{spacing,page-spacing.ly},
-@c @lsr{spacing,alignment-vertical-spacing.ly}.
-
-Référence des propriétés internes :
-@rinternals{Contexts},
-@rinternals{VerticalAxisGroup}.
-
-
-@node Positionnement explicite des portées et systèmes
-@subsection Positionnement explicite des portées et systèmes
-@translationof Explicit staff and system positioning
-
-Pour bien comprendre comment fonctionnent les réglages de
-@code{VerticalAxisGroup} et de @code{\paper} abordés dans les deux
-rubriques précédentes, rien ne vaut une collection d'exemples illustrant
-les différentes mises au point du décalage vertical appliqué aux portées
-et systèmes distribués sur une page.
-
-Une autre approche de l'espacement vertical est le recours à
-@code{NonMusicalPaperColumn #'line-break-system-details}.  Alors que
-@code{VerticalAxisGroup} et @code{\paper} gèrent un décalage vertical,
-@code{NonMusicalPaperColumn #'line-break-system-details} spécifiera le
-positionnement vertical absolu sur la page.
-
-@code{NonMusicalPaperColumn #'line-break-system-details} prend en charge
-une liste associative de trois mises au point@tie{}:
-
-@itemize
-@item @code{X-offset}
-@item @code{Y-offset}
-@item @code{alignment-distances}
-@end itemize
-
-Les dérogations en matière d'objet graphique, y compris celles
-concernant les @code{NonMusicalPaperColumn} ci-dessus, peuvent se placer
-à trois différents endroits de votre fichier source@tie{}:
-
-@itemize
-@item directement au beau milieu des notes
-@item au sein d'un bloc @code{\context}
-@item dans un bloc @code{\with}
-@end itemize
-
-Le réglage de @code{NonMusicalPaperColumn} s'effectue à l'aide d'une
-simple commande @code{\override} au sein d'un bloc @code{\context} ou
-@code{\with}.  Dans le cas ou il est stipulé au fil des notes, c'est la
-commande spécifique @code{\overrideProperty} qui doit intervenir.  Voici
-quelques exemples de réglages de @code{NonMusicalPaperColumn} à l'aide
-de la commande @code{\overrideProperty}@tie{}:
-
-@example
-\overrideProperty NonMusicalPaperColumn
-  #'line-break-system-details #'((X-offset . 20))
-
-\overrideProperty NonMusicalPaperColumn
-  #'line-break-system-details #'((Y-offset . 40))
-
-\overrideProperty NonMusicalPaperColumn
-  #'line-break-system-details #'((X-offset . 20) (Y-offset . 40))
-
-\overrideProperty NonMusicalPaperColumn
-  #'line-break-system-details #'((alignment-distances . (15)))
-
-\overrideProperty NonMusicalPaperColumn
-  #'line-break-system-details #'((X-offset . 20) (Y-offset . 40)
-                                 (alignment-distances . (15)))
-@end example
-
-Nous allons maintenant voir ces différents réglages en action.
-Commençons par examiner un exemple dépourvu de toute mise au point.
-
-@c \book { } is required in these examples to ensure the spacing
-@c overrides can be seen between systems. -np
-
-@lilypond[quote]
-\header { tagline = ##f }
-\paper { left-margin = 0\mm }
-\book {
-  \score {
-    <<
-      \new Staff <<
-        \new Voice {
-          s1*5 \break
-          s1*5 \break
-          s1*5 \break
-        }
-        \new Voice { \repeat unfold 15 { c'4 c' c' c' } }
-      >>
-      \new Staff {
-        \repeat unfold 15 { d'4 d' d' d' }
-      }
-    >>
-  }
-}
-@end lilypond
-
-Cette partition isole les informations de saut de ligne ou de page dans
-une voix spécifique.  La mise en forme est ainsi séparée des événements
-musicaux@tie{}; ceci nous permettra d'y voir plus clair au fur et à
-mesure que nous avancerons.  Pour plus de précisions, relisez
-@ref{Recours à une voix supplémentaire pour gérer les sauts}.
-
-Les @code{\breaks} explicites répartissent la musique en lignes de cinq
-mesures chacune.  L'espacement vertical est celui que LilyPond attribue
-par défaut.  Nous pouvons, afin de fixer explicitement le point
-d'attache vertical de chacun des systèmes, définir un doublet
-@code{Y-offset} en tant qu'attribut du @code{line-break-system-details}
-de l'objet @code{NonMusicalPaperColumn}@tie{}:
-
-@lilypond[quote]
-\header { tagline = ##f }
-\paper { left-margin = 0\mm }
-\book {
-  \score {
-    <<
-      \new Staff <<
-        \new Voice {
-          \overrideProperty #"Score.NonMusicalPaperColumn"
-            #'line-break-system-details #'((Y-offset . 0))
-          s1*5 \break
-          \overrideProperty #"Score.NonMusicalPaperColumn"
-            #'line-break-system-details #'((Y-offset . 40))
-          s1*5 \break
-          \overrideProperty #"Score.NonMusicalPaperColumn"
-            #'line-break-system-details #'((Y-offset . 80))
-          s1*5 \break
-        }
-        \new Voice { \repeat unfold 15 { c'4 c' c' c' } }
-      >>
-      \new Staff {
-        \repeat unfold 15 { d'4 d' d' d' }
-      }
-    >>
-  }
-}
-@end lilypond
-
-Vous aurez remarqué que nous n'avons déterminé qu'une seule valeur, même
-si la liste associative de @code{line-break-system-details} peut en
-comporter un certain nombre.  Vous aurez aussi noté que la propriété
-@code{Y-offset} détermine ici le point de départ de chacun des systèmes
-de la page.
-
-Maintenant que chaque système est explicitement positionné, nous pouvons
-jouer sur la distance séparant les portées de chacun des systèmes, grâce
-à la sous-propriété @code{alignment-distances} de
-@code{line-break-system-details}.
-
-@lilypond[quote]
-\header { tagline = ##f }
-\paper { left-margin = 0\mm }
-\book {
-  \score {
-    <<
-      \new Staff <<
-        \new Voice {
-          \overrideProperty #"Score.NonMusicalPaperColumn"
-            #'line-break-system-details #'((Y-offset . 20)
-                                           (alignment-distances . (15)))
-          s1*5 \break
-          \overrideProperty #"Score.NonMusicalPaperColumn"
-            #'line-break-system-details #'((Y-offset . 60)
-                                           (alignment-distances . (15)))
-          s1*5 \break
-          \overrideProperty #"Score.NonMusicalPaperColumn"
-            #'line-break-system-details #'((Y-offset . 100)
-                                           (alignment-distances . (15)))
-          s1*5 \break
-        }
-        \new Voice { \repeat unfold 15 { c'4 c' c' c' } }
-      >>
-      \new Staff {
-        \repeat unfold 15 { d'4 d' d' d' }
-      }
-    >>
-  }
-}
-@end lilypond
-
-Nous avons maintenant assigné deux valeurs différentes à l'attribut
-@code{line-break-system-details} de l'objet
-@code{NonMusicalPaperColumn}.  @code{line-break-system-details} pourrait
-prende bien d'autres paramètres d'espacement, y compris un doublet
-@code{X-offset}, mais nous n'avons utilisé que @code{Y-offset} et
-@code{alignment-distances} pour contrôler le positionnement de chaque
-système et de chaque portée.  Vous noterez enfin que
-@code{alignment-distances} traite le positionnement des portées, non
-d'un regroupement de portées.
-
-@lilypond[quote]
-\header { tagline = ##f }
-\paper { left-margin = 0\mm }
-\book {
-  \score {
-    <<
-      \new Staff <<
-        \new Voice {
-          \overrideProperty #"Score.NonMusicalPaperColumn"
-            #'line-break-system-details #'((Y-offset . 0)
-                                           (alignment-distances . (30 10)))
-          s1*5 \break
-          \overrideProperty #"Score.NonMusicalPaperColumn"
-            #'line-break-system-details #'((Y-offset . 60)
-                                           (alignment-distances . (10 10)))
-          s1*5 \break
-          \overrideProperty #"Score.NonMusicalPaperColumn"
-            #'line-break-system-details #'((Y-offset . 100)
-                                           (alignment-distances . (10 30)))
-          s1*5 \break
-        }
-        \new Voice { \repeat unfold 15 { c'4 c' c' c' } }
-      >>
-      \new StaffGroup <<
-        \new Staff { \repeat unfold 15 { d'4 d' d' d' } }
-        \new Staff { \repeat unfold 15 { e'4 e' e' e' } }
-      >>
-    >>
-  }
-}
-@end lilypond
-
 Quelques points à prendre en considération@tie{}:
 
 @itemize
