--- conflicted
+++ resolved
@@ -1193,94 +1193,5 @@
 @subsection Modification de l'espacement
 @translationof Changing spacing
 
-<<<<<<< HEAD
-Parfois, une partition peut se terminer avec seulement
-un ou deux systèmes sur la dernière page. Ceci peut être ennuyeux
-surtout si vous constatez, en regardant les pages précédentes, qu'il
-reste encore beaucoup de place sur celles-ci.
-
-Si vous vous intéressez aux problèmes de mise en page,
-@code{annotate-spacing} peut alors être un outil d'une valeur
-inestimable.  Cette commande imprime les valeurs
-de nombreuses commandes d'espacement concernant la mise en page.
-Consultez @ref{Mise en évidence de l'espacement} pour de plus amples
-informations.  À l'aide des informations données par
-@code{annotate-spacing}, on peut voir quelles marges il est souhaitable
-de modifier afin de résoudre le problème.
-
-
-En plus d'agir sur les marges, il existe d'autres possibilités
-qui permettent de gagner de la place.
-
-@itemize
-@item
-Demander à LilyPond de placer les systèmes aussi
-près que possible les uns des autres (pour en disposer autant
-que possible sur une page), tout en répartissant les systèmes afin
-de ne pas laisser de blanc en bas de la dernière page.
-
-@example
-\paper @{
-  system-system-spacing = #'((padding . 0.1) (space 0.1))
-  score-system-spacing = #'((padding . 0.1) (space 0.1))
-  ragged-last-bottom = ##f
-  ragged-bottom = ##f
-@}
-@end example
-
-@item
-Obliger LilyPond à mettre un certain nombre de systèmes par page.  Par
-exemple, si LilyPond veut placer onze systèmes dans une page, vous
-pouvez l'obliger à n'en mettre que dix.
-
-@example
-\paper @{
-  system-count = #10
-@}
-@end example
-
-@item
-Supprimer (ou réduire) les objets qui augmentent la hauteur du système.
-C'est le cas en particulier de certaines reprises (avec des
-alternatives) qui placent des crochets au dessus des portées. Si ces
-crochets de reprise se poursuivent sur deux systèmes, ils prendront plus
-de place que s'ils sont regroupés sur un même système.
-
-Un autre exemple@tie{}: déplacer les nuances qui @qq{débordent} d'un
-système.
-
-@lilypond[verbatim,quote,fragment]
-\relative c' {
-  e4 c g\f c
-  \override DynamicLineSpanner #'padding = #-1.8
-  \override DynamicText #'extra-offset = #'( -2.1 . 0)
-  e4 c g\f c
-}
-@end lilypond
-
-@item
-Modifier l'espacement vertical avec @code{SpacingSpanner}.
-Reportez-vous à @ref{Modification de l'espacement horizontal} pour plus
-de détails.
-
-@lilypond[verbatim,quote]
-\score {
-  \relative c'' {
-    g4 e e2 | f4 d d2 | c4 d e f | g4 g g2 |
-    g4 e e2 | f4 d d2 | c4 e g g | c,1 |
-    d4 d d d | d4 e f2 | e4 e e e | e4 f g2 |
-    g4 e e2 | f4 d d2 | c4 e g g | c,1 |
-  }
-  \layout {
-    \context {
-      \Score
-      \override SpacingSpanner
-                #'base-shortest-duration = #(ly:make-moment 1 4)
-    }
-  }
-}
-@end lilypond
-=======
-@untranslated
->>>>>>> 7dad82c9
-
+@untranslated
+
