--- conflicted
+++ resolved
@@ -508,31 +508,18 @@
 sont les suivants :
 
 @quotation
-<<<<<<< HEAD
 @multitable {@w{@code{português} ou}} {@code{do} @code{re}/@code{re} @code{mi} @code{fa} @code{sol} @code{la} @code{sib} @code{si}}
 @headitem Langue
   @tab Nom des notes
 @item @code{nederlands}
   @tab @code{c} @code{d} @code{e} @code{f} @code{g} @code{a} @code{bes} @code{b}
 @item @code{català} ou@*@ @code{catalan}
-=======
-@multitable {@code{espanol} ou @code{español}} {@code{do} @code{re}/@code{re} @code{mi} @code{fa} @code{sol} @code{la} @code{sib} @code{si}}
-@headitem Language
-  @tab Note Names
-@item @code{nederlands}
-  @tab @code{c} @code{d} @code{e} @code{f} @code{g} @code{a} @code{bes} @code{b}
-@item @code{catalan}
->>>>>>> 82fca049
   @tab @code{do} @code{re} @code{mi} @code{fa} @code{sol} @code{la} @code{sib} @code{si}
 @item @code{deutsch}
   @tab @code{c} @code{d} @code{e} @code{f} @code{g} @code{a} @code{b} @code{h}
 @item @code{english}
   @tab @code{c} @code{d} @code{e} @code{f} @code{g} @code{a} @code{bf}/@code{b-flat} @code{b}
-<<<<<<< HEAD
 @item @code{español} ou@*@ @code{espanol}
-=======
-@item @code{espanol} ou @code{español}
->>>>>>> 82fca049
   @tab @code{do} @code{re} @code{mi} @code{fa} @code{sol} @code{la} @code{sib} @code{si}
 @item @code{français}
   @tab @code{do} @code{ré}/@code{re} @code{mi} @code{fa} @code{sol} @code{la} @code{sib} @code{si}
@@ -540,11 +527,7 @@
   @tab @code{do} @code{re} @code{mi} @code{fa} @code{sol} @code{la} @code{sib} @code{si}
 @item @code{norsk}
   @tab @code{c} @code{d} @code{e} @code{f} @code{g} @code{a} @code{b} @code{h}
-<<<<<<< HEAD
 @item @code{português} ou@*@ @code{portugues}
-=======
-@item @code{portugues}
->>>>>>> 82fca049
   @tab @code{do} @code{re} @code{mi} @code{fa} @code{sol} @code{la} @code{sib} @code{si}
 @item @code{suomi}
   @tab @code{c} @code{d} @code{e} @code{f} @code{g} @code{a} @code{b} @code{h}
@@ -559,7 +542,6 @@
 et les suffixes d'altération correspondants :
 
 @quotation
-<<<<<<< HEAD
 @multitable {@w{@code{português} ou}} {@code{s}/@code{-sharp}} {@code{f}/@code{-flat}} {@code{ss}/@code{x}/@code{-sharpsharp}} {@code{ff}/@code{-flatflat}}
 @headitem Langue
   @tab dièse @tab bémol @tab double dièse @tab double bémol
@@ -575,36 +557,15 @@
     @tab @code{ss}/@code{x}/@code{-sharpsharp}
     @tab @code{ff}/@code{-flatflat}
 @item @code{español} ou@*@ @code{espanol}
-=======
-@multitable {@code{nederlands}} {@code{s}/@code{-sharp}} {@code{f}/@code{-flat}} {@code{ss}/@code{x}/@code{-sharpsharp}} {@code{ff}/@code{-flatflat}}
-@headitem Language
-  @tab sharp @tab flat @tab double sharp @tab double flat
-@item @code{nederlands}
-  @tab @code{is} @tab @code{es} @tab @code{isis} @tab @code{eses}
-@item @code{catalan}
-  @tab @code{d}/@code{s} @tab @code{b} @tab @code{dd}/@code{ss} @tab @code{bb}
-@item @code{deutsch}
-  @tab @code{is} @tab @code{es} @tab @code{isis} @tab @code{eses}
-@item @code{english}
-  @tab @code{s}/@code{-sharp} @tab @code{f}/@code{-flat} @tab @code{ss}/@code{x}/@code{-sharpsharp}
-    @tab @code{ff}/@code{-flatflat}
-@item @code{espanol} ou@*@ @code{español}
->>>>>>> 82fca049
   @tab @code{s} @tab @code{b} @tab @code{ss}/@code{x} @tab @code{bb}
 @item @code{français}
   @tab @code{d} @tab @code{b} @tab @code{dd}/@code{x} @tab @code{bb}
 @item @code{italiano}
   @tab @code{d} @tab @code{b} @tab @code{dd} @tab @code{bb}
 @item @code{norsk}
-<<<<<<< HEAD
   @tab @code{iss}/@code{is} @tab @code{ess}/@code{es}
     @tab @code{ississ}/@code{isis} @tab @code{essess}/@code{eses}
 @item @code{português} ou@*@ @code{portugues}
-=======
-  @tab @code{iss}/@code{is} @tab @code{ess}/@code{es} @tab @code{ississ}/@code{isis}
-    @tab @code{essess}/@code{eses}
-@item @code{portugues}
->>>>>>> 82fca049
   @tab @code{s} @tab @code{b} @tab @code{ss} @tab @code{bb}
 @item @code{suomi}
   @tab @code{is} @tab @code{es} @tab @code{isis} @tab @code{eses}
@@ -638,7 +599,6 @@
 
 @noindent
 Certaines musiques utilisent des microtonalités, pour lesquelles les
-<<<<<<< HEAD
 altérations sont des fractions de dièse ou bémol « normaux ».  Le
 tableau suivant répertorie les noms de note en quart de ton, tels que
 définis dans les fichiers linguistiques.  Les préfixes @emph{semi-}
@@ -646,42 +606,23 @@
 
 @quotation
 @multitable {@w{@code{português} ou}} {@b{semi-dièse}} {@b{semi-bémol}} {@b{sesqui-dièse}} {@b{sesqui-bémol}}
-=======
-altérations sont des fractions de dièse ou bémol « normaux ». Le tableau
-suivant répertorie les suffixes d'altération en quart de ton, tels que
-définis dans plusieurs fichiers linguistiques. Les préfixes @emph{semi-}
-et @emph{sesqui-} correspondent au @emph{demi-} et @emph{trois demis}. À
-noter qu'aucune définition n'existe à ce jour pour le norvégien, le
-suédois, le catalan et l'espagnol.
-
-@quotation
-@multitable {@code{espanol} ou @code{español}} {@b{semi-dièse}} {@b{semi-bémol}} {@b{sesqui-dièse}} {@b{sesqui-bémol}}
->>>>>>> 82fca049
 @headitem Langue
   @tab semi-dièse @tab semi-bémol @tab sesqui-dièse @tab sesqui-bémol
 @item @code{nederlands}
   @tab @code{ih} @tab @code{eh} @tab @code{isih} @tab @code{eseh}
-<<<<<<< HEAD
 @item @code{català} ou@*@ @code{catalan}
   @tab @code{qd}/@code{qs} @tab @code{qb} @tab @code{tqd}/@code{tqs}
    @tab @code{tqb}
-=======
->>>>>>> 82fca049
 @item @code{deutsch}
   @tab @code{ih} @tab @code{eh} @tab @code{isih} @tab @code{eseh}
 @item @code{english}
   @tab @code{qs} @tab @code{qf} @tab @code{tqs} @tab @code{tqf}
-<<<<<<< HEAD
 @item @code{español} ou@*@ @code{espanol}
-=======
-@item @code{espanol} ou @code{español}
->>>>>>> 82fca049
   @tab @code{cs} @tab @code{cb} @tab @code{tcs} @tab @code{tcb}
 @item @code{français}
   @tab @code{sd} @tab @code{sb} @tab @code{dsd} @tab @code{bsb}
 @item @code{italiano}
   @tab @code{sd} @tab @code{sb} @tab @code{dsd} @tab @code{bsb}
-<<<<<<< HEAD
 @item @code{norsk}
   @tab @code{ih} @tab @code{eh} @tab @code{issih}/@code{isih}
    @tab @code{esseh}/@code{eseh}
@@ -693,10 +634,6 @@
   @tab @code{ih} @tab @code{eh} @tab @code{issih} @tab @code{esseh}
 @item @code{vlaams}
   @tab @code{hk} @tab @code{hb} @tab @code{khk} @tab @code{bhb}
-=======
-@item @code{portugues}
-  @tab @code{sqt} @tab @code{bqt} @tab @code{stqt} @tab @code{btqt}
->>>>>>> 82fca049
 @end multitable
 @end quotation
 
