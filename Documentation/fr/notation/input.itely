@c -*- coding: utf-8; mode: texinfo; documentlanguage: fr -*-

@ignore
<<<<<<< HEAD
    Translation of GIT committish: 3875d98e9a2a3f0953b46e2726fdc4c7fb43c14f
=======
    Translation of GIT committish: ecf0a44d785db3038035927bd2405269d8668801
>>>>>>> 438124cd

    When revising a translation, copy the HEAD committish of the
    version that you are working on.  For details, see the Contributors'
    Guide, node Updating translation committishes..
@end ignore

@c \version "2.15.25"

@c Translators: Jean-Charles Malahieude, Valentin Villenave

@node Généralités en matière d'entrée et sortie
@chapter Généralités en matière d'entrée et sortie
@translationof General input and output

Nous n'allons pas, dans ce chapitre, parler directement de notation,
mais plutôt du contenu des fichiers source et du résultat produit par
LilyPond.


@menu
* Agencement du code::
* Titres et entêtes::
* Travail sur des fichiers texte::
* Contrôle des sorties::
* Sortie MIDI::
* Extraction d'informations musicales::
@end menu

@node Agencement du code
@section Agencement du code
@translationof Input structure

LilyPond traite des fichiers textuels.  Ces fichiers portent par
convention une extension @code{.ly}.

@menu
* Structure d'une partition::
* Plusieurs partitions dans un même ouvrage::
* Plusieurs éditions pour une même source::
* Nom des fichiers de sortie::
* Structure de fichier::
@end menu


@node Structure d'une partition
@subsection Structure d'une partition
@translationof Structure of a score

@funindex \score

Un bloc @code{\score} contient obligatoirement une seule expression
musicale délimitée par des accolades@tie{}:

@example
\score @{
...
@}
@end example

@warning{Il ne doit y avoir qu'@strong{une seule} expression musicale
globale dans un bloc @code{@bs{}score}, et elle @strong{doit} être
bornée par une paire d'accolades.}

Cette unique expression musicale peut être de n'importe quelle taille et
contenir d'autres expressions musicales aussi complexes soient elles.
Voici quelques exemples d'expression musicale@tie{}:

@example
@{ c'4 c' c' c' @}
@end example

@lilypond[verbatim,quote]
{
  { c'4 c' c' c' }
  { d'4 d' d' d' }
}
@end lilypond

@lilypond[verbatim,quote]
<<
  \new Staff { c'4 c' c' c' }
  \new Staff { d'4 d' d' d' }
>>
@end lilypond

@example
@{
  \new GrandStaff <<
    \new StaffGroup <<
      \new Staff @{ \flute @}
      \new Staff @{ \hautbois @}
    >>
    \new StaffGroup <<
      \new Staff @{ \violonI @}
      \new Staff @{ \violonII @}
    >>
  >>
@}
@end example

Les commentaires constituent l'une des rares exceptions à cette règle
immuable -- voir @ref{Structure de fichier} pour les autres.  Qu'il
s'agisse d'une seule ligne ou de tout un bloc -- délimité par @code{%@{
.. %@}} -- un commentaire peut se placer n'importe où dans le fichier
source, aussi bien à l'intérieur qu'à l'extérieur du bloc @code{\score},
ou encore à l'intérieur ou à l'extérieur de l'expression musicale
contenue dans un bloc @code{\score}.

Lorsqu'un fichier ne comprend qu'un bloc @code{\score}, celui-ci est
implicitement inclus dans un bloc @code{\book}.  Le bloc @code{\book}
d'un fichier source permet la production d'au moins un fichier dont le
nom sera, par défaut, déduit du fichier source@tie{}: le traitement de
@file{fandangopourelephants.ly} produira donc
@file{fandangopourelephants.pdf}.

Pour de plus amples informations à propos du bloc @code{\book}, lisez
@ref{Plusieurs partitions dans un même ouvrage},
@ref{Plusieurs éditions pour une même source} et
@ref{Structure de fichier}.

@seealso
Manuel d'initiation :
@rlearning{La partition est une (unique) expression musicale composée},
@rlearning{Les expressions musicales en clair},
@rlearning{Travail sur les fichiers d'entrée}.


@node Plusieurs partitions dans un même ouvrage
@subsection Plusieurs partitions dans un même ouvrage
@translationof Multiple scores in a book

@cindex mouvements, plusieurs
@cindex plusieurs mouvements

@funindex \book

Un ouvrage peut se composer de plusieurs morceaux et de texte.  C'est le
cas des cahiers d'exercices ou d'une partie d'orchestre avec ses
différents mouvements.  Chaque mouvement fait l'objet d'un bloc
@code{\score},

@example
\score @{
  @var{..musique..}
@}
@end example

et le texte est contenu dans un bloc @code{\markup},

@example
\markup @{
  @var{..texte..}
@}
@end example

@funindex \book

Les différents mouvements et textes qui apparaissent dans un même
fichier @file{.ly} ne composeront en principe qu'un seul fichier
résultant.

@example
\score @{
  @var{..}
@}
\markup @{
  @var{..}
@}
\score @{
  @var{..}
@}
@end example

Attention cependant si vous travaillez avec lilypond-book@tie{}: il vous
faudra explicitement mentionner le bloc @code{\book}, en l'absence de
quoi seul le premier @code{\score} ou @code{\markup} apparaîtra après
traitement.

L'entête de chaque pièce peut se placer au sein du bloc
@code{\score}@tie{}; le contenu du champ @code{piece} viendra s'imprimer
avant chaque mouvement.  De même, le titre de l'ouvrage peut se placer
au sein du bloc @code{\book}.  Dans le cas contraire, le contenu du bloc
@code{\header} placé en début de fichier sera utilisé.

@example
\header @{
  title = "Huit miniatures"
  composer = "Igor Stravinsky"
@}
\score @{
  @dots{}
  \header @{ piece = "Romance" @}
@}
\markup @{
   ..texte du second couplet..
@}
\markup @{
   ..texte du troisième couplet..
@}
\score @{
  @dots{}
  \header @{ piece = "Menuet" @}
@}
@end example

@funindex \bookpart

Plusieurs pièces seront regroupées dans un même @qq{chapitre} à l'aide
d'un bloc @code{\bookpart}.  Ces différents @qq{chapitres} sont séparés
par un saut de page et peuvent comporter un titre à l'instar de
l'ouvrage dès lors que vous y insérez un bloc @code{\header}.

@example
\bookpart @{
  \header @{
    title = "Titre de l'ouvrage"
    subtitle = "Première partie"
  @}
  \score @{ @dots{} @}
  @dots{}
@}
\bookpart @{
  \header @{
    subtitle = "Deuxième partie"
  @}
  \score @{ @dots{} @}
  @dots{}
@}
@end example


@node Plusieurs éditions pour une même source
@subsection Plusieurs éditions pour une même source
@translationof Multiple output files from one input file

Dès lors que vous inscrivez plusieurs blocs @code{\book} dans un même
fichier @file{.ly}, chacun d'eux donnera lieu à un résultat indépendant.
Lorsqu'aucun bloc @code{\book} n'est spécifié dans le fichier source,
LilyPond considère que l'intégralité du fichier constitue un bloc
@code{\book} unique, comme indiqué à la rubrique
@ref{Structure de fichier}.

LilyPond fait en sorte, lorsque plusieurs fichiers sont produits à
partir d'une même source, qu'aucun résultat d'un bloc @code{\book}
n'écrase celui qui a été généré pour un bloc @code{\book} précédent.

Dans les faits, et si le nom du fichier produit est repris de sa source
-- comportement par défaut --, un suffixe lui sera ajouté pour chaque
@code{\book}.  Il s'agit en principe d'un pseudo numéro de version.
Ainsi, le fichier @file{huitminiatures.ly} qui contiendrait

@example
\book @{
  \score @{ @dots{} @}
  \layout @{ @dots{} @}
@}
\book @{
  \score @{ @dots{} @}
  \layout @{ @dots{} @}
@}
\book @{
  \score @{ @dots{} @}
  \layout @{ @dots{} @}
@}
@end example

générera

@itemize
@item
@file{huitminiatures.pdf},
@item
@file{huitminiatures-1.pdf} et
@item
@file{huitminiatures-2.pdf}.
@end itemize


@node Nom des fichiers de sortie
@subsection Nom des fichiers de sortie
@translationof Output file names

@funindex \bookOutputSuffix
@funindex \bookOutputName

LilyPond vous permet de prendre le contrôle dans la dénomination des
fichiers que vous voulez générer, quel que soit le moteur de rendu
utilisé.

Nous avons vu dans la rubrique précédente que LilyPond évite les
conflits de nom des fichiers qu'il génère à partir d'une même source.
Vous pouvez même définir vous-même le suffixe qui sera appliqué à chacun
des blocs @code{\book}.  Ainsi, en reprenant l'exemple ci-avant, vous
obtiendrez les fichiers @file{huitminiatures-Romance.pdf},
@file{huitminiatures-Menuet.pdf} et @file{huitminiatures-Nocturne.pdf}
en ajoutant simplement une déclaration @code{\bookOutputSuffix} au sein
de chaque bloc @code{\book}.

@example
\book @{
  \bookOutputSuffix "Romance"
  \score @{ @dots{} @}
  \layout @{ @dots{} @}
@}
\book @{
  \bookOutputSuffix "Menuet"
  \score @{ @dots{} @}
  \layout @{ @dots{} @}
@}
\book @{
  \bookOutputSuffix "Nocturne"
  \score @{ @dots{} @}
  \layout @{ @dots{} @}
@}
@end example

La déclaration @code{\bookOutputName} vous permet de définir vous-même
le nom du fichier généré pour un bloc @code{\book}@tie{}:

@example
\book @{
  \bookOutputName "Romance"
  \score @{ @dots{} @}
  \layout @{ @dots{} @}
@}
\book @{
  \bookOutputName "Menuet"
  \score @{ @dots{} @}
  \layout @{ @dots{} @}
@}
\book @{
  \bookOutputName "Nocturne"
  \score @{ @dots{} @}
  \layout @{ @dots{} @}
@}
@end example

Le traitement de ce fichier produira@tie{}:

@itemize
@item
@file{Romance.pdf},
@item
@file{Menuet.pdf} et
@item
@file{Nocturne.pdf}.
@end itemize


@node Structure de fichier
@subsection Structure de fichier
@translationof File structure

@funindex \paper
@funindex \midi
@funindex \layout
@funindex \header
@funindex \score
@funindex \book
@funindex \bookpart

Un fichier @code{.ly} peut contenir un certain nombre d'expression de
haut niveau.  Les expressions de haut niveau sont les suivantes@tie{}:

@itemize
@item
Une définition de sortie, comme @code{\paper}, @code{\midi} et
@code{\layout}.  Ces définitions, lorsqu'elles se trouvent à un niveau
supérieur, s'appliqueront à l'intégralité de l'ouvrage.  Si l'une de ces
expression apparaît à plusieurs reprises, la dernière aura préséance.

@item
Une expression scheme pure, telle que
@w{@code{#(set-default-paper-size@tie{}"a7"@tie{}'landscape)}} ou
@w{@code{#(ly:set-option@tie{}'point-and-click@tie{}#f)}}.

@item
Un bloc @code{\header}, dont le contenu sera de portée globale -- ce qui
est le cas en général pour le titre ou l'auteur entre autres.

@item
Un bloc @code{\score} pour la partition.  Cette partition sera assemblée
avec les autres partitions se trouvant au même niveau pour composer le
@code{\book}.  Vous pouvez modifier ce comportement à l'aide de la
variable @code{toplevel-score-handler} placée en tête.
@ignore
@c FIXME - I cannot read "toplevel-score-handler" in scm/lily.scm -jcm
The default handler is defined in the init file @file{../scm/lily.scm}.
@end ignore

@item
Un bloc @code{\book} permet de regrouper naturellement plusieurs
mouvements -- autrement dit plusieurs blocs @code{\score} -- dans un
même document.  Lorsqu'il y a plusieurs @code{\score}s, LilyPond génère
un seul fichier dans lequel les mouvements sont mis les uns à la suite
des autres, ce pour chacun des blocs @code{\book} rencontrés.  La seule
raison qui peut vous demander d'expliciter plusieurs blocs @code{\book}
dans un fichier @file{.ly} est lorsque vous avez besoin de générer
différents documents à partir d'une même source.  La présence explicite
d'un bloc @code{\book} est aussi nécessaire lorsque vous travaillez sur
un document lilypond-book qui reprendrait plusieurs @code{\score}s ou
@code{\markup}s dans un même extrait.  Vous pouvez modifier ce
comportement à l'aide de la variable @code{toplevel-book-handler}
placée en tête.
@ignore
@c FIXME - I cannot read "toplevel-book-handler" in scm/lily.scm -jcm
The default handler is defined in the init file @file{../scm/lily.scm}.
@end ignore

@item
Un bloc @code{\bookpart}.  Un ouvrage peut se découper en plusieurs
parties à l'aide de blocs @code{\bookpart}, aussi bien pour alléger le
travail de l'algorithme de calcul des sauts de page, que si les réglages
du bloc @code{\paper} diffèrent d'une partie à l'autre.

@item
Une expression musicale telle que
@example
@{ c'4 d' e'2 @}
@end example

Ce bout de code sera placé dans un @code{\score} et intégré à l'ouvrage
en même temps que tous les autres @code{\score}s ou expressions
musicales.  En d'autres termes, un fichier qui ne contiendrait que cette
simple expression musicale sera traduit en

@example
\book @{
  \score @{
    \new Staff @{
      \new Voice @{
        @{ c'4 d' e'2 @}
      @}
    @}
    \layout @{ @}
  @}
  \paper @{ @}
  \header @{ @}
@}
@end example

Vous pouvez modifier ce comportement à l'aide de la variable
@code{toplevel-music-handler} placée en tête.
@ignore
@c FIXME - I cannot read "toplevel-music-handler" in scm/lily.scm -jcm
The default handler is defined in the init file @file{../scm/lily.scm}.
@end ignore

@item
Du texte sous forme de @emph{markup} comme les paroles d'un couplet
@example
\markup @{
   2.  Le première ligne du deuxième couplet.
@}
@end example

De tels @emph{markups} seront imprimés là où ils apparaissent,
avant, après ou entre les expressions musicales.

@cindex variables
@cindex identificateurs

@item
Une variable, ou identificateur, telle que
@example
toto = @{ c4 d e d @}
@end example

Vous pourrez la réutiliser plus loin dans votre fichier en saisissant
simplement @code{\toto}.  Le nom des identificateurs ne doit être
formés que de caractères alphabétiques -- sans chiffre ni caractère
souligné ou tiret.

@end itemize

Voici trois éléments que vous pouvez placer à un niveau supérieur@tie{}:

@example
\layout @{
  % pas en pleine largeur
  ragged-right = ##t
@}

\header @{
   title = "Do-re-mi"
@}

@{ c'4 d' e2 @}
@end example

Vous pouvez placer, n'importe où dans votre fichier, les instructions
suivantes@tie{}:

@itemize
@item @code{\version}
@item @code{\include}
@item @code{\sourcefilename}
@item @code{\sourcefileline}
@item
Une ligne de commentaire, introduite par le signe @code{%}.

@item
Un bloc de commentaire, délimité par @code{%@{ .. %@}}.

@end itemize

@cindex espace
@cindex blanc

Vous pouvez insérer des espaces dans votre fichier source afin de lui
apporter une meilleure lisibilité.  Les espaces superflus sont
normalement ignorés.  Notez cependant qu'il est des cas où l'espace est
requis pour éviter tout risque d'erreur@tie{}:

@itemize
@item
Autour d'une accolade, qu'elle soit ouvrant ou fermante ;

@item
Après chaque commande ou variable, autrement dit tout élément qui
commence par un@tie{}@code{\}@tie{};

@item
Après tout élément qui sera interprété comme une expression Scheme,
autrement dit tout élément qui commence par un @code{#}@tie{};

@item
Pour séparer les éléments d'une expression Scheme ;

@item
En mode parole -- @code{lyricmode} -- pour séparer les termes des
commandes @code{\override} et @code{\set}.  Précisons à ce sujet qu'en
plus d'ajouter une espace avant et après l'intégralité de la commande,
vous devrez encadrer d'espaces le point et le signe égal qu'elle peut
contenir, comme dans
@w{@code{\override Score . LyricText #'font-size = #5}}.

@end itemize


@seealso
Manuel d'initiation :
@rlearning{Organisation des fichiers LilyPond}.


@node Titres et entêtes
@section Titres et entêtes
@translationof Titles and headers

La plupart de la musique qui est éditée comporte un titre et le nom de
son compositeur@tie{}; certains ouvrages divulguent beaucoup plus
d'information.

@menu
* Création de titres et entête ou pied de page::
* Titrages personnalisés::
* Notes de bas de page::
* Référencement des numéros de page::
* Table des matières::
@end menu


@node Création de titres et entête ou pied de page
@subsection Création de titres et entête ou pied de page
@translationof Creating titles headers and footers

@menu
* Contenu des blocs de titrage::
* Mise en forme par défaut des titrages::
* Mise en forme par défaut des entête et pied de page::
@end menu


@node Contenu des blocs de titrage
@unnumberedsubsubsec Contenu des blocs de titrage
@translationof Title blocks explained

@c TODO: figure out how \bookpart titles work

Il existe en fait deux types de blocs de titrage@tie{}: un bloc pour
contenir le titre principal qui doit apparaître avant le tout premier
@code{\score} d'un ouvrage, et un autre attaché à chacun des blocs
@code{\score} qui le composent.  Dans les deux cas, les champs qui
composent un bloc de titrage se saisissent dans un bloc @code{\header}.

Lorsque l'ouvrage ne comporte qu'un seul morceau, le bloc @code{\header}
peut se placer en dehors ou au sein même du bloc @code{\score}.

Dans le cas où le bloc @code{\header} est défini à l'intérieur du bloc
@code{\score}, seuls les champs @code{piece} et @code{opus} seront
imprimés.

@lilypond[papersize=a5,quote,verbatim,noragged-right]
\score {
  { c'4 }
  \header {
    title = "title"  % not printed
    piece = "piece"
    opus = "opus"
  }
}
@end lilypond

@funindex print-all-headers
@noindent
Vous pouvez modifier ce comportement et imprimer tous les champs d'un
bloc @code{\header} défini dans un bloc @code{\score} en ajoutant

@example
\paper@{
  print-all-headers = ##t
@}
@end example

@warning{N'oubliez pas que lorsqu'il est placé à l'intérieur d'un bloc
@code{@bs{}score}, le bloc @code{@bs{}header} doit impérativement se
trouver @strong{à la suite} de l'expression musicale.}

@lilypond[papersize=a5,quote,verbatim,noragged-right]
\header {
  title = "SUITE I."
  composer = "J. S. Bach."
}

\score {
  \new Staff \relative g, {
    \clef bass
    \key g \major
    \repeat unfold 2 { g16( d' b') a b d, b' d, } |
    \repeat unfold 2 { g,16( e' c') b c e, c' e, } |
  }
  \header {
    piece = "Prélude."
  }
}

\score {
  \new Staff \relative b {
    \clef bass
    \key g \major
    \partial 16 b16 |
    <g, d' b'~>4 b'16 a( g fis) g( d e fis) g( a b c) |
    d16( b g fis) g( e d c) b(c d e) fis( g a b) |
  }
  \header {
    piece = "Allemande."
  }
}
@end lilypond

Tous les champs appartenant au titrage principal d'un ouvrage peuvent se
reporter dans chaque bloc @code{\score} ou être supprimés
manuellement@tie{}:

@c KEEP LY
@lilypond[papersize=a5,quote,verbatim,noragged-right]
\book {
  \paper {
    print-all-headers = ##t
  }
  \header {
    title = "DAS WOHLTEMPERIRTE CLAVIER"
    subtitle = "TEIL I"
    % Pas de mention spéciale pour cet ouvrage
    tagline = ##f
  }
  \markup { \vspace #1 }
  \score {
    \new PianoStaff <<
      \new Staff { s1 }
      \new Staff { \clef "bass" s1 }
    >>
    \header {
      title = "PRAELUDIUM I"
      opus = "BWV 846"
      % Pas de sous-titre pour ce morceau
      subtitle = ##f
    }
  }
  \score {
    \new PianoStaff <<
      \new Staff { s1 }
      \new Staff { \clef "bass" s1 }
    >>
    \header {
      title = "FUGA I"
      subsubtitle = "A 4 VOCI"
      opus = "BWV 846"
      % Pas de sous-titre pour ce morceau
      subtitle = ##f
    }
  }
}
@end lilypond

@seealso
Manuel de notation :
@ref{Structure de fichier},
@ref{Mise en forme personnalisée des blocs de titrage}.


@node Mise en forme par défaut des titrages
@unnumberedsubsubsec Mise en forme par défaut des titrages
@translationof Default layout of book and score title blocks

La mise en forme des blocs de titrage est contrôlée par deux variables
attachées au bloc @code{\paper}@tie{}: @code{bookTitleMarkup} pour le
bloc @code{\header} principal, et @code{scoreTitleMarkup} pour les blocs
@code{\header} relevant des blocs @code{\score}.

@c KEEP LY
@lilypond[papersize=a6,quote,verbatim,noragged-right]
\header {
  % Les champs suivants sont centrés
  dedication = "Dédicace"
  title = "Titre"
  subtitle = "Sous-titre"
  subsubtitle = "Sous-sous-titre"
  instrument = "Instrument"

  % Les champs suivants sont alignés par la gauche
  poet = "Librettiste"
  meter = "Tempo"

  % Les champs suivants sont alignés par la droite
  composer = "Compositeur"
  arranger = "Arrangeur"
}

\score {
  { s1 }
  \header {
    % Les champs suivants sont en opposition sur la même ligne
    piece = "Pièce"
    opus = "Opus"
  }
}
@end lilypond

@c Is the bit about \null markups true? -mp

Les champs d'un bloc @code{\header} qui n'auront pas été alimentés
seront remplacés par un @emph{markup} @code{\null} de façon à ne pas
gaspiller d'espace.

Par défaut, @code{scoreTitleMarkup} place les champs @code{piece} et
@code{opus} de part et d'autre sur une même ligne.

@cindex breakbefore

La variable @code{breakbefore} activée dans un bloc @code{\header} situé
dans un bloc @code{\score} force le saut de page avant le morceau
contenu dans ce @code{\score}.  Vous pourrez ainsi séparer le titre
principal de la musique.

@lilypond[papersize=a8landscape,verbatim,noragged-right]
\book {
  \header {
    title = "This is my Title"
    subtitle = "This is my Subtitle"
    copyright = "This is the bottom of the first page"
  }
  \score {
    \repeat unfold 4 { e'' e'' e'' e'' }
    \header {
      piece = "This is the Music"
      breakbefore = ##t
    }
  }
}
@end lilypond

@seealso
Manuel d'initiation :
@rlearning{Organisation des fichiers LilyPond}.

Manuel de notation :
@ref{Structure de fichier}.

Fichiers d'initialisation :
@file{ly/titling-init.ly}.


@node Mise en forme par défaut des entête et pied de page
@unnumberedsubsubsec Mise en forme par défaut des entête et pied de page
@translationof Default layout of headers and footers

Les entête et pied -- @emph{headers} et @emph{footers} -- sont des
lignes de textes qui apparaissent en haut et en bas de chaque page,
indépendamment du texte de l'ouvrage.  Ils sont contrôlés par les
variables suivantes, attachées au bloc @code{\paper}@tie{}:

@itemize
@item @code{oddHeaderMarkup} -- entête de page impaire
@item @code{evenHeaderMarkup} -- entête de page paire
@item @code{oddFooterMarkup} -- pied de page impaire
@item @code{evenFooterMarkup} -- pied de page paire
@end itemize

Ces variables @emph{markup} n'accèdent qu'au contenu des champs du bloc
@code{\header} principal, celui qui s'appliquera à tous les blocs
@code{\score} du document.  Ces variables sont définies dans le fichier
@file{ly/titling-init.ly}, et sont par défaut@tie{}:

@itemize

@item
les numéros sont placés en haut à gauche (si pair) ou à droite (si
impair) de chaque page à compter de la deuxième@tie{};

@item
le contenu du champ @code{instrument} est centré en haut de chaque page
à compter de la deuxième@tie{};

@item
le texte du @code{copyright} est centré au bas de la première
page@tie{};

@item
le @code{tagline} -- mention spéciale -- se place au bas de la dernière
page, ou bien sous le @code{copyright} s'il n'y a qu'une seule page.

@end itemize

@lilypond[papersize=a8landscape]
\book {
  \score {
    \relative c' {
      c4 d e f
    }
  }
}
@end lilypond

La mention spéciale se modifie en alimentant le champ @code{tagline} au
niveau du bloc @code{\header} principal.

@lilypond[papersize=a8landscape,verbatim]
\book {
  \header {
    tagline = "... music notation for Everyone"
  }
  \score {
    \relative c' {
      c4 d e f
    }
  }
}
@end lilypond

Pour supprimer le @code{tagline}, il suffit de lui assigner la valeur
@code{##f}.


@node Titrages personnalisés
@subsection Titrages personnalisés
@translationof Custom headers footers and titles

@c TODO: somewhere put a link to header spacing info
@c       (you'll have to explain it more in NR 4).

@menu
* Mise en forme personnalisée des champs de titrage::
* Mise en forme personnalisée des blocs de titrage::
* Mise en forme personnalisée des entête et pied de page::
@end menu


@node Mise en forme personnalisée des champs de titrage
@unnumberedsubsubsec Mise en forme personnalisée des champs de titrage
@translationof Custom text formatting for title blocks

Toutes les commandes de mise en forme d'un @code{\markup} permettent de
personnaliser le texte des entête, pied de page et éléments de titre
contenus dans un bloc @code{\header}.

@lilypond[quote,verbatim,noragged-right]
\score {
  { s1 }
  \header {
    piece = \markup { \fontsize #4 \bold "PRAELUDIUM I" }
    opus = \markup { \italic "(Excerpt)" }
  }
}
@end lilypond

@seealso
Manuel de notation :
@ref{Mise en forme du texte}.


@node Mise en forme personnalisée des blocs de titrage
@unnumberedsubsubsec Mise en forme personnalisée des blocs de titrage
@translationof Custom layout for title blocks

L'utilisation de commandes @code{\markup} au sein d'un bloc
@code{\header} permet de modifier aisément l'apparence du texte,
mais n'influence en rien le positionnement précis des éléments de
titrage.  L'accès au positionnement des champs de titrage est géré par
les deux variables suivantes, attachées au bloc @code{\paper}@tie{}:

@itemize
@item @code{bookTitleMarkup}
@item @code{scoreTitleMarkup}
@end itemize

Ces variables sont abordées à la rubrique
@ref{Mise en forme par défaut des titrages}.

Voici les réglages par défaut de @code{scoreTitleMarkup}, tels que
définis dans le fichier @file{ly/titling-init.ly}@tie{}:

@example
scoreTitleMarkup = \markup @{ \column @{
  \on-the-fly #print-all-headers @{ \bookTitleMarkup \hspace #1 @}
  \fill-line @{
    \fromproperty #'header:piece
    \fromproperty #'header:opus
  @}
@}
@}
@end example

Ceci aura donc pour effet de positionner les champs @code{piece} et
@code{opus} sur la même ligne, en opposition@tie{}:

@lilypond[quote,verbatim,noragged-right]
\score {
  { s1 }
  \header {
    piece = "PRAELUDIUM I"
    opus = "BWV 846"
  }
}
@end lilypond

Voici comment positionner le champ @code{piece}, dont nous modifions
la taille et la graisse, au centre de cette ligne@tie{}:

@lilypond[papersize=a5,quote,verbatim,noragged-right]
\book {
  \paper {
    indent = 0\mm
    scoreTitleMarkup = \markup {
      \fill-line {
        \null
        \fontsize #4 \bold \fromproperty #'header:piece
        \fromproperty #'header:opus
      }
    }
  }
  \header { tagline = ##f }
  \score {
    { s1 }
    \header {
      piece = "PRAELUDIUM I"
      opus = "BWV 846"
    }
  }
}
@end lilypond

Les champs normalement réservés au bloc de titrage principal seront
reportés au niveau au niveau inférieur dès lors que vous aurez activé
l'instruction @code{print-all-headers} au sein du bloc @code{\paper}.
Le principal inconvénient de cette fonction réside dans le fait que les
champs réservés au bloc @code{\header} principal devront être supprimés
dans chacun des blocs @code{\score} de votre fichier source -- voir
@ref{Contenu des blocs de titrage}.

Afin d'éviter ce désagrément, ajoutez le champ que vous désirez voir
apparaître à la définition de @code{scoreTitleMarkup}.  Nous allons,
dans l'exemple suivant, ajouter au @code{scoreTitleMarkup} le champ
@code{composer}, normalement associé au @code{bookTitleMarkup}@tie{};
chaque @code{\score} pourra mentionner un compositeur différent.

@lilypond[papersize=a5,quote,verbatim,noragged-right]
\book {
  \paper {
    indent = 0\mm
    scoreTitleMarkup = \markup {
      \fill-line {
        \null
        \fontsize #4 \bold \fromproperty #'header:piece
        \fromproperty #'header:composer
      }
    }
  }
  \header { tagline = ##f }
  \score {
    { s1 }
    \header {
      piece = "MENUET"
      composer = "Christian Petzold"
    }
  }
  \score {
    { s1 }
    \header {
      piece = "RONDEAU"
      composer = "François Couperin"
    }
  }
}
@end lilypond

Rien ne vous empêche de créer votre propre champ personnalisé, puis d'y
faire référence dans la définition du @emph{markup}.

@lilypond[papersize=a5,quote,verbatim,noragged-right]
\book {
  \paper {
    indent = 0\mm
    scoreTitleMarkup = \markup {
      \fill-line {
        \null
        \override #`(direction . ,UP) {
          \dir-column {
            \center-align \fontsize #-1 \bold
              \fromproperty #'header:mycustomtext %% User-defined field
            \center-align \fontsize #4 \bold
              \fromproperty #'header:piece
          }
        }
        \fromproperty #'header:opus
      }
    }
  }
  \header { tagline = ##f }
  \score {
    { s1 }
    \header {
      piece = "FUGA I"
      mycustomtext = "A 4 VOCI" %% User-defined field
      opus = "BWV 846"
    }
  }
}
@end lilypond

@seealso
Manuel de notation :
@ref{Contenu des blocs de titrage}.


@node Mise en forme personnalisée des entête et pied de page
@unnumberedsubsubsec Mise en forme personnalisée des entête et pied de page
@translationof Custom layout for headers and footers

@c can make-header and make-footer be removed from
@c paper-defaults-init.ly? -mp

L'utilisation de commandes @code{\markup} au sein d'un bloc
@code{\header} permet de modifier aisément l'apparence du texte,
mais n'influence en rien le positionnement précis des entête et pied
de page.  L'accès au positionnement des champs concernés est géré par
les quatre variables suivantes, attachées au bloc @code{\paper}@tie{}:

@itemize
@item @code{oddHeaderMarkup}
@item @code{evenHeaderMarkup}
@item @code{oddFooterMarkup}
@item @code{evenFooterMarkup}
@end itemize

L'exemple suivant illustre  la manière de centrer son numéro au bas de
chaque page.  Il nous faut tout d'abord annuler la définition de
@code{oddHeaderMarkup} et @code{evenHeaderMarkup} à l'aide d'un
@emph{markup} @code{\null}. Nous redéfinissons ensuite
@code{oddFooterMarkup} pour qu'il contienne le numéro de page, centré.
Enfin, nous appliquons le même paramétrage au @code{\oddFooterMarkup}.

@lilypond[papersize=a8,quote,verbatim,noragged-right]
\book {
  \paper {
    print-page-number = ##t
    print-first-page-number = ##t
    oddHeaderMarkup = \markup \null
    evenHeaderMarkup = \markup \null
    oddFooterMarkup = \markup {
      \fill-line {
        \on-the-fly #print-page-number-check-first
        \fromproperty #'page:page-number-string
      }
    }
    evenFooterMarkup = \oddFooterMarkup
  }
  \score {
    \new Staff { s1 \break s1 \break s1 }
  }
}
@end lilypond

@seealso
Manuel de notation :
@ref{Contenu des blocs de titrage},
@ref{Mise en forme par défaut des titrages}.


@node Notes de bas de page
@subsection Notes de bas de page
@translationof Creating footnotes

LilyPond dispose de deux méthodes pour créer des notes de bas de page,
l'une automatisée, et l'autre manuelle.

@menu
* Considérations générales en matière de note de bas de page::
* Notes de bas de page automatiques::
* Notes de bas de page manuelles::
@end menu

@node Considérations générales en matière de note de bas de page
@unnumberedsubsubsec Considérations générales en matière de note de bas de page
@translationof Footnotes overview

Il est parfois judicieux, notamment lorsqu'une annotation ou un
commentaire gênerait la lecture de la partition, de les reporter en bas
de page.

Les notes de bas de page automatiques font appel à un compteur
numérique incrémenté automatiquement@tie{}; les notes de bas de page
manuelles vous laissent le libre choix de l'appel (l'indicateur).  Tout
objet graphique, @code{\markup} de haut niveau ou les notes d'un accord
peuvent faire l'objet d'une annotation.

L'ordre dans lequel les objets seront dessinés détermine l'ordre des
appels et comment les annotations seront créées lors de la compilation.


@node Notes de bas de page automatiques
@unnumberedsubsubsec Notes de bas de page automatiques
@translationof Automatic footnotes

@cindex note de bas de page automatique
@cindex bas de page, note automatique

@funindex \footnote

La commande @code{\footnote} permet de générer automatiquement des notes
de bas de page.  Elle requiert trois arguments@tie{}: l'@var{Objet de
Rendu} auquel s'applique le commentaire rapporté en bas de page, la
<<<<<<< HEAD
position @var{(x@tie{}.@tie{}y)} de l'appel de note, et enfin un
=======
position @samp{(x@tie{}.@tie{}y)} de l'appel de note, et enfin un
>>>>>>> 438124cd
@code{\markup} contenant l'annotation qui apparaîtra en bas de la page.

La commande @code{\footnote} doit être mentionnée @strong{avant}
l'objet auquel la note est attachée.

@c KEEP LY
@lilypond[verbatim,quote,ragged-right,papersize=a8]
\book {
  \header { tagline = ##f }
  \relative c' {
    \footnote #'(0.5 . -2) #'NoteHead
      \markup { La première note }
    a'4 b8
    \footnote #'(0.5 . 1) #'NoteHead
      \markup { La troisième note }
    e c4 d4
  }
}
@end lilypond

Lorsqu'il s'agit de notes inscrites dans un accord, la commande
@code{\footnote} doit être mentionnée @strong{après} la note à laquelle
le @code{TextScript} fait référence.

@c KEEP LY
@lilypond[verbatim,quote,ragged-right,papersize=a8]
\book {
  \header { tagline = ##f }
  \relative c' {
    <
    c-\footnote #'(1 . -1.25) "Voici un do"
    es-\footnote #'(2 . -0.25) \markup { \italic "Un mi bémol" }
    g-\footnote #'(2 . 3) \markup { \bold "Ceci est un sol" }
    >1
  }
}
@end lilypond

@warning{Lorsque plusieurs notes de bas de page se rapportent à un même
empilement vertical, les notes apparaîtront dans l'ordre vertical des
appels, autrement dit celui positionné le plus haut en premier, et ainsi
de suite.}

Voici quelques exemples d'objets annotés automatiquement.  Vous pouvez
constater l'agencement des annotations correspondantes avec le copyright
et le pied de page.

@lilypond[verbatim,quote,ragged-right,papersize=a8]
\book {
  \header { copyright = \markup { "Copyright 1970" } }
  \relative c' {
    \footnote #'(-3 . 0) #'DynamicText
      \markup { \bold Forte }

    \footnote #'(0 . 1.5) #'Slur
      \markup { A slur }
    a'4\f(

    \footnote #'(0 . -2) #'Beam
      \markup { Beam }
    b8)[ e]

    \footnote #'(1 . -1) #'Stem
      \markup  { \teeny { This is a stem } }
    c4

    \footnote #'(0 . 0.5) #'AccidentalCautionary
      \markup \italic { A cautionary accidental }

    \footnote #'(0.5 . -0.5) #'TextScript
      \markup \italic { Slow Down }
    dis?4_"rit."
  }
}
@end lilypond

Une note de bas de page affectant un @code{\markup} de haut niveau
s'introduit par la commande @code{\auto-footnote}@tie{}: 

@lilypond[verbatim,quote,ragged-right,papersize=a8]
\book {
  \header { tagline = ##f }
  \markup { \auto-footnote "A simple tune" \italic "By me" }
  \relative c' {
    a'4 b8 e c4 d
  }
}
@end lilypond


@node Notes de bas de page manuelles
@unnumberedsubsubsec Notes de bas de page manuelles
@translationof Manual footnotes

@cindex note de bas de page manuelle
@cindex bas de page, note manuelle

@funindex \footnote
@funindex \footnoteGrob

LilyPond permet aussi de créer des notes de bas de page manuelles@tie{}:
la commande @code{\footnote} prend alors quatre arguments@tie{}:
l'@var{Objet de Rendu} devant être annoté, la position
<<<<<<< HEAD
@var{(x@tie{}.@tie{}y)} de l'appel de note, et deux @code{\markup} -- le
premier contient l'appel qui s'attache à la note ou à l'objet référencé,
le second contient l'annotation qui est reportée en bas de page.
=======
@samp{(x@tie{}.@tie{}y)} de l'appel de note, et deux @code{\markup} --
le premier contient l'appel qui s'attache à la note ou à l'objet
référencé, le second contient l'annotation qui est reportée en bas de
page.
>>>>>>> 438124cd

Tout comme dans le cas d'une note de bas de page automatique, la commande
@code{\footnote} doit être mentionnée @strong{après} l'objet auquel
l'annotation fait référence, comme s'il s'agissait d'une articulation.

@lilypond[verbatim,quote,ragged-right,papersize=a8]
\book {
  \header { tagline = ##f }
  \relative c' {
    a'4-\footnote
          "1" #'(0.5 . -2) #'NoteHead \markup { \italic "1. The first note" }
    b8
    e-\footnote
          \markup { \bold "2" } #'(0.5 . 1) #'NoteHead "2. The second note"
    c4
    d\p-\footnote "3" #'(0.5 . -1) #'DynamicText "3. Piano"
  }
}
@end lilypond

S'agissant d'annoter l'une des notes d'un accord, la commande
@code{\footnote} doit être mentionnée @strong{après} la note à laquelle
l'annotation fait référence, comme s'il s'agissait d'une articulation.

@lilypond[verbatim,quote,ragged-right,papersize=a8]
\book {
  \header { tagline = ##f }
  \relative c' {
    <
    c-\footnote "1" #'(1 . -1.25) "1. C"
    es-\footnote
       \markup { \bold "b" } #'(2 . -0.25) "b. E-flat"
    g-\footnote "3" #'(2 . 3) \markup { \italic "iii. G" }
    >1
  }
}
@end lilypond

@warning{Lorsque plusieurs notes de bas de page se rapportent à un même
empilement vertical, les notes apparaîtront dans l'ordre vertical des
appels, autrement dit celui positionné le plus haut en premier, et ainsi
de suite.}

Voici quelques exemples d'objets annotés manuellement.  Vous pouvez
constater l'agencement des annotations correspondantes avec le copyright
et le pied de page.

@lilypond[verbatim,quote,ragged-right,papersize=a8]
\book {
  \header { tagline = ##f }
  \relative c' {
    \footnote
      \markup { \teeny 1 } #'(-3 . 0) #'DynamicText
      \markup { 1. \bold Forte }

    \footnote
      \markup { \teeny b } #'(0 . 1.5) #'Slur
      \markup { b. A slur }
    a'4\f(

    \footnote
      \markup { \teeny 3 } #'(0 . -2) #'Beam
      \markup { 3. Beam }
    b8)[ e]

    \footnote
      \markup { 4 } #'(1 . -1) #'Stem
      \markup  { \bold 4. { This is a stem } }
    c4

    \footnote
      \markup \concat \teeny { "sharp (v)" }
          #'(0 . 0.5) #'AccidentalCautionary
      \markup \italic { v. A cautionary accidental }

    \footnote
      \markup \concat \teeny { "a" } #'(0.5 . -0.5) #'TextScript
      \markup \italic { a. Slow Down }
    dis?4_"rit."

    \breathe
    \footnote
      \markup { \teeny \musicglyph #"rests.4" }
          #'(1.5 . -0.25) #'BreathingSign
      \markup { \null }
  }
}
@end lilypond

L'annotation manuelle d'un @code{\markup} de haut niveau répond à la
syntaxe suivante@tie{}:

@lilypond[verbatim,quote,ragged-right,papersize=a8]
\book {
  \header { tagline = ##f }
  \markup { "A simple tune" \footnote "*" \italic "* By me" }
  \relative c' {
    a'4 b8 e c4 d4
  }
}
@end lilypond

@seealso
Manuel d'initiation :
@rlearning{Objets et interfaces}.

Manuel de notation :
@ref{Commentaires textuels},
@ref{Indications textuelles},
@ref{Info-bulle},
@ref{Mise en forme de la page},
@ref{Titres et entêtes}.

Référence des propriétés internes :
@rinternals{FootnoteEvent},
@rinternals{FootnoteItem},
@rinternals{FootnoteSpanner},
@rinternals{Footnote_engraver}.

@knownissues
Un silence multimesures ne peut se voir affecter une note de bas de
page.

Les notes de bas de page ne peuvent que s'empiler l'une au-dessus de
l'autre@tie{}; elles ne seront jamais présentées à la queue leu leu.
Les notes de bas de page peuvent générer des chevauchements quand elles
sont trop nombreuses sur une même page.

Dès lors que vous utilisez une commande de note de bas de page manuelle,
le bloc @code{\paper} doit contenir la mention
@w{@code{footnote-auto-number@tie{}=@tie{}##f}}.


@node Référencement des numéros de page
@subsection Référencement des numéros de page
@translationof Reference to page numbers

LilyPond vous permet, à l'aide de la commande @code{\label}, d'insérer
des points de référence dans un ouvrage, aussi bien en dehors qu'au fil
de la musique.  Ce point de référence pourra être ensuite repris à
l'intérieur d'un @emph{markup}@tie{}; vous pourrez même y ajouter le
numéro de page grâce à la commande de @emph{markup} @code{\page-ref}.

@c KEEP LY
@lilypond[verbatim]
\header { tagline = ##f }
\book {
  \label #'firstScore
  \score {
    {
      c'1
      \pageBreak \mark A \label #'markA
      c'1
    }
  }

  \markup { Le premier mouvement débute à la page \page-ref #'firstScore "0" "?" }
  \markup { Le repère A est à la page \page-ref #'markA "0" "?" }
}
@end lilypond

L'instruction @code{\page-ref} prend trois arguments@tie{}:
@enumerate
@item
le point de référence, sous la forme d'un symbole scheme, comme par
exemple @code{#'firstScore},

@item
un @qq{emporte-pièce} afin d'estimer la longueur totale du
@emph{markup},

@item
un texte de remplacement au cas où la référence ne serait pas retrouvée.
@end enumerate

La présence de l'emporte-pièce est rendue nécessaire par le fait que les
@emph{markups} sont générés avant que les sauts de page ne soient
positionnés.  Bien que le numéro de page en question ne soit pas encore
déterminé, LilyPond doit connaître les dimensions de ce @emph{markup}.
Vous pouvez, lorsque l'ouvrage contiendra plus de dix pages, stipuler un
emporte-pièce sur deux caractères -- soit @code{"00"}.


@predefined
@funindex \label
@code{\label},
@funindex \page-ref
@code{\page-ref}.
@endpredefined


@node Table des matières
@subsection Table des matières
@translationof Table of contents

La commande @code{\markuplist \table-of-contents} vous permettra de
générer une table des matières.  Les éléments qui la composeront sont
créés par la commande @code{\tocItem}, insérée indépendamment ou au sein
d'une expression musicale.

@verbatim
\markuplist \table-of-contents
\pageBreak

\tocItem \markup "Premier mouvement"
\score {
  {
    c'4  % ...
    \tocItem \markup "Passage spécifique du premier mouvement"
    d'4  % ...
  }
}

\tocItem \markup "Second mouvement"
\score {
  {
    e'4 % ...
  }
}
@end verbatim

Les @emph{markups} dévolus à la mise en forme de la table des matières
se définissent dans le bloc @code{\paper}.  Il s'agit par défaut de
@code{tocTitleMarkup} pour le titre de la table, et de
@code{tocItemMarkup} pour ses éléments -- composés de leur libellé et
numéro de page.  Vous pouvez bien entendu personnaliser ces
variables@tie{}:

@verbatim
\paper {
  %% Translate the toc title into French:
  tocTitleMarkup = \markup \huge \column {
    \fill-line { \null "Table des matières" \null }
    \hspace #1
  }
  %% use larger font size
  tocItemMarkup = \markup \large \fill-line {
    \fromproperty #'toc:text \fromproperty #'toc:page
  }
}
@end verbatim

Notez bien la manière de référencer le libellé et le numéro de page dans
la définition de @code{tocItemMarkup}.

N'hésitez pas à définir vous-même d'autres commandes et @emph{markups}
afin de construire une table plus élaborée@tie{}:
@itemize
@item 
commencez par définir une nouvelle variable de type @code{markup} au
sein du bloc @code{\paper},

@item
puis définissez une fonction musicale chargée d'insérer un élément de la
table à partir de cette variable.
@end itemize

Dans l'exemple qui suit, nous avons créé un nouveau style d'élément dans
le but de mentionner les actes dans la table des matières d'un
opéra@tie{}:

@verbatim
\paper {
  tocActMarkup = \markup \large \column {
    \hspace #1
    \fill-line { \null \italic \fromproperty #'toc:text \null }
    \hspace #1
  }
}

tocAct =
#(define-music-function (parser location text) (markup?)
   (add-toc-item! 'tocActMarkup text))
@end verbatim

@lilypond[line-width=11.0\cm]
\header { tagline = ##f }
\paper {
  tocActMarkup = \markup \large \column {
    \hspace #1
    \fill-line { \null \italic \fromproperty #'toc:text \null }
    \hspace #1
  }
}

tocAct =
#(define-music-function (parser location text) (markup?)
   (add-toc-item! 'tocActMarkup text))

\book {
  \markuplist \table-of-contents
  \tocAct \markup { Atto Primo }
  \tocItem \markup { Coro. Viva il nostro Alcide }
  \tocItem \markup { Cesare. Presti omai l'Egizzia terra }
  \tocAct \markup { Atto Secondo }
  \tocItem \markup { Sinfonia }
  \tocItem \markup { Cleopatra. V'adoro, pupille, saette d'Amore }
  \markup \null
}
@end lilypond

L'élément et son numéro de page peuvent se rejoindre par une ligne
pointillée@tie{}:

@lilypond[verbatim,quote]
\header { tagline = ##f }
\paper {
  tocItemMarkup = \tocItemWithDotsMarkup
}

\book {
  \markuplist \table-of-contents
  \tocItem \markup { Allegro }
  \tocItem \markup { Largo }
  \markup \null
}
@end lilypond


@seealso
Fichiers d'initialisation :
@file{../ly/toc-init.ly}.


@predefined
@funindex \table-of-contents
@code{\table-of-contents},
@funindex \tocItem
@code{\tocItem}.
@endpredefined


@node Travail sur des fichiers texte
@section Travail sur des fichiers texte
@translationof Working with input files

@menu
* Insertion de fichiers LilyPond::
* Différentes éditions à partir d'une même source::
* Caractères spéciaux::
@end menu

@node Insertion de fichiers LilyPond
@subsection Insertion de fichiers LilyPond
@translationof Including LilyPond files

@funindex \include
@cindex inclusion de fichiers

Lorsqu'un projet prend de l'importance en volume, il est judicieux de le
scinder en plusieurs fichiers, auxquels vous ferez référence avec un
simple

@example
\include "autrefichier.ly"
@end example

Une ligne @code{\include "autrefichier.ly"} dans un fichier revient à
recopier intégralement le contenu de @file{autrefichier.ly} à l'endroit
même ou est placée l'instruction @code{\include}.  Vous pouvez par
exemple écrire un fichier individuel par instrument, puis les regrouper
pour former le fichier @qq{conducteur}.  Les différentes variables
définies dans les fichiers séparés seront normalement reprises et
utilisables dans le fichier formant le conducteur.  Les sections
balisées dans les fichiers individuels peuvent être réutilisées en
différents endroit de la partition , comme expliqué à la rubrique
@ref{Différentes éditions à partir d'une même source}.

Lorsque le fichier auquel il est fait référence se trouve dans le même
répertoire, donner seulement son nom en argument à la commande
@code{\include} suffit.  S'il se trouve ailleurs, vous devrez indiquer
le chemin d'accès, absolu ou relatif, en respectant toutefois la syntaxe
UNIX -- autrement dit, le séparateur de répertoire est une oblique
normale @code{/} et non l'oblique inverse @code{\} de DOS ou Windows.
Par exemple, si le fichier @file{truc.ly} se trouve dans le répertoire
supérieur au répertoire de travail, la ligne devra être

@example
\include "../truc.ly"
@end example

@noindent
ou bien, si les fichiers correspondant aux parties d'orchestre se
trouvent dans le sous-répertoire @file{parties} relativement au
répertoire courant, vous devrez mentionner

@example
\include "parties/VI.ly"
\include "parties/VII.ly"
... etc.
@end example

Les fichiers à inclure peuvent eux-mêmes contenir des instructions
@code{\include}.  Ces instructions @code{\include} de second niveau ne
pourront, par défaut, être interprétées qu'une fois intégrées dans le
fichier principal@tie{}; leur argument doit donc comporter le chemin
relativement au fichier principal et non par rapport au fichier dans
lequel cette inclusion est mentionnée.  Vous pouvez toutefois influer
sur ce comportement à l'aide de l'option @w{@code{-drelative-includes}}
en ligne de commande ou en ajoutant une clause
@code{@w{#(ly:set-option 'relative-includes #t)}} en tête du fichier
principal.  Une fois @code{relative-include} activé, le chemin à suivre
pour chacune des commandes @code{\include} sera pris relativement au
fichier qui la contient.  Cette option est vouée à être activée par
défaut dans une future version de LilyPond.

Vous pouvez inclure des fichiers dont vous spécifierez le chemin d'accès
sur la ligne de commande au moment de lancer la compilation. L'appel à
ces fichiers ne mentionnera alors que leur nom.  Par exemple, si vous
voulez compiler avec cette méthode le fichier @file{principal.ly} qui
inclut des fichiers situés dans le sous-répertoire @file{parties},
placez vous dans le répertoire contenant @file{principal.ly}, puis tapez

@example
lilypond --include=parties principal.ly
@end example

tout en ayant bien dans @file{principal.ly}

@example
\include "VI.ly"
\include "VII.ly"
... etc
@end example

Lorsqu'un fichier est voué à être inclus dans nombre de partitions, vous
pouvez le placer dans le répertoire de LilyPond @file{../ly}.
Attention@tie{}: ce répertoire varie selon votre installation, comme
indiqué au chapitre @rlearning{Autres sources de documentation}.  Ce
fichier sera inclus dès lors que vous fournirez uniquement son nom en
argument à la fonction @code{\include}.  C'est par exemple le cas du
fichier de définition particulier @file{gregorian.ly}.

Au moment où vous lancez LilyPond, un certain nombre de fichiers se
retrouvent inclus par défaut@tie{}; il suffit d'activer le mode verbeux
en faisant @w{@code{lilypond --verbose}} pour s'en rendre compte.  Vous
verrez ainsi défiler, en plus de nombreuses informations, le nom d'un
certain nombre de fichiers et de chemins d'accès.  Les fichiers les plus
important sont mentionnés au chapitre
@rlearning{Autres sources de documentation}.  Si vous venez à les
modifier, rappelez-vous qu'ils seront écrasés à l'installation d'une
nouvelle version de LilyPond.

Vous trouverez quelques exemples simples d'utilisation de la commande
@code{\include} au chapitre @rlearning{Conducteurs et parties}.


@seealso
Manuel d'initiation :
@rlearning{Autres sources de documentation},
@rlearning{Conducteurs et parties}.


@knownissues
Lorsque vous incluez un fichier qui porte le même nom que l'un des
fichiers d'initialisation de LilyPond, le fichier de la distribution de
LilyPond aura préséance.


@node Différentes éditions à partir d'une même source
@subsection Différentes éditions à partir d'une même source
@translationof Different editions from one source

Plusieurs méthodes permettent de générer différentes versions d'une
partition à partir d'une même source.  Les variables -- ou
identificateurs -- sont sûrement le moyen le plus simple de combiner de
différente manière des passages relativement longs, alors que les
balises permettront de sélectionner de courts fragments selon leur
utilisation.

Quelle que soit la méthode utilisée, séparer la notation de la structure
de la partition vous donnera plus de liberté dans l'agencement de
l'ouvrage final, puisque vous ne reviendrez pas sur la musique qui le
compose.

@menu
* Utilisation de variables::
* Utilisation de balises::
* Globalisation des réglages::
@end menu

@node Utilisation de variables
@unnumberedsubsubsec Utilisation de variables
@translationof Using variables

@cindex variables, utilisation de

Un fragment musical identifié par une variable est réutilisable à divers
endroits de la partition, comme nous l'avons vu à la rubrique
@rlearning{Organisation du code source avec des variables}.  Par
exemple, une partition pour chœur @notation{a cappella} comporte souvent
une réduction pour piano reprenant toutes les voix@tie{}; il s'agit de
la même musique, et vous ne devrez donc la saisir qu'une seule fois.
D'autre part, la musique issue de deux variables peut se combiner sur
une seule portée, comme nous l'avons vu à la rubrique
@ref{Regroupement automatique de parties}.  Prenons l'exemple
suivant@tie{}:

@lilypond[verbatim,quote]
sopranoMusic = \relative c'' { a4 b c b8( a) }
altoMusic = \relative g' { e4 e e f }
tenorMusic = \relative c' { c4 b e d8( c) }
bassMusic = \relative c' { a4 gis a d, }
allLyrics = \lyricmode {King of glo -- ry }
<<
  \new Staff = "Soprano" \sopranoMusic
  \new Lyrics \allLyrics
  \new Staff = "Alto" \altoMusic
  \new Lyrics \allLyrics
  \new Staff = "Tenor" {
    \clef "treble_8"
    \tenorMusic
  }
  \new Lyrics \allLyrics
  \new Staff = "Bass" {
    \clef "bass"
    \bassMusic
  }
  \new Lyrics \allLyrics
  \new PianoStaff <<
    \new Staff = "RH" {
      \set Staff.printPartCombineTexts = ##f
      \partcombine
      \sopranoMusic
      \altoMusic
    }
    \new Staff = "LH" {
      \set Staff.printPartCombineTexts = ##f
      \clef "bass"
      \partcombine
      \tenorMusic
      \bassMusic
    }
  >>
>>
@end lilypond

Générer une partition chorale ou la réduction pour piano ne requiert que
de modifier la structure des éléments, sans aucunement toucher à la
musique.

Dans le cas d'une partition relativement longue, vous pouvez isoler la
définition des différentes variables dans des fichiers séparés que vous
rappellerez ensuite, comme indiqué à la rubrique
@ref{Insertion de fichiers LilyPond}.


@node Utilisation de balises
@unnumberedsubsubsec Utilisation de balises
@translationof Using tags

@funindex \tag
@funindex \keepWithTag
@funindex \removeWithTag
@funindex \pushToTag
@funindex \appendToTag
@cindex tag
@cindex balise

La commande @code{\tag #'@var{partieA}} affecte à une expression
musicale le nom @var{partieA}.  Les expressions ainsi balisées pourront
être filtrées par la suite, à l'aide de
@code{\keepWithTag@tie{}#'@var{nom}} ou
@code{\removeWithTag@tie{}#'@var{nom}}.  Ces filtres fonctionnent de la
manière suivante@tie{}:

@multitable @columnfractions .5 .5
@headitem Filtre
  @tab Résultat

@item
Musique balisée précédée de @code{\keepWithTag #'@var{nom}}
 @tab Musique non balisée et musique balisée par @var{nom} seront
 incluses@tie{}; la musique balisée autrement est exclue.

@item
Musique balisée précédée de @code{\removeWithTag #'@var{nom}}
 @tab Musique non balisée et fragments appelés autrement que @var{nom}
 seront inclus@tie{}; la musique balisée par @var{nom} est exclue.

@item
Musique balisée non précédée de @code{\keepWithTag} ou
@code{\removeWithTag}
 @tab Musique balisée et non balisée seront incluses.

@end multitable

Les arguments des commandes @code{\tag}, @code{\keepWithTag} et
@code{\removeWithTag} doivent être un symbole (tel que
@code{#'conducteur} ou @code{#'partie}), suivi d'une expression
musicale.

Dans l'exemple qui suit, nous obtenons deux versions du même extrait,
l'une pour le conducteur, l'autre pour l'instrumentiste, et qui
comportera les ornements développés.

@lilypond[verbatim,quote]
music = \relative g' {
  g8. c32 d
  \tag #'trills { d8.\trill }
  \tag #'expand { \repeat unfold 3 { e32 d } }
  c32 d
 }

\score {
  \keepWithTag #'trills \music
}
\score {
  \keepWithTag #'expand \music
}
@end lilypond

@noindent
Il est parfois plus aisé d'exclure des fragments@tie{}:

@lilypond[verbatim,quote]
music = \relative g' {
  g8. c32 d
  \tag #'trills { d8.\trill }
  \tag #'expand {\repeat unfold 3 { e32 d } }
  c32 d
 }

\score {
  \removeWithTag #'expand
  \music
}
\score {
  \removeWithTag #'trills
  \music
}
@end lilypond

Ce principe de filtrage peut s'appliquer aux articulations, textes, etc.
Il suffit de positionner

@example
-\tag #@var{ma-balise}
@end example

@noindent
avant l'articulation ou le texte, comme ici@tie{}:

@example
c1-\tag #'doigt ^4
c1-\tag #'gaffe ^"Attention !"
@end example

@noindent
Ceci définira une note avec une indication conditionnelle de doigté ou
un texte.

Vous pouvez baliser différemment la même expression musicale en
saisissant plusieurs @code{\tag}@tie{}:

@lilypond[quote,verbatim]
music = \relative c'' {
  \tag #'a \tag #'both { a4 a a a }
  \tag #'b \tag #'both { b4 b b b }
}
<<
\keepWithTag #'a \music
\keepWithTag #'b \music
\keepWithTag #'both \music
>>
@end lilypond

L'application concomitante de plusieurs filtres @code{\removeWithTag} à
la même expression musicale permet d'exclure plusieurs balisages@tie{}:

@lilypond[verbatim,quote]
music = \relative c'' {
\tag #'A { a4 a a a }
\tag #'B { b4 b b b }
\tag #'C { c4 c c c }
\tag #'D { d4 d d d }
}
{
\removeWithTag #'B
\removeWithTag #'C
\music
}
@end lilypond

L'application de plus d'un filtre @code{\keepWithTag} à la même
expression musicale aboutit à l'exclusion de @b{tous} les balisages.
En effet, si le premier filtre exclut tous les autres balisages,
l'application du second exclura les effets du premier.

Il peut arriver que vous ayez besoin de raccorder quelque chose en un
point particulier d'une expression musicale.  Les commandes
@code{\pushToTag} et @code{\appendToTag} permettent d'insérer du
matériau, qu'il soit antérieur ou postérieur à des @code{éléments}
d'une construction musicale existante.  La musique séquentielle ou
simultanée comporte assurément des @code{éléments}@tie{}:

@lilypond[verbatim,quote]
test = { \tag #'here { \tag #'here <<c''>> } }

{
  \pushToTag #'here c'
  \pushToTag #'here e'
  \pushToTag #'here g' \test
  \appendToTag #'here c'
  \appendToTag #'here e'
  \appendToTag #'here g' \test
}
@end lilypond

Ces deux instructions sont affectées d'une balise, le matériau à
raccorder à chaque instance de la balise, et l'expression balisée.
Ces instructions prennent soin de recopier tout ce qui doit être
modifié, de telle sorte que l'expression @code{\test} originale conserve
tout son sens.
 

@seealso
Manuel d'initiation :
@rlearning{Organisation du code source avec des variables}.

Manuel de notation :
@ref{Regroupement automatique de parties},
@ref{Insertion de fichiers LilyPond}.


@ignore
@c This warning is more general than this placement implies.
@c Rests are not merged whether or not they come from tagged sections.
@c Should be deleted?  -td

@knownissues

Lorsqu'elles comportent des silences, ceux-ci ne seront pas fusionnés
si vous imprimez une partition avec les deux sections balisées.

@end ignore


@node Globalisation des réglages
@unnumberedsubsubsec Globalisation des réglages
@translationof Using global settings

@cindex include-settings

Vous pouvez regrouper dans un fichier indépendant vos réglages
personnels que vous inclurez au besoin@tie{}:

@example
lilypond -dinclude-settings=MES_REGLAGES.ly MA_PARTITION.ly
@end example

Vous pouvez ainsi stocker dans un fichier séparé vos réglages en matière
de format de papier, de fontes utilisées ou vos définitions
particulières.  Selon le fichier de réglages que vous mentionnerez, vous
obtiendrez facilement différentes éditions à partir d'une même source
quelle qu'elle soit.

Cette technique peut s'utiliser en combinaison avec des feuilles de
styles, comme indiqué au chapitre @rlearning{Feuilles de style}.

@seealso
Manuel d'initiation :
@rlearning{Organisation du code source avec des variables},
@rlearning{Feuilles de style}.

Manuel de notation :
@ref{Insertion de fichiers LilyPond}.


@node Caractères spéciaux
@subsection Caractères spéciaux
@translationof Special characters

@cindex caractères spéciaux
@cindex non-ASCII, caractères

@menu
* Codage du texte::
* Unicode::
* Équivalents ASCII::
@end menu


@node Codage du texte
@unnumberedsubsubsec Codage du texte
@translationof Text encoding

@cindex UTF-8

LilyPond utilise le jeu de caractères défini par le consortium Unicode
et la norme ISO/CEI@tie{}10646.  Chaque caractère est identifié par un
nom unique et associé à un point de code, ce qui permet dans l'absolu de
couvrir tous les langages.  Unicode permet de coder tous les caractères
utilisés par toutes les langues écrites du monde.  LilyPond utilise le
codage UTF-8 (UTF pour @emph{Unicode Transformation Format}) qui permet
de représenter les caractères latins sur un octet et les autres sur une
longueur allant jusqu'à quatre octets.

L'apparence réelle des caractères est déterminée par les glyphes ou
graphèmes tels que définis dans les différentes polices disponibles.
Une police, ou une fonte, définit la mise en correspondance d'un
sous-ensemble de points de code unicode en glyphes.  LilyPond recourt à
la bibliothèque Pango pour assurer le rendu des textes multilingues.

LilyPond n'effectue aucune conversion d'encodage que ce soit.  Ceci
implique donc que tout texte, qu'il s'agisse d'un titre, de paroles ou
même d'instruction musicale, comportant des caractères non ASCII, soit
codé en UTF-8.  Le plus sûr moyen de saisir du texte de la sorte
consiste à utiliser un éditeur supportant l'unicode et à enregistrer vos
fichier en UTF-8.  C'est le cas pour la plupart des éditeurs actuels,
que ce soit vim, Emacs, jEdit et GEdit.  Tous les systèmes Windows
postérieurs à NT utilisent Unicode en natif@tie{}; même Notepad est
capable d'éditer et sauvegarder un fichier en UTF-8 -- sans parler de
l'excellente alternative qu'est BabelPad.

La compilation d'un fichier LilyPond comportant des caractères non ASCII
qui n'aurait pas été enregistré dans l'encodage UTF-8 vous renverra
l'erreur

@example
FT_Get_Glyph_Name () erreur : invalid argument
@end example

Voici un exemple utilisant du texte en cyrillique, en hébreux et en
portugais.

@lilypond[quote]
%c No verbatim here as the code does not display correctly in PDF
% Cyrillic
bulgarian = \lyricmode {
  Жълтата дюля беше щастлива, че пухът, който цъфна, замръзна като гьон.
}

% Hebrew
hebrew = \lyricmode {
  זה כיף סתם לשמוע איך תנצח קרפד עץ טוב בגן.
}

% Portuguese
portuguese = \lyricmode {
  à vo -- cê uma can -- ção legal
}

\relative c' {
  c2 d e f g f e
}
\addlyrics { \bulgarian }
\addlyrics { \hebrew }
\addlyrics { \portuguese }
@end lilypond


@node Unicode
@unnumberedsubsubsec Unicode
@translationof Unicode

@cindex Unicode

Lorsque vous avez besoin d'un caractère dont vous connaissez le point de
code mais que votre éditeur ne permet pas de saisir directement, vous
pouvez utiliser les instructions @code{\char@tie{}##xhhhh} ou
@code{\char@tie{}#dddd} au sein d'un bloc @code{\markup} -- @code{hhhh}
et @code{dddd} correspondant respectivement à la valeur hexadécimale ou
décimale.  Même s'il est inutile de saisir les zéros superflus, il est
de bon ton de stipuler les quatre caractères formant la représentation
hexadécimale.  Évitez cependant l'encodage UTF-8 d'un point de code
après un @code{\char}@tie{}; les encodages UTF-8 comprennent un bit
supplémentaire indiquant le nombre d'octets.  Une table de
correspondance entre les codes Unicode et le nom des caractères ainsi
que leur code hexadécimal est disponible sur le site du consortium
Unicode, @uref{http://www.unicode.org/}.

Par exemple, @code{\char ##x03BE} et @code{\char #958} correspondent
tous deux au caractère unicode U+03BE, dénommé @qq{Greek Small Letter
Xi}.

Quel que soit le point de code spécifié de cette manière, il ne vous
sera alors pas nécessaire d'enregistrer votre fichier en UTF-8.  Vous
devrez toutefois disposer d'une fonte contenant ce caractère qui soit
accessible à LilyPond.

L'exemple suivant illustre la manière d'insérer un caractère sous sa
forme hexadécimale, à la fois dans un repère, dans une articulation,
dans des paroles et dans du texte indépendant.

@lilypond[quote,verbatim]
\score {
  \relative c'' {
    c1 \mark \markup { \char ##x03EE }
    c1_\markup { \tiny { \char ##x03B1 " to " \char ##x03C9 } }
  }
  \addlyrics { O \markup { \concat { Ph \char ##x0153 be! } } }
}
\markup { "Copyright 2008--2012" \char ##x00A9 }
@end lilypond

@cindex copyright

Le signe @emph{copyright} dans le champ de titrage consacré s'inscrit de
la manière suivante@tie{}:

@example
\header @{
  copyright = \markup @{ \char ##x00A9 "2008" @}
@}
@end example


@node Équivalents ASCII
@unnumberedsubsubsec Équivalents ASCII
@translationof ASCII aliases

Dès lors que vous aurez inclus la liste de leur équivalent ASCII,
LilyPond reconnaîtra un certain nombre de caractères spéciaux@tie{}:

@lilypond[quote,verbatim]
\paper {
  #(include-special-characters)
}

\markup "&flqq; &ndash; &OE;uvre incomplète&hellip; &frqq;"

\score {
  \new Staff { \repeat unfold 9 a'4 }
  \addlyrics {
    This is al -- so wor -- kin'~in ly -- rics: &ndash;_&OE;&hellip;
  }
}

\markup \column {
  "The replacement can be disabled:"
  "&ndash; &OE; &hellip;"
  \override #'(replacement-alist . ()) "&ndash; &OE; &hellip;"
}
@end lilypond

L'extension de cette liste est possible aussi bien de manière globale :

@lilypond[quote,verbatim]
\paper {
  #(add-text-replacements!
    '(("100" . "hundred")
      ("dpi" . "dots per inch")))
}
\markup "A 100 dpi."
@end lilypond

qu'en un point particulier de votre source :

@lilypond[quote,verbatim]
\markup \replace #'(("100" . "hundred")
                    ("dpi" . "dots per inch")) "A 100 dpi."
@end lilypond

@seealso
Manuel de notation :
@ref{Liste des caractères spéciaux}.

Fichiers d'initialisation :
@file{ly/text-replacements.ly}.


@node Contrôle des sorties
@section Contrôle des sorties
@translationof Controlling output

@menu
* Extraction de fragments musicaux::
* Ignorer des passages de la partition::
* Formats de sortie alternatifs::
* Changement des fontes musicales::
@end menu

@node Extraction de fragments musicaux
@subsection Extraction de fragments musicaux
@translationof Extracting fragments of music

LilyPond vous permet d'extraire des fragments d'une partition à l'instar
du choriste amateur qui alimente son album avec des coupures de
journaux.

Vous devrez pour cela définir les mesures à découper.  La définition
suivante, incluse dans votre fichier source,

@verbatim
\layout {
  clip-regions
  = #(list
      (cons
       (make-rhythmic-location 5 1 2)
       (make-rhythmic-location 7 3 4)))
}
@end verbatim

@noindent
vous permettra d'extraire un fragment compris entre le milieu de la
cinquième mesure et quelque part dans la septième.  Le triplet
@code{5@tie{}1@tie{}2} signifie@tie{}: après la durée d'une blanche dans
la mesure 5@tie{}; le @code{7@tie{}3@tie{}4} signifie quant à lui que
l'on s'arrête à la mesure 7, après la durée de trois noires.

Rien ne vous empêche d'extraire plusieurs fragments, dès lors que vous
définissez dans la liste d'autres paires d'emplacements rythmiques.

Cette fonctionnalité n'est toutefois effective que lorsque vous lancez
LilyPond avec l'option @w{@code{-dclip-systems}}.  Les @qq{coupures}
seront générées sous la forme de fichiers EPS, convertis en PDF ou PNG
selon le format que vous aurez stipulé.

Pour de plus amples informations quant au format des résultats,
consultez le chapitre @rprogram{Lancement de lilypond}.


@node Ignorer des passages de la partition
@subsection Ignorer des passages de la partition
@translationof Skipping corrected music

@funindex skipTypesetting
@funindex showFirstLength
@funindex showLastLength

Dans un travail de transcription ou de recopie de la musique, ce qui
vous intéresse plus particulièrement se situe à la fin, là même où vous
en êtes dans la notation.  Dans le but de gagner du temps dans le
processus de correction, vous pouvez @qq{escamoter} le reste et ne
générer que les dernières mesures en insérant

@verbatim
showLastLength = R1*5
\score { ... }
@end verbatim

@noindent
dans votre fichier source.  Ceci aura pour effet de ne générer que les
cinq dernières mesures -- si tant est que le morceau soit à 4/4 -- de
tous les @code{\score} de votre fichier.  Dans le cas d'un œuvre
conséquente, cette pratique s'avère fort utile puisqu'elle évite de tout
générer.  Vous pourriez aussi être amené à retravailler le début d'une
œuvre, pour y ajouter une partie par exemple, auquel cas c'est la
propriété @code{showFirstLength} que vous utiliserez.

Vous pouvez contrôler très finement les parties à escamoter, grâce au
commutateur @code{Score.skipTypesetting}@tie{}: lorsqu'il est activé,
aucune gravure n'est réalisée.

Ce commutateur agit aussi sur la sortie MIDI.  Notez bien que tous les
événements seront escamotés, y compris les changements de tempo ou
d'instrument -- vous voilà prévenu@tie{}!

@lilypond[quote,relative=2,ragged-right,verbatim]
c8 d
\set Score.skipTypesetting = ##t
e8 e e e e e e e
\set Score.skipTypesetting = ##f
c8 d b bes a g c2
@end lilypond

Dans le cadre de musique polyphonique, @code{Score.skipTypesetting}
s'applique à toutes les voix et portées.  Vous gagnerez donc encore plus
de temps.


@node Formats de sortie alternatifs
@subsection Formats de sortie alternatifs
@translationof Alternative output formats

@cindex scalable vector graphics
@cindex SVG, format de sortie
@cindex encapsulated postscript
@cindex EPS, format de sortie

En matière de partition imprimable, LilyPond génère par défaut des
documents au format PostScript (PS) et Portable Document Format (PDF).
Vous pouvez aussi obtenir des documents au format Scalable Vector
Graphics (SVG), Encapsulated PostScript (EPS) ou Portable Network
Graphics (PNG) dès lors que vous aurez lancé LilyPond en ligne de
commande avec l'option @i{ad hoc} -- voir 
@rprogram{Options en ligne de commande pour lilypond} à ce sujet.


@node Changement des fontes musicales
@subsection Changement des fontes musicales
@translationof Replacing the notation font

Gonville est une alternative à la fonte Feta que LilyPond utilise par
défaut.  Vous pouvez la télécharger à partir de
@example
@uref{http://www.chiark.greenend.org.uk/~sgtatham/gonville/ ,http://www.chiark.greenend.org.uk/~sgtatham/gonville/}
@end example

Voici quelques mesures utilisant la police Gonville@tie{}:

@c NOTE: these images are a bit big, but that's important
@c       for the font comparison.  -gp
@sourceimage{Gonville_after,,,}

Et ces même mesures avec la police de LilyPond, Feta@tie{}:

@sourceimage{Gonville_before,,,}


@subsubheading Instructions d'installation pour MacOS
@translationof Installation Instructions for MacOS

Téléchargez puis décompressez l'archive zip.  Recopiez le répertoire
@code{lilyfonts} dans  @file{@var{SHARE_DIR}/lilypond/current} -- voir
@rlearning{Autres sources de documentation} à ce sujet.  Renommez le
répertoire @code{fonts} qui s'y trouve en @code{fonts_orig}, puis le
répertoire @code{lilyfonts} en @code{fonts}.  Il vous suffira, pour
retrouver la fonte Feta, de renommer @code{fonts_orig} en @code{fonts}.


@seealso
Manuel d'initiation :
@rlearning{Autres sources de documentation}.

@knownissues

Gonville ne permet pas de générer de la notation ancienne, et certains
glyphes ajoutés depuis lors aux jeux de caractères en soient absent.
Consultez le site de l'auteur pour de plus amples informations ainsi
qu'à propos des conditions d'utilisation.


@node Sortie MIDI
@section Sortie MIDI
@translationof MIDI output

@cindex son
@cindex MIDI

MIDI (Musical Instrument Digital Interface) constitue un standard en
matière de connexion et de contrôle des instruments électroniques.  Un
fichier MIDI contient une série de notes réparties dans différentes
pistes.  Il ne s'agit en rien d'un fichier sonore@tie{}; il vous faudra
un logiciel capable de traduire ces séries de notes en sons réels.

Vous pouvez convertir vos partition en fichier MIDI de manière à
entendre ce que vous avez saisi.  Ceci vous permet de contrôler aisément
ce que vous avez saisi@tie{}: octaves et altérations erronées heurteront
votre oreille avertie grâce au MIDI.

Le fichier MIDI généré par LilyPond est relativement brut.  Vous pouvez
cependant obtenir un meilleur rendu avec @ref{Le script Articulate}.

Dans une sortie MIDI, LilyPond alloue un canal à chaque portée, tout en
réservant le canal@tie{}10 aux percussions. Dans la mesure ou un
périphérique MIDI ne comprend que 16 canaux, un fichier MIDI qui
comportera plus de quinze portées verra le même canal réutilisé.

@menu
* Création de fichiers MIDI::
* Le bloc MIDI::
* Contenu de la sortie MIDI::
* Répétitions et MIDI::
* Gestion des nuances en MIDI::
* MIDI et percussions::
* Le script Articulate::
@end menu


@node Création de fichiers MIDI
@subsection Création de fichiers MIDI
@translationof Creating MIDI files

LilyPond générera un fichier MIDI dès que vous ajouterez un bloc
@code{\midi} à la structure de votre partition, comme ici@tie{}:

@example
\score @{
  @var{...musique...}
  \midi @{ @}
@}
@end example

Lorsque le bloc @code{\score} contient un bloc @code{\midi} mais pas de
bloc @code{\layout}, LilyPond ne produira qu'une sortie MIDI.  Si donc
vous avez besoin aussi d'un support visuel, vous devrez aussi mentionner
un bloc @code{\layout}.

@example
\score @{
  @var{...musique...}
  \midi @{ @}
  \layout @{ @}
@}
@end example

Hauteurs, durées, liaisons de prolongation, nuances et changements de
tempo seront interprétés et traduits en événements MIDI.  Les
indications de nuances, crescendos et decrescendos sont traduits en
niveau de volume@tie{}; les indications sous la forme d'une fraction
déterminée du volume disponible, et crescendos et decrescendos sous la
forme d'une progression linéaire entre les deux extrêmes.  Le rendu des
indications de nuance peut être désactivé pour le MIDI -- voir
@ref{Le bloc MIDI}.

Le tempo initial ainsi que ses changements sont normalement indiqués au
fil de la notation à l'aide de la commande @code{\tempo}@tie{}; ils
seront retranscrits dans le fichier MIDI.  La commande @code{\tempo}
donne lieu à l'impression d'une indication métronomique que vous pouvez
toutefois rendre invisible, comme indiqué à la rubrique
@ref{Indication métronomique}.  Une autre manière de spécifier le tempo
initial pour un fichier MIDI est indiquée plus avant -- voir
@ref{Le bloc MIDI}.

En raison de certaines limitations de Windows, les fichiers MIDI doivent
y porter l'extension @code{.mid}.  D'autres systèmes utilisent
l'extension @code{.midi}.  Si besoin est, placez la ligne suivante au
début de votre fichier source, avant l'ouverture de tout bloc
@code{\book}, @code{\bookpart} ou @code{\score}@tie{}:

@example
#(ly:set-option 'midi-extension "midi")
@end example

Cette ligne déterminera @code{.midi} comme extension par défaut pour les
fichiers MIDI.

Vous pouvez aussi le faire en ligne de commande@tie{}:

@example
lilypond … -dmidi-extension=midi fichierLily.ly
@end example


@unnumberedsubsubsec Noms d'instrument
@translationof Instrument names

@cindex instrument, nom d'
@funindex Staff.midiInstrument

L'instrument MIDI affecté à un canal particulier est déterminé par la
propriété @code{Staff.midiInstrument}.  Vous pouvez choisir l'un des
instruments répertoriés à l'annexe @ref{Instruments MIDI}.

@example
\new Staff @{
  \set Staff.midiInstrument = #"glockenspiel"
  @var{...notes...}
@}
@end example

@example
\new Staff \with @{midiInstrument = #"cello"@} @{
  @var{...notes...}
@}
@end example

Lorsque l'instrument choisi ne correspond pas exactement à l'une des
dénominations consacrées, LilyPond le replacera par un piano de concert
(@code{"acoustic grand"}).


@snippets

@lilypondfile[verbatim,quote,ragged-right,texidoc,doctitle]
{changing-midi-output-to-one-channel-per-voice.ly}

@knownissues

@c In 2.11 the following no longer seems to be a problem -td
@ignore
Un (de)crescendo non terminé ne sera pas correctement rendu en MIDI --
il y a nécessairement du silence.  Il vous faut donc lui donner une fin
explicite.  Par exemple,

@example
@{ a4\< b c d\f @}
@end example

@noindent
ne fonctionnera pas correctement, contrairement à

@example
@{ a4\< b c d\!\f @}
@end example
@end ignore

Un changement de volume ne peut intervenir que sur le démarrage d'une
note.  C'est la raison pour laquelle la succession d'un crescendo et
d'un diminuendo ne peut se produire sur une même note.

Certains lecteurs MIDI ne rendent pas correctement les changements de
tempo.  MS Windows Media Player et 
@uref{http://@/timidity@/.sourceforge@/.net/,timidity} le font sans
problème.


@node Le bloc MIDI
@subsection Le bloc MIDI
@translationof MIDI block

Dès lors que vous désirez obtenir une sortie MIDI, vous devrez inscrire
un bloc @code{\midi} au sein du bloc @code{\score}.  Son fonctionnement
est comparable à ce lui du bloc @code{\layout}, voire plus simple.  Si
le bloc @code{\midi} est la plupart du temps laissé vide, il peut
contenir des aménagements pour certains contextes, la définition de
contextes particuliers ou du code permettant de déterminer la valeur de
certaines propriétés.  L'exemple suivant détermine le tempo initial du
fichier MIDI tout en se passant de son indication sur la partition
imprimée.

@example
\score @{
  @var{...musique...}
  \midi @{
    \context @{
      \Score
      tempoWholesPerMinute = #(ly:make-moment 72 4)
    @}
  @}
@}
@end example

Ici, le tempo est fixé à 72 noires à la minute.  Spécifier un tempo de
la sorte ne permet pas de donner une valeur pour une note pointée.  Vous
devrez, en pareil cas, subdiviser la note pointée en durée plus courte.
Par exemple, indiquer 90 à la noire pointée est équivalent à spécifier
270 croches à la minute@tie{}:

@example
tempoWholesPerMinute = #(ly:make-moment 270 8)
@end example

@cindex MIDI et définition de contexte
@cindex contexte, définition en MIDI

La syntaxe permettant de définir un contexte pour le @code{\midi} est en
tout point identique à celle que vous utilisez dans le bloc
@code{\layout}, à ceci près que le @qq{graveur} est remplacé par un
@qq{interprète}.  Les différents contextes disponibles en matière de
MIDI sont répertoriés dans le fichier d'initialisation
@file{../ly/performer-init.ly} -- pour plus de détail, voir
@rlearning{Autres sources de documentation}.
Si vous voulez vous passer des nuances dans votre fichier MIDI, il vous
suffit d'insérer les lignes suivantes dans votre bloc
@code{\midi@{ @}}.

@example
\midi @{
  ...
  \context @{
    \Voice
    \remove "Dynamic_performer"
  @}
@}
@end example

LilyPond ne générera de sortie MIDI que si vous incluez un bloc
@code{\midi} dans la structure de la partition, initialisée par la
commande @code{\score}.

@example
\score @{
  @{ @dots{}notes@dots{} @}
  \midi @{ @}
@}
@end example


@node Contenu de la sortie MIDI
@subsection Contenu de la sortie MIDI
@translationof What goes into the MIDI output?

@c TODO Check grace notes - timing is suspect?


@unnumberedsubsubsec Éléments pris en compte dans le MIDI
@translationof Supported in MIDI

@cindex hauteurs en MIDI
@cindex MIDI, hauteurs
@cindex quart de ton en MIDI
@cindex MIDI, quart de ton
@cindex microtonalité en MIDI
@cindex MIDI, microtonalité
@cindex accords nommés en MIDI
@cindex MIDI, accords nommés
@cindex Rythme en MIDI
@cindex MIDI, Rythme
@cindex articulations et MIDI
@cindex MIDI et articulations
@cindex trilles et MIDI
@cindex MIDI et trilles
@c TODO etc

Un fichier MIDI généré par LilyPond comprendra les éléments de notation
suivants@tie{}:

@itemize
@item
les hauteurs ;

@item
les microtonalités -- voir @ref{Altérations}.  Leur rendu nécessite
cependant un lecteur qui prenne en charge la modulation@tie{};

@item
les accords nommés ;

@item
le rythme en tant que durée de note, y compris les nolets ;

@item
les trémolos, exceptés ceux utilisant la syntaxe
@qq{@code{:}[@var{nombre}]}@tie{};

@item
les liaisons de prolongation ;

@item
les indications de nuance ;

@item
les crescendos et decrescendos s'étalant sur plusieurs notes@tie{};

@item
les changements de tempo indiqués par un @code{\tempo}@tie{};

@item
les paroles.
@end itemize

Si vous utilisez @ref{Le script Articulate}, d'autres éléments seront
alors inclus@tie{}:

@itemize
@item articulations (lié, staccato, etc.),
@item trilles et groupettos,
@item rallentando et accelerando.
@end itemize


@unnumberedsubsubsec Éléments non pris en compte dans le MIDI
@translationof Unsupported in MIDI

@c TODO index as above

LilyPond ne peut générer d'événement MIDI pour les éléments
suivant, sauf à utiliser @ref{Le script Articulate}@tie{}:

@itemize
@item
le rythme indiqué sous forme d'annotation (par ex. @emph{swing})@tie{};

@item
les changements de tempo indiqués sous forme d'annotation (sans
@code{\tempo})@tie{};

@item
les staccatos et autres articulations ou ornementations@tie{};

@item
les liaisons d'articulation et de prhasé@tie{};

@item
les crescendos ou decrescendos sur une seule note@tie{};

@item
les trémolos indiqués par la syntaxe @qq{@code{:}[@var{nombre}]}@tie{};

@item
la basse chiffrée

@item
les accords en microtonalité.
@end itemize


@node Répétitions et MIDI
@subsection Répétitions et MIDI
@translationof Repeats in MIDI

@cindex reprises développées
@cindex MIDI et reprises
@funindex \unfoldRepeats

Au prix de quelques réglages, les reprises de toutes sortes peuvent être
rendues dans le fichier MIDI.  Il suffit pour cela de recourir à la
fonction @code{\unfoldRepeats}, qui développe toutes les reprises.  En
d'autre termes, @code{\unfoldRepeats} transforme toutes les reprises
en reprises de type @code{unfold}.


@lilypond[quote,verbatim]
\unfoldRepeats {
  \repeat tremolo 8 {c'32 e' }
  \repeat percent 2 { c''8 d'' }
  \repeat volta 2 {c'4 d' e' f'}
  \alternative {
    { g' a' a' g' }
    {f' e' d' c' }
  }
}
\bar "|."
@end lilypond

Dans une partition comportant plusieurs voix, le développement des
reprises ne sera effectif en MIDI qu'à la condition que ces reprises
soient mentionnée correctement dans @strong{toutes} les voix.

Lorsque l'on veut utiliser @code{\unfoldRepeats} seulement pour le rendu
MIDI, il faut établir deux blocs @code{\score}@tie{}: un pour le MIDI,
avec des reprises explicites, et l'autre pour la partition, avec des
reprises notées sous forme de barres de reprise, de trémolo ou de
symboles de pourcentage.  Par exemple

@example
\score @{
  @var{..musique..}
  \layout @{ ..  @}
@}
\score @{
  \unfoldRepeats @var{..musique..}
  \midi @{ .. @}
@}
@end example


@node Gestion des nuances en MIDI
@subsection Gestion des nuances en MIDI
@translationof Controlling MIDI dynamics

Les nuances MIDI sont générées par le @code{Dynamic_performer}, affecté
par défaut au contexte @code{Voice}.  Vous pouvez contrôler à la fois le
volume général, celui des indications de nuance ainsi que celui des
différents instruments.


@unnumberedsubsubsec Indications de nuance
@translationof Dynamic marks

Les indications de nuances sont transcrites en fraction du volume MIDI.
Nous allons, par défaut, de 0,25 pour un @notation{ppppp} à 0,95 pour un
@notation{fffff}.  Les correspondances entre nuance et fraction de
volume sont répertoriées dans le fichier @file{../scm/midi.scm} --
consultez la rubrique @rlearning{Autres sources de documentation} si
vous ne savez comment le localiser.  Vous pouvez modifier ou étendre ce
jeu grâce à une fonction qui prendra en argument une indication de
nuance et renverra la fraction désirée, puis en affectant cette fonction
à @code{Score.dynamicAbsoluteVolumeFunction}.

Prenons un exemple.  Votre partition comporte un  @notation{rinforzando}
que vous avez indiqué par @code{\rfz}.  Cette indication de nuance
n'étant pas répertoriée dans le jeu par défaut, elle ne produira aucun
effet en MIDI.  Il en sera d'ailleurs de même pour toute indication
créée de toute pièce à l'aide de l'instruction
@w{@code{make-dynamic-script}}.  Voici comment procéder pour ajuster le
volume MIDI de ce @notation{rinforzando} que le compositeur a indiqué.
La fonction Scheme définit une fraction de 0,9 en cas de @notation{rfz},
et demande d'utiliser la fonction par défaut dans les autre cas.

@lilypond[verbatim,quote]
#(define (myDynamics dynamic)
    (if (equal? dynamic "rfz")
      0.9
      (default-dynamic-absolute-volume dynamic)))

\score {
  \new Staff {
    \set Staff.midiInstrument = #"cello"
    \set Score.dynamicAbsoluteVolumeFunction = #myDynamics
    \new Voice {
      \relative c'' {
        a4\pp b c-\rfz
      }
    }
  }
  \layout {}
  \midi {}
}
@end lilypond

Si vous étiez amené à devoir modifier l'intégralité du jeu des
correspondances, nous vous conseillons d'utiliser la procédure
@command{default-dynamic-absolute-volume} contenue dans le fichier
@file{../scm/midi.scm} ainsi que la table d'association comme base.
Le dernier exemple de cette partie illustre la manière de procéder.


@unnumberedsubsubsec Amplitude du volume en MIDI
@translationof Overall MIDI volume

Les valeurs extrêmes du volume MIDI des nuances se contrôlent à l'aide
des propriétés @code{midiMinimumVolume} et @code{midiMaximumVolume} qui
agissent au niveau @code{Score}.  Ces propriétés sont effectives dès
lors qu'une nuance est indiquée@tie{}; une nuance de départ est donc
requise pour que le volume soit ajusté dès le début de la partition.
Vous pouvez alors modifier la fraction correspondant à chaque nuance à
l'aide de la formule

@example
midiMinimumVolume + (midiMaximumVolume - midiMinimumVolume) * fraction
@end example

Voici comment ajuster les nuances tout en limitant l'amplitude du volume
entre 0,2 et 0,5@tie{}:

@lilypond[verbatim,quote]
\score {
  <<
    \new Staff {
      \key g \major
      \time 2/2
      \set Staff.midiInstrument = #"flute"
      \new Voice \relative c''' {
        r2 g\mp g fis~
        fis4 g8 fis e2~
        e4 d8 cis d2
      }
    }
    \new Staff {
      \key g \major
      \set Staff.midiInstrument = #"clarinet"
      \new Voice \relative c'' {
        b1\p a2. b8 a
        g2. fis8 e
        fis2 r
      }
    }
  >>
  \layout {}
  \midi {
    \context {
      \Score
      tempoWholesPerMinute = #(ly:make-moment 72 2)
      midiMinimumVolume = #0.2
      midiMaximumVolume = #0.5
    }
  }
}
@end lilypond


@unnumberedsubsubsec Égalisation de plusieurs instruments (i)
@translationof Equalizing different instruments (i)

La définition de l'amplitude du volume MIDI au niveau d'un contexte
@code{Staff} permet de gérer les volumes relatifs entre les différents
instruments.  Ceci constitue en quelque sorte un égaliseur, ce qui
permet d'améliorer notablement la qualité de la sortie MIDI.

La clarinette de l'exemple suivant jouera relativement moins fort que la
flûte.  Rappelez-vous que pour que cela fonctionne correctement, la
première note de chacun des instruments doit être affublée d'une
indication de nuance.

@lilypond[verbatim,quote]
\score {
  <<
    \new Staff {
      \key g \major
      \time 2/2
      \set Staff.midiInstrument = #"flute"
      \set Staff.midiMinimumVolume = #0.7
      \set Staff.midiMaximumVolume = #0.9
      \new Voice \relative c''' {
        r2 g\mp g fis~
        fis4 g8 fis e2~
        e4 d8 cis d2
      }
    }
    \new Staff {
      \key g \major
      \set Staff.midiInstrument = #"clarinet"
      \set Staff.midiMinimumVolume = #0.3
      \set Staff.midiMaximumVolume = #0.6
      \new Voice \relative c'' {
        b1\p a2. b8 a
        g2. fis8 e
        fis2 r
      }
    }
  >>
  \layout {}
  \midi {
    \context {
      \Score
      tempoWholesPerMinute = #(ly:make-moment 72 2)
    }
  }
}
@end lilypond


@unnumberedsubsubsec Égalisation de plusieurs instruments (ii)
@translationof Equalizing different instruments (ii)

Lorsque les propriétés volume minimum et maximum n'ont pas été définies,
LilyPond appliquera par défaut une légère égalisation pour quelques
instruments.  Les instrument concernés ainsi que le niveau d'égalisation
sont répertoriés dans une table @notation{instrument-equalizer-alist}
du fichier @file{../scm/midi.scm}.

Vous pouvez remplacer l'égaliseur basique en définissant une nouvelle
procédure Scheme @code{instrumentEqualizer} au sein du contexte
@code{Score}.  Cette procédure prend en unique argument le nom d'un
instrument MIDI et renverra une paire de fractions correspondant au
minimum et maximum de volume alloué à cet instrument.  Cette
substitution fonctionne selon le même principe que celui que nous avons
vu en début de chapitre avec @code{dynamicAbsoluteVolumeFunction}.
L'égaliseur par défaut, @notation{default-instrument-equalizer}, est
défini dans le fichier @file{../scm/midi.scm}@tie{}; son analyse vous
aidera à construire votre propre procédure.

Nous allons, dans l'exemple suivant, régler le volume relatif de la
flûte et de la clarinette -- au même niveau que dans le précédent.

@lilypond[verbatim,quote]
#(define my-instrument-equalizer-alist '())

#(set! my-instrument-equalizer-alist
  (append
    '(
      ("flute" . (0.7 . 0.9))
      ("clarinet" . (0.3 . 0.6)))
    my-instrument-equalizer-alist))

#(define (my-instrument-equalizer s)
  (let ((entry (assoc s my-instrument-equalizer-alist)))
    (if entry
      (cdr entry))))

\score {
  <<
    \new Staff {
      \key g \major
      \time 2/2
      \set Score.instrumentEqualizer = #my-instrument-equalizer
      \set Staff.midiInstrument = #"flute"
      \new Voice \relative c''' {
        r2 g\mp g fis~
        fis4 g8 fis e2~
        e4 d8 cis d2
      }
    }
    \new Staff {
      \key g \major
      \set Staff.midiInstrument = #"clarinet"
      \new Voice \relative c'' {
        b1\p a2. b8 a
        g2. fis8 e
        fis2 r
      }
    }
  >>
  \layout { }
  \midi {
    \context {
      \Score
      tempoWholesPerMinute = #(ly:make-moment 72 2)
    }
  }
}
@end lilypond

@ignore
@c Delete when satisfied this is adequately covered elsewhere -td

@n ode Microtones in MIDI
@s ubsection Microtones in MIDI

@cindex microtones in MIDI

Microtones consisting of half sharps and half flats are exported
to the MIDI file and render correctly in MIDI players which support
pitch bending.  See @ref{Note names in other languages}.  Here is
an example showing all the half sharps and half flats.  It can be
copied out and compiled to test microtones in your MIDI player.

@lilypond[verbatim,quote]
\score {
  \relative c' {
    c4 cih cis cisih
    d4 dih ees eeh
    e4 eih f fih
    fis4 fisih g gih
    gis4 gisih a aih
    bes4 beh b bih
  }
  \layout {}
  \midi {}
}
@end lilypond
@end ignore


@node MIDI et percussions
@subsection MIDI et percussions
@translationof Percussion in MIDI

La notation pour percussions recourt généralement à un contexte
particulier -- le @code{DrumStaff} -- qui permet d'affecter directement
les instruments concernés au canal@tie{}10 qui leur est réservé.

Certains instruments, tels le xylophone, le marimba, le vibraphone ou
les timbales, se traitent cependant comme des instruments
@qq{classiques} puisqu'ils sont capables d'émettre des hauteurs
différentes@tie{}; leurs notation relève donc d'un contexte @code{Staff}
standard, et non d'un @code{DrumStaff} pour pouvoir être rendus
correctement en MIDI.

D'autres percussions, bien que n'émettant qu'un seul son et inclus dans
le standard @emph{general MIDI}, comme le tom mélodique ou le tambour
taiko, ne sont pas attachés au canal@tie{}10.  Ces instruments doivent
donc être saisi dans un contexte @code{Staff}, en utilisant la hauteur
appropriée.

De nombreux instruments de la famille des percussions, les castagnettes
par exemple,  n'existent pas dans le standard @emph{general MIDI}.
L'alternative, bien que peu satisfaisante, consiste à leur attribuer le
son le plus proche dans la banque standard.

@c TODO Expand with examples, and any other issues

@knownissues

Le standard @emph{general MIDI} ne dispose pas du @emph{rim shot}@tie{};
LilyPond lui substitue un @emph{sidestick}.


@node Le script Articulate
@subsection Le script Articulate
@translationof The Articulate script

Vous obtiendrez un rendu MIDI plus @qq{réaliste} grâce au script
@code{articulate}.  Celui-ci va tout faire pour d'une part prendre en
compte les articulations (liaisons, staccato, etc.) -- en ajoutant un
blanc aux notes raccourcies -- et, d'autre part, développer les trilles
ou groupettos ainsi que tenir compte des éventuels rallentando et
accelerando.

L'utilisation du script @code{articulate} se fait en deux temps.  Vous
devez dans un premier temps inclure son fichier d'initialisation en
ajoutant en tête de votre fichier la ligne

@example
\include "articulate.ly"
@end example

puis, dans le bloc @code{\score}, indiquer que toutes les répétitions
seront développées et appliquer la commande à votre musique@tie{}:

@example
\unfoldRepeats \articulate <<
	tout le reste du bloc contenant la partition...
>>
@end example

Une fois votre fichier modifié de la sorte, vous constaterez que la
version imprimable aura été modifiée en profondeur.  Le bloc
@code{\midi} produira par contre un fichier MIDI de bien meilleure
qualité.

Bien que cela ne gène en rien le fonctionnement du script
@code{articulate}, lui adjoindre la commande @code{\unfoldRepeats} comme
illustré ci-dessus permettra le rendu d'un certain nombre
d'articulations tels les trilles.

@knownissues

Dans la mesure où la script @code{articulate} tend à raccourcir les
accords, certaines musiques, notamment pour l'orgue, paraîtront de moins
bonne qualité.


@node Extraction d'informations musicales
@section Extraction d'informations musicales
@translationof Extracting musical information

En plus de générer du graphisme et du MIDI, LilyPond peut présenter
l'information musicale sous forme textuelle.

@menu
* Affichage de notation au format LilyPond::
* Affichage de la musique sous forme d'expression scheme::
* Enregistrement d'événements musicaux dans un fichier::
@end menu


@node Affichage de notation au format LilyPond
@subsection Affichage de notation au format LilyPond
@translationof Displaying LilyPond notation

@funindex \displayLilyMusic

La fonction musicale @code{\displayLilyMusic} permet d'afficher en
notation LilyPond une expression musicale.  Le résultat défilera dans le
terminal après avoir lancé LilyPond en ligne de commande.  Par exemple,

@example
@{
  \displayLilyMusic \transpose c a, @{ c4 e g a bes @}
@}
@end example

affichera

@example
@{ a,4 cis e fis g @}
@end example

LilyPond affichera le résultat sous forme de message en console, au
milieu de toutes les informations de compilation.  Afin d'isoler ces
messages et enregistrer le résultat de la fonction
@code{\display@{MATÉRIAU@}}, pensez à rediriger la sortie vers un
fichier.

@example
lilypond fichier.ly >affichage.txt
@end example

@funindex \void

Vous noterez que LilyPond ne se contente pas de simplement afficher
l'expression musicale, mais procède aussi à son interprétation -- du
fait que @code{\displayLilyMusic} renvoie l'expression tout en
l'affichant.  S'il est bien pratique d'insérer un
@code{\displayLilyMusic} dans une expression musicale pour en obtenir
des informations, l'interprétation de cette expression peut toutefois
être évitée en ajoutant un @code{\void} avant l'instruction@tie{}:

@example
@{
  \void \displayLilyMusic \transpose c a, @{ c4 e g a bes @}
@}
@end example


@node Affichage de la musique sous forme d'expression scheme
@subsection Affichage de la musique sous forme d'expression scheme
@translationof Displaying scheme music expressions

Voir @rextend{Displaying music expressions}.


@node Enregistrement d'événements musicaux dans un fichier
@subsection Enregistrement d'événements musicaux dans un fichier
@translationof Saving music events to a file

LilyPond vous permet de sauvegarder dans un fichier séparé, sur la base
de la portée, les événements musicaux.  Vous devrez pour ce faire
inclure dans votre fichier maître un fichier d'initialisation
spécifique@tie{}:

@example
\include "event-listener.ly"
@end example

Pour chaque portée que comporte votre partition, vous obtiendrez un
fichier @file{NOMFICHIER-PORTÉENOMMÉE.notes} ou
@file{NOMFICHIER-unnamed-staff.notes}.  Notez bien que si plusieurs
portées ne sont pas explicitement nommées, tous leurs événements seront
regroupés et mélangés dans le même fichier.  Le résultat ressemblera à
ceci@tie{}:

@example
0.000   note     57       4   p-c 2 12
0.000   dynamic  f
0.250   note     62       4   p-c 7 12
0.500   note     66       8   p-c 9 12
0.625   note     69       8   p-c 14 12
0.750   rest     4
0.750   breathe
@end example

Il s'agit d'un tableau dont les colonnes sont délimitées par une
tabulation.  Chaque ligne comporte deux champs fixes suivis d'un certain
nombre de paramètres optionnels.

@example
@var{temps}  @var{type}  @var{...paramètres...}
@end example

Ces informations peuvent faire l'objet d'un retraitement par d'autres
programmes, comme des scripts python, aux fins de recherche en analyse
musicologique ou des expériences à partir du rendu de LilyPond.


@knownissues

Tous les événements ne sont pas pris en charge par
@file{event-listener.ly}.  Il s'agit en premier lieu d'une
démonstration, un @qq{proof of concept} du potentiel de LilyPond.  Si
certains des éléments que vous cherchez à obtenir n'apparaissent pas,
recopiez le fichier @file{event-listener.ly} dans votre répertoire et
modifiez-le de telle sorte qu'il travaille selon vos attentes.<|MERGE_RESOLUTION|>--- conflicted
+++ resolved
@@ -1,11 +1,7 @@
 @c -*- coding: utf-8; mode: texinfo; documentlanguage: fr -*-
 
 @ignore
-<<<<<<< HEAD
-    Translation of GIT committish: 3875d98e9a2a3f0953b46e2726fdc4c7fb43c14f
-=======
     Translation of GIT committish: ecf0a44d785db3038035927bd2405269d8668801
->>>>>>> 438124cd
 
     When revising a translation, copy the HEAD committish of the
     version that you are working on.  For details, see the Contributors'
@@ -1148,11 +1144,7 @@
 La commande @code{\footnote} permet de générer automatiquement des notes
 de bas de page.  Elle requiert trois arguments@tie{}: l'@var{Objet de
 Rendu} auquel s'applique le commentaire rapporté en bas de page, la
-<<<<<<< HEAD
-position @var{(x@tie{}.@tie{}y)} de l'appel de note, et enfin un
-=======
 position @samp{(x@tie{}.@tie{}y)} de l'appel de note, et enfin un
->>>>>>> 438124cd
 @code{\markup} contenant l'annotation qui apparaîtra en bas de la page.
 
 La commande @code{\footnote} doit être mentionnée @strong{avant}
@@ -1256,16 +1248,10 @@
 LilyPond permet aussi de créer des notes de bas de page manuelles@tie{}:
 la commande @code{\footnote} prend alors quatre arguments@tie{}:
 l'@var{Objet de Rendu} devant être annoté, la position
-<<<<<<< HEAD
-@var{(x@tie{}.@tie{}y)} de l'appel de note, et deux @code{\markup} -- le
-premier contient l'appel qui s'attache à la note ou à l'objet référencé,
-le second contient l'annotation qui est reportée en bas de page.
-=======
 @samp{(x@tie{}.@tie{}y)} de l'appel de note, et deux @code{\markup} --
 le premier contient l'appel qui s'attache à la note ou à l'objet
 référencé, le second contient l'annotation qui est reportée en bas de
 page.
->>>>>>> 438124cd
 
 Tout comme dans le cas d'une note de bas de page automatique, la commande
 @code{\footnote} doit être mentionnée @strong{après} l'objet auquel
