@c -*- coding: utf-8; mode: texinfo; documentlanguage: fr -*-
@ignore
    Translation of GIT committish: 8afb2adf0bab372f845ff3eae30e1e950b5c63ca

    When revising a translation, copy the HEAD committish of the
    version that you are working on.  For details, see the Contributors'
    Guide, node Updating translation committishes..
@end ignore

@c \version "2.15.16"

@c Translators: Matthieu Jacquot
@c Translation checkers: Jean-Charles Malahieude

@node Instruments à cordes frettées
@section Instruments à cordes frettées
@translationof Fretted string instruments

@lilypondfile[quote]{fretted-headword.ly}

Cette section traite de différents aspects de la notation propre aux
instruments à cordes frettées.

@cindex tablature
@cindex guitare, tablature pour
@cindex banjo, tablature pour
@cindex tablature pour guitare
@cindex tablature pour banjo

@menu
* Vue d'ensemble des cordes frettées::
* Guitare::
* Banjo::
@end menu


@node Vue d'ensemble des cordes frettées
@subsection Vue d'ensemble des cordes frettées
@translationof Common notation for fretted strings

Nous allons aborder, dans les paragraphes qui suivent, les
particularités communes aux différents instruments à cordes frettées.

@menu
* Références en matière de cordes frettées::
* Indications du numéro de corde::
* Tablatures par défaut::
* Tablatures personnalisées::
* Tablatures sous forme d'étiquette::
* Tablatures prédéfinies::
* Tablatures automatiques::
* Doigtés pour la main droite::
@end menu


@node Références en matière de cordes frettées
@unnumberedsubsubsec Références en matière de cordes frettées
@translationof References for fretted strings

La musique pour instruments à cordes frettées est généralement notée sur
une seule portée, en notation traditionnelle ou en tablature, les deux
étant parfois combinées.  Il est aussi courant en musique populaire
d'utiliser des diagrammes d'accord au-dessus de la portée
traditionnelle.  La guitare et le banjo sont des instruments
transpositeurs, sonnant une octave au-dessous de ce qui est écrit.  Les
partitions pour ces instruments utilisent donc la clé de sol ottava
bassa @code{"treble_8"} -- ou une instruction @code{\transposition c}
pour un rendu MIDI correct.  Vous pourrez trouver ailleurs dans la
documentation d'autres éléments aussi utilisés par les instruments à
cordes frettées@tie{}:

@itemize
@item Les doigtés s'obtiennent comme indiqué au chapitre
@ref{Doigtés}.

@item En plus des @notation{Laissez vibrer}, les liaisons peuvent
intervenir sur des accords arpégés ou des trémolos.  Reportez-vous au
chapitre @ref{Liaisons de prolongation}.

@item Des indications quant au support polyphonique se trouvent au
chapitre @ref{Résolution des collisions}.

@item La notation des sons harmoniques se trouve à la section
@ref{Harmoniques}.

@end itemize

@seealso
Manuel de notation :
@ref{Doigtés},
@ref{Liaisons de prolongation},
@ref{Résolution des collisions},
@ref{Noms d'instrument},
@ref{Saisie de musique en parallèle},
@ref{Arpèges},
@ref{Liste des signes d'articulation},
@ref{Clefs}.


@node Indications du numéro de corde
@unnumberedsubsubsec Indications du numéro de corde
@translationof String number indications

@cindex cordes numérotées
@cindex numéro de corde
@cindex numéros de corde et doigtés
@cindex doigtés et numéros de corde

Une corde sur laquelle une note doit être jouée peut être indiquée
en attachant @code{\@var{numéro}} à cette note prise dans une
construction de type accord @code{<>}.

@warning{Les numéros de corde @strong{doivent} être définis dans une
construction de type accord même s'il n'y a qu'une seule note.}

@lilypond[verbatim,quote,relative=0]
\clef "treble_8"
<c\5>4 <e\4> <g\3>2
<c,\5 e\4 g\3>1
@end lilypond

Quand les indications de doigté et de numéro de corde sont attachées à
une même note, leur positionnement se fera en fonction de l'ordre dans
lequel ils apparaissent dans le code@tie{}:

@lilypond[verbatim,quote,relative=1]
\clef "treble_8"
<g\3-0>2
<g-0\3>
@end lilypond

@snippets

@lilypondfile[verbatim,quote,texidoc,doctitle]
{controlling-the-placement-of-chord-fingerings.ly}

@lilypondfile[verbatim,quote,texidoc,doctitle]
{allowing-fingerings-to-be-printed-inside-the-staff.ly}

@seealso
Manuel de notation :
@ref{Doigtés}.

Morceaux choisis :
@rlsrnamed{Fretted strings,Cordes frettées}.

Référence des propriétés internes :
@rinternals{StringNumber},
@rinternals{Fingering}.


@node Tablatures par défaut
@unnumberedsubsubsec Tablatures par défaut
@translationof Default tablatures

@cindex tablatures, bases
@cindex tablatures par défaut

@funindex TabStaff
@funindex TabVoice

La notation en tablature est utilisée pour certains instruments à cordes
pincées.  Les hauteurs n'y sont pas indiquées par des têtes de note,
mais par des chiffres ou autres symboles qui indiquent sur quelle
corde et à quelle case chaque note doit être jouée.  Des notes devant
être jouées simultanément seront alors alignées verticalement.

Par défaut, la première corde est la plus aiguë et correspond à la ligne
supérieure du @code{TabStaff}.  Les cordes suivent par défaut
l'accordage traditionnel d'une guitare (à six cordes).  Les notes sont
imprimées sous forme de tablature, dans les contextes @code{TabStaff} et
@code{TabVoice} qui comportent une clef spécifique ajoutée
automatiquement.

@lilypond[quote,ragged-right,verbatim]
\new TabStaff \relative c' {
  a,8 a' <c e> a
  d,8 a' <d f> a
}
@end lilypond

Par défaut, les tablatures ne comportent aucune marque de durée ni de
symbole musical tel que des nuances.

@lilypond[quote,ragged-right,verbatim]
symbols = {
  \time 3/4
  c4-.^"Allegro" d( e)
  f4-.\f g a^\fermata
  \mark \default
  c8_.\<\( c16 c ~ c2\!
  c'2.\prall\)
}

\score {
  <<
    \new Staff { \clef "G_8" \symbols }
    \new TabStaff   { \symbols }
  >>
}
@end lilypond

@funindex \tabFullNotation

Pour obtenir les symboles de notation habituelle dans une tablature, il
faut appliquer la commande @code{\tabFullNotation} au contexte
@code{TabStaff}.  Vous noterez par ailleurs que les blanches sont
affublées d'une double hampe afin de ne pas les confondre avec des
noires.

@lilypond[quote,ragged-right,verbatim]
symbols = {
  \time 3/4
  c4-.^"Allegro" d( e)
  f4-.\f g a^\fermata
  \mark \default
  c8_.\<\( c16 c ~ c2\!
  c'2.\prall\)
}

\score {
  \new TabStaff {
    \tabFullNotation
    \symbols
  }
}
@end lilypond

@cindex cases
@cindex frets

@funindex minimumFret

Quand aucune corde n'est précisée -- à l'aide d'une barre oblique
inverse (ou @qq{antislash}) précédant son  numéro dans une construction
d'accord @code{<>} --, LilyPond choisit automatiquement la corde pour
laquelle la position est la moins élevée et qui donne un numéro de case
supérieur ou égal à la valeur de la propriété @code{minimumFret}.  La
valeur par défaut de cette propriété est fixée à@tie{}0, ce qui
correspond aux cordes à vide.

@lilypond[quote,ragged-right,verbatim]
\new StaffGroup <<
   \new Staff \relative c {
     \clef "treble_8"
     \time 2/4
     c16 d e f g4
     c,16\5 d\5 e\4 f\4 g4\4
     c,16 d e f g4
   }
   \new TabStaff \relative c {
     c16 d e f g4
     c,16\5 d\5 e\4 f\4 g4\4
     \set TabStaff.minimumFret = #5
     c,16 d e f g4
   }
>>
@end lilypond

@funindex \tabChordRepeats
@funindex \chordRepeats

@cindex accord, répétition
@cindex répétition, utilisation de @code{q}

La répétition d'une construction en accord s'indique par un @code{q} --
voir @ref{Répétition d'accords}.  Cette fonctionnalité, bien
qu'opérationnelle en mode tablature, supprime entre autres les numéros
de corde et doigtés.  Il vous faudra donc préalablement recourir
explicitement à l'instruction
@example
\chordRepeats #'(string-number-event fingering-event)
@end example
si vous utilisez la répétition d'accords dans vos tablatures.  Cette
instruction est abrégée en @code{\tabChordRepeats}.

@lilypond[quote,verbatim]
guitar = \relative c' {
  r8 <gis-6 cis-6 b-0>~ q4 q8~ q q4
}

\new StaffGroup <<
  \new Staff {
    \clef "treble_8"
    \guitar
  }
  \new TabStaff {
    \tabChordRepeats \guitar
  }
>>
@end lilypond

Lorsqu'une liaison de prolongation intervient à l'occasion d'un saut de
ligne, la note est répétée, entre parenthèses.  Il en va de même pour la
seconde alternative d'une répétition.

@lilypond[quote,ragged-right,verbatim]
ties = \relative c' {
  \repeat volta 2 {
    e2. f4~
    f2 g2~
  }
  \alternative {
     { g4 f2. }
     { g4\repeatTie c,2. }
  }
  b1~
  \break
  b1
  \bar "|."
}

\score {
  <<
    \new StaffGroup  <<
      \context Staff {
        \clef "treble_8"
        \ties
      }
      \context TabStaff {
        \ties
      }
    >>
  >>
  \layout {
  indent = #0
  ragged-right = ##t
  }
}
@end lilypond

@funindex \hideSplitTiedTabNotes

La commande @code{\hideSplitTiedTabNotes} permet d'éviter d'imprimer
ces cases entre parenthèses.

@lilypond[quote,ragged-right,verbatim]
ties = \relative c' {
  \repeat volta 2 {
    e2. f4~
    f2 g2~ }
  \alternative {
    { g4 f2. }
    { g4\repeatTie c,2. }
  }
  b1~
  \break
  b1
  \bar "|."
}

\score {
  <<
    \new StaffGroup  <<
      \context Staff {
        \clef "treble_8"
        \ties
      }
      \context TabStaff {
      \hideSplitTiedTabNotes
        \ties
      }
    >>
  >>
  \layout {
  indent = #0
  ragged-right = ##t
  }
}
@end lilypond

@cindex harmoniques, indication en tablature
@cindex tablature et indication d'harmoniques
@cindex glissando, indication en tablature
@cindex tablature et glissando

@funindex \harmonic
@funindex \harmonicByFret
@funindex \harmonicByRatio

Les indications de sons harmoniques ainsi que les glissandi
peuvent être ajoutés aux tablatures.

@lilypond[verbatim,quote]
firstHarmonic = {
  d'4\4\harmonic
  g'4\3\harmonic
  b'2\2\harmonic
}
\score {
  <<
    \new Staff { \firstHarmonic }
    \new TabStaff { \firstHarmonic }
  >>
}
@end lilypond

Vous noterez que la commande @code{\harmonic} s'attache toujours à une
note unique (parfois contenue dans un accord) et non à l'ensemble d'un
accord.  Ceci ne fonctionne donc que pour une harmonique au douzième
fret d'une corde à vide.  Toute autre harmonique devrait être définie
directement par LilyPond.  Vous pouvez l'y aider en indiquant la case où
le doigt viendrait se placer sur le manche.

@lilypond[verbatim,quote]
fretHarmonics = {
  \harmonicByFret #5 d16\4
  \harmonicByFret #4 d16\4
  \harmonicByFret #3 d8\4
  \harmonicByFret #5 <g\3 b\2>2.
}
\score {
  <<
    \new Staff { \fretHarmonics }
    \new TabStaff { \fretHarmonics }
  >>
}
@end lilypond

Une harmonique peut accessoirement se calculer à partir de la longueur
de corde par rapport au doigté de cette harmonique.

@lilypond[verbatim,quote]
ratioHarmonics = {
  \harmonicByRatio #1/2 <g\3 b\2 e'\1>4
  \harmonicByRatio #1/3 <g\3 b\2 e'\1>4
  \harmonicByRatio #1/4 { g8\3 b8\2 e'4\1 }
}
\score {
  <<
    \new Staff { \ratioHarmonics }
    \new TabStaff { \ratioHarmonics }
  >>
}
@end lilypond

@snippets
@lilypondfile[verbatim,quote,texidoc,doctitle]
{stem-and-beam-behavior-in-tablature.ly}

@lilypondfile[verbatim,quote,texidoc,doctitle]
{polyphony-in-tablature.ly}

@lilypondfile[verbatim,quote,texidoc,doctitle]
{open-string-harmonics-in-tablature.ly}

@lilypondfile[verbatim,quote,texidoc,doctitle]
{fretted-string-harmonics-in-tablature.ly}

@lilypondfile[verbatim,quote,texidoc,doctitle]
{slides-in-tablature.ly}

@lilypondfile[verbatim,quote,texidoc,doctitle]
{chord-glissando-in-tablature.ly}

@seealso
Manuel de notation :
@ref{Hampes},
@ref{Harmoniques},
@ref{Glissando},
@ref{Répétition d'accords},
@ref{Répétitions explicites}.

Morceaux choisis :
@rlsrnamed{Fretted strings,Cordes frettées}.

Référence des propriétés internes :
@rinternals{TabNoteHead},
@rinternals{TabStaff},
@rinternals{TabVoice},
@rinternals{Beam}.

@knownissues
Les accords ne subissent aucun traitement particulier@tie{}; de ce fait,
la sélection automatique des cordes peut attribuer une même corde pour
deux notes différentes de l'accord.

Afin que @code{\partcombine} fonctionne avec des tablatures, on doit
ajouter au contexte @code{TabStaff} des voix fantômes@tie{}:

@lilypond[quote,ragged-right,verbatim]
melodia = \partcombine { e4 g g g }{ e4 e e e }
<<
  \new TabStaff <<
    \new TabVoice = "one" s1
    \new TabVoice = "two" s1
    \new TabVoice = "shared" s1
    \new TabVoice = "solo" s1
    { \melodia }
  >>
>>
@end lilypond

Le support des modes de jeu propres à la guitare se limite aux sons
harmoniques et aux glissandi.


@node Tablatures personnalisées
@unnumberedsubsubsec Tablatures personnalisées
@translationof Custom tablatures

@cindex tablatures personnalisées
@cindex banjo, tablature
@cindex mandoline, tablature
@cindex guitare basse, tablature
@cindex ukulele, tablature
@cindex tablature, accordages prédéfinis
@cindex cordes frettés et accordages prédéfinis
@cindex accordages prédéfinis et cordes frettées

@funindex stringTunings

Sous LilyPond, la case correspondant à une note jouée sur une corde
donnée est calculée automatiquement.  Pour ce faire, l'accordage doit
être spécifié.  L'accordage des cordes est donné par la propriété
@code{stringTunings}.

LilyPond possède des accordages prédéfinis pour le banjo, la mandoline,
la guitare et la guitare basse ainsi que le ukulele et les cordes
d'orchestre.  Lilypond calcule automatiquement la transposition
correspondant à ces accordages.  L'exemple ci-dessous est pour guitare
basse, il sonnera donc une octave en dessous de ce qui est écrit.

@lilypond[quote,ragged-right,verbatim]
<<
  \new Staff {
    \clef "bass_8"
    \relative c, {
      c4 d e f
    }
  }
  \new TabStaff {
    \set TabStaff.stringTunings = #bass-tuning
    \relative c, {
      c4 d e f
    }
  }
>>
@end lilypond

L'accordage par défaut est @code{guitar-tuning}@tie{}; il correspond à
l'accordage standard d'une guitare@tie{}: mi la ré sol si mi (EADGBE).
D'autres accordages prédéfinis sont disponibles@tie{}:
@code{guitar-open-g-tuning}, @code{mandolin-tuning} et
@code{banjo-open-g-tuning}.  Les accordages prédéfinis sont répertoriés
dans le fichier @file{ly/string-tunings-init.ly}.

@cindex accordage personnalisé

@funindex stringTuning
@funindex \stringTuning

LilyPond vous permet de créer n'importe quel accordage.  L'accordage du
contexte en cours se détermine à l'aide de la fonction
@code{\stringTuning}.  Celle-ci prend deux arguments@tie{}: une
représentation symbolique qui gardera l'accordage en mémoire, et une
construction d'accord définissant la hauteur des différentes cordes.
Les hauteurs fournies s'expriment impérativement en mode absolu -- voir
@ref{Hauteurs avec octave absolue}.  La corde ayant le numéro le plus
élevé (généralement la note la plus basse) est mentionnée en premier.

Nous pouvons ainsi définir par exemple l'accordage d'un instrument à
quatre cordes accordées do sol ré la, et en anglais@tie{}:
@code{a''}, @code{d''}, @code{g'}, et @code{c'}@tie{}:

@lilypond[quote,verbatim]
mynotes = {
  c'4 e' g' c'' |
  e''4 g'' b'' c'''
}

<<
  \new Staff {
    \clef treble
    \mynotes
  }
  \new TabStaff {
    #(define custom-tuning #{ \stringTuning <c' g' d'' a''> #})
    \set stringTunings = #custom-tuning
    \mynotes
  }
>>
@end lilypond

La propriété @code{stringTunings} permet aussi au @code{FretBoards} de
calculer automatiquement les diagrammes de frets.

L'accordage fait partie de la clé permettant d'identifier les 
diagrammes prédéfinis -- voir @ref{Tablatures prédéfinies}.

Nous pourrions donc écrire l'exemple précédent ainsi@tie{}:

@lilypond[quote,verbatim]
"custom-tuning" = \stringTuning <c' g' d'' a''>

mynotes = {
  c'4 e' g' c'' |
  e''4 g'' b'' c'''
}

<<
  \new Staff {
    \clef treble
    \mynotes
  }
  \new TabStaff {
    \set TabStaff.stringTunings = #custom-tuning
    \mynotes
  }
>>
@end lilypond

L'accordage est constitué, en interne, par une liste Scheme des hauteurs
de note correspondant aux cordes à vide, une note pour chaque corde,
classée par numéro de corde de 1 à n, où la corde 1 est la plus haute
dans la tablature et n la plus basse.  Cela revient généralement à
classer les cordes de la plus aiguë à la plus grave, mais certains
instruments (comme le ukulele) n'ont pas les cordes classées par hauteur.

Chaque hauteur de corde incluse dans un accordage est un objet LilyPond
de type @emph{pitch}.  Les objets @emph{pitch} sont créés par la fonction
@code{ly:make-pitch} -- voir @ref{Fonctions Scheme}.

La fonction @code{\stringTuning} permet de créer de tels objets à partir
de la saisie d'un accord.

Lilypond calcule automatiquement le nombre de cordes à représenter dans
la tablature (@code{TabStaff}) ainsi que dans le @code{FretBoard} en
comptant le nombre d'éléments définis dans le @code{stringTunings}.

Les différents contextes @code{TabStaff} utiliseront par défaut un même
accordage personnalisé dès lors que votre fichier comportera une clause

@example
\layout @{
  \context @{
    \TabStaff
    stringTunings = \stringTuning \notemode @{ <c' g' d'' a''> @}
  @}
@}
@end example
 
@cindex moderntab, clef
@cindex clef moderntab
@cindex clef de tablature
@cindex tablature, clef

LilyPond dispose d'une clef de tablature moderne.

@lilypond[quote,ragged-right,verbatim]
\new TabStaff {
  \clef moderntab
  <a, e a>1
  \break
  \clef tab
  <a, e a>1
}
@end lilypond

Cette clef moderne prend en charge les tablatures de quatre à sept cordes.

@seealso
Manuel de notation :
@ref{Hauteurs avec octave absolue},
@ref{Tablatures prédéfinies},
@ref{Fonctions Scheme}.

Fichiers d'initialisation :
@file{ly/string-tunings-init.ly},
@file{scm/tablature.scm}.

Morceaux choisis :
@rlsrnamed{Fretted strings, Cordes frettées}.

Référence des propriétés internes :
@rinternals{Tab_note_heads_engraver}.

@knownissues
Le calcul automatique des tablatures se révèle inapproprié pour les
instruments dont l'ordre des cordes ne correspond pas à l'ordre des
hauteurs, comme le ukulele.


@node Tablatures sous forme d'étiquette
@unnumberedsubsubsec Tablatures sous forme d'étiquette
@translationof Fret diagram markups

@cindex fret, diagrammes
@cindex accord, diagrammes
@cindex diagrammes de fret
@cindex diagrammes d'accord pour instrument fretté
@cindex fret, diagrammes personnalisés
@cindex diagrammes personnalisés de fret

On peut ajouter des diagrammes d'accord au-dessus de n'importe quelle
note, en tant qu'objets @code{\markup}.  Ces objets contiennent toutes
les informations du diagramme d'accord.  Il y a pour les définir trois
interfaces @qq{diagramme d'accord} (@emph{fret-diagram} en
anglais)@tie{}: @var{standard}, @var{terse} et @var{verbose}.
Ces trois interfaces produiront des diagrammes similaires mais
permettent des niveaux de personnalisation différents.  Des détails à
propos des interfaces de type @code{\markup}
peuvent être trouvés à l'annexe @ref{Instrument Specific Markup}.

Dans l'interface standard des diagrammes d'accord, on indiquera le
numéro de corde et le numéro de case pour chaque point placé sur une corde.
Les cordes à vide et étouffées peuvent aussi être indiquées.

@lilypond[quote, verbatim]
<<
  \context ChordNames {
    \chordmode {
      c1 d:m
    }
  }
  \context Staff {
    \clef "treble_8"
    <c e g c' e'>1^\markup {
      \fret-diagram #"6-x;5-3;4-2;3-o;2-1;1-o;"
    }
    <d a d' f'>1^\markup {
      \fret-diagram #"6-x;5-x;4-o;3-2;2-3;1-1;"
    }
  }
>>
@end lilypond

@cindex barré, indication de
@cindex indication du barré

Les indications de barré peuvent aussi être ajoutées au diagramme
d'accord dans l'interface standard@tie{}:

@lilypond[quote, verbatim]
<<
  \context ChordNames {
     \chordmode {
       f1 g
     }
  }
  \context Staff {
    \clef "treble_8"
    <f, c f a c' f'>1^\markup {
      \fret-diagram #"c:6-1-1;6-1;5-3;4-3;3-2;2-1;1-1;"
    }
    <g, d g b d' g'>1^\markup {
      \fret-diagram #"c:6-1-3;6-3;5-5;4-5;3-4;2-3;1-3;"
    }
  }
>>
@end lilypond

@cindex fret-diagram et markup
@cindex markup et fret-diagram
@cindex ukulele

@funindex fret-diagram
@funindex \fret-diagram

La taille du diagramme d'accord ainsi que le nombre de cases
représentées peuvent aussi être modifiés dans l'interface standard.

@lilypond[quote, verbatim]
<<
  \context ChordNames {
     \chordmode {
       f1 g
     }
  }
  \context Staff {
    \clef "treble_8"
    <f, c f a c' f'>1^\markup {
      \fret-diagram #"s:1.5;c:6-1-1;6-1;5-3;4-3;3-2;2-1;1-1;"
    }
    <g, b, d g b g'>1^\markup {
      \fret-diagram #"h:6;6-3;5-2;4-o;3-o;2-o;1-3;"
    }
  }
>>
@end lilypond

Le nombre de cordes dans les diagrammes d'accord peut être modifié dans
l'interface standard pour s'adapter à différents instruments tels que le
banjo et le ukulele.

@lilypond[quote, verbatim]
<<
  \context ChordNames {
    \chordmode {
      a1
    }
  }
  \context Staff {
    % An 'A' chord for ukulele
    a'1^\markup {
      \fret-diagram #"w:4;4-2-2;3-1-1;2-o;1-o;"
    }
  }
>>
@end lilypond

Des indications de doigtés peuvent être ajoutées, et le positionnement
de ces doigtés peut être modifié dans l'interface standard.

@lilypond[quote, verbatim]
<<
  \context ChordNames {
    \chordmode {
      c1 d:m
    }
  }
  \context Staff {
    \clef "treble_8"
    <c e g c' e'>1^\markup {
      \fret-diagram #"f:1;6-x;5-3-3;4-2-2;3-o;2-1-1;1-o;"
    }
    <d a d' f'>1^\markup {
      \fret-diagram #"f:2;6-x;5-x;4-o;3-2-2;2-3-3;1-1-1;"
    }
  }
>>
@end lilypond

La taille ainsi que la position des points peuvent être contrôlées dans
l'interface standard.

@lilypond[quote, verbatim]
<<
  \context ChordNames {
    \chordmode {
      c1 d:m
    }
  }
  \context Staff {
    \clef "treble_8"
    <c e g c' e'>1^\markup {
      \fret-diagram #"d:0.35;6-x;5-3;4-2;3-o;2-1;1-o;"
    }
    <d a d' f'>1^\markup {
      \fret-diagram #"p:0.2;6-x;5-x;4-o;3-2;2-3;1-1;"
    }
  }
>>
@end lilypond

@cindex fret-diagram-terse markup

@funindex fret-diagram-terse
@funindex \fret-diagram-terse

Dans l'interface @code{fret-diagram-terse}, les numéros de corde sont
omis@tie{}; les numéros de corde sont induits par la présence de
points-virgules.  Il y a un point-virgule pour chaque corde du
diagramme.  Le premier point-virgule correspondant au plus haut numéro
de corde, le dernier à la première corde.  Les cordes étouffées, les
cordes à vide ainsi que les numéros de case peuvent y être indiqués.

@lilypond[quote, verbatim]
<<
  \context ChordNames {
    \chordmode {
      c1 d:m
    }
  }
  \context Staff {
    \clef "treble_8"
    <c e g c' e'>1^\markup {
      \fret-diagram-terse #"x;3;2;o;1;o;"
    }
    <d a d' f'>1^\markup {
      \fret-diagram-terse #"x;x;o;2;3;1;"
    }
  }
>>
@end lilypond

Les indications de barré peuvent être incluses dans l'interface
@code{fret-diagram-terse}.

@lilypond[quote, verbatim]
<<
  \context ChordNames {
    \chordmode {
      f1 g
    }
  }
  \context Staff {
    \clef "treble_8"
    <f, c f a c' f'>1^\markup {
      \fret-diagram-terse #"1-(;3;3;2;1;1-);"
    }
    <g, d g b d' g'>1^\markup {
      \fret-diagram-terse #"3-(;5;5;4;3;3-);"
    }
  }
>>
@end lilypond

Les indications de doigtés peuvent être inclus dans l'interface
@code{fret-diagram-terse}.

@c Need to use override to enable fingerings to show this -- can we do so?
@lilypond[quote, verbatim]
<<
  \context ChordNames {
    \chordmode {
      c1 d:m
    }
  }
  \context Staff {
    \override Voice.TextScript
      #'(fret-diagram-details finger-code) = #'below-string
    \clef "treble_8"
    <c e g c' e'>1^\markup {
      \fret-diagram-terse #"x;3-3;2-2;o;1-1;o;"
    }
    <d a d' f'>1^\markup {
      \fret-diagram-terse #"x;x;o;2-2;3-3;1-1;"
    }
  }
>>
@end lilypond

Les autres propriétés des diagrammes d'accord doivent être ajustées en
utilisant la commande @code{\override} dans l'interface
@code{fret-diagram-terse}.

@cindex fret-diagram-verbose markup
@cindex capo

@funindex fret-diagram-verbose
@funindex \fret-diagram-verbose

L'interface @code{fret-diagram-verbose} est au format d'une liste
Scheme.  Chaque élément de la liste décrit un objet devant être placé
dans le diagramme d'accord.

@lilypond[quote, verbatim]
<<
    \context ChordNames {
      \chordmode {
        c1 d:m
      }
    }
  \context Staff {
    \clef "treble_8"
    <c e g c' e'>1^\markup {
      \fret-diagram-verbose #'(
        (mute 6)
        (place-fret 5 3)
        (place-fret 4 2)
        (open 3)
        (place-fret 2 1)
        (open 1)
      )
    }
    <d a d' f'>1^\markup {
      \fret-diagram-verbose #'(
        (mute 6)
        (mute 5)
        (open 4)
        (place-fret 3 2)
        (place-fret 2 3)
        (place-fret 1 1)
      )
    }
  }
>>
@end lilypond

Les indications de doigté et de barré peuvent être décrits dans
l'interface @code{fret-diagram-verbose}.  Particularité propre à
l'interface @code{fret-diagram-verbose}@tie{}: l'indication
de capodastre dans le diagramme d'accord.  L'indication de capodastre
est une petite ligne transversale aux cordes.  La case avec le
capodastre est la case la plus basse du diagramme d'accord.

@c \override is necessary to make fingering visible
@lilypond[quote, verbatim]
<<
    \context ChordNames {
      \chordmode {
        f1 g c
      }
    }
  \context Staff {
    \clef "treble_8"
    \override Voice.TextScript
      #'(fret-diagram-details finger-code) = #'below-string
    <f, c f a c' f'>1^\markup {
      \fret-diagram-verbose #'(
        (place-fret 6 1)
        (place-fret 5 3)
        (place-fret 4 3)
        (place-fret 3 2)
        (place-fret 2 1)
        (place-fret 1 1)
        (barre 6 1 1)
      )
    }
    <g, b, d g b g'>1^\markup {
      \fret-diagram-verbose #'(
        (place-fret 6 3 2)
        (place-fret 5 2 1)
        (open 4)
        (open 3)
        (open 2)
        (place-fret 1 3 3)
      )
    }
    <c e g c' e'>1^\markup {
      \fret-diagram-verbose #'(
        (capo 3)
        (mute 6)
        (place-fret 4 5 1)
        (place-fret 3 5 2)
        (place-fret 2 5 3)
      )
    }
  }
>>
@end lilypond

Toutes les autres propriétés du diagramme d'accord doivent être
indiquées en utilisant la commande @code{\override} lorsque l'on utilise
l'interface @code{fret-diagram-verbose}.

@ignore
The following example shows the three fret-diagram markup
interfaces, along with examples of common tweaks.  For example,
the size of the verbose fret diagram is reduced to 0.75, and the
finger indications are specified to appear below the diagram.  The
terse diagram includes tweaks to specify placement of finger code
and color of dots.

@lilypond[verbatim,ragged-right,quote]
\new Voice {
  \clef "treble_8"
  d^\markup \fret-diagram #"6-x;5-x;4-o;3-2;2-3;1-2;"
  d d d
  fis^\markup \override #'(size . 0.75) {
    \override #'(finger-code . below-string) {
      \fret-diagram-verbose #'((place-fret 6 2 1) (barre 6 1 2)
                               (place-fret 5 4 3)
                               (place-fret 4 4 4)
                               (place-fret 3 3 2)
                               (place-fret 2 2 1)
                               (place-fret 1 2 1))
    }
  }
  fis fis fis
  c^\markup \override #'(dot-radius . 0.35) {
    \override #'(finger-code . in-dot) {
      \override #'(dot-color . white) {
        \fret-diagram-terse #"x;3-1-(;5-2;5-3;5-4;3-1-);"
      }
    }
  }
  c c c
}
@end lilypond
@end ignore

@cindex diagrammes de fret personnalisés
@cindex fret, diagrammes personnalisés
@cindex diagrammes personnalisés de fret

@funindex fret-diagram-interface

La disposition graphique d'un diagramme d'accord peut être modifiée
suivant les préférences de l'utilisateur grâce aux propriétés de
l'interface @code{fret-diagram-interface}.
Des détails se trouvent dans @rinternals{fret-diagram-interface}.  Pour
un diagramme d'accord, les propriétés de l'interface dépendent de
@code{Voice.TextScript}.

@snippets
@lilypondfile[verbatim,quote,texidoc,doctitle]
{changing-fret-orientations.ly}

@lilypondfile[verbatim,quote,texidoc,doctitle]
{customizing-markup-fret-diagrams.ly}

@seealso
Manuel de notation :
@ref{Instrument Specific Markup}.

Morceaux choisis :
@rlsrnamed{Fretted strings, Cordes frettées}.

Référence des propriétés internes :
@rinternals{fret-diagram-interface}.


@node Tablatures prédéfinies
@unnumberedsubsubsec Tablatures prédéfinies
@translationof Predefined fret diagrams

@cindex fret, diagrammes
@cindex accord, diagrammes

@funindex FretBoards
@funindex stringTunings

Les diagrammes d'accord peuvent être affichés en utilisant le contexte
@code{FretBoards}.  Par défaut le contexte @code{FretBoards} affichera
des diagrammes d'accord stockés dans une table de correspondance@tie{}:

@lilypond[verbatim, ragged-right, quote]
\include "predefined-guitar-fretboards.ly"
\context FretBoards {
  \chordmode {
    c1 d
  }
}
@end lilypond

Les diagrammes d'accord définis par défaut sont dans le fichier
@file{predefined-guitar-fretboards.ly}.  Les diagrammes d'accord sont
stockés en fonction des notes de l'accord ainsi que de l'accordage
(@code{stringTunings}) utilisé.  Le fichier d'initialisation
@file{predefined-guitar-fretboards.ly} contient les diagrammes d'accord
prédéfinis uniquement pour l'accordage standard (@code{guitar-tuning}).
Des diagrammes d'accords peuvent être définis pour d'autres instruments
ou d'autres accordages en suivant les exemples du fichier
@file{predefined-guitar-fretboards.ly}.

Les diagrammes de fret propres au ukulele se trouvent dans le fichier
@file{predefined-ukulele-fretboards.ly}.

@lilypond[verbatim, ragged-right, quote]
\include "predefined-ukulele-fretboards.ly"

myChords = \chordmode { a1 a:m a:aug }

\new ChordNames {
  \myChords
}

\new FretBoards {
  \set stringTunings = #ukulele-tuning
  \myChords
}
@end lilypond

Les diagrammes de fret propres à la mandoline se trouvent dans le
fichier @file{predefined-mandolin-fretboards.ly}.

@lilypond[verbatim, ragged-right, quote]
\include "predefined-mandolin-fretboards.ly"

myChords = \chordmode { c1 c:m7.5- c:aug }

\new ChordNames {
  \myChords
}

\new FretBoards {
  \set stringTunings = #mandolin-tuning
  \myChords
}
@end lilypond

Les notes des accords peuvent être entrées aussi bien comme musique
simultanée qu'en utilisant le mode accord (voir
@ref{Généralités sur le mode accords}).

@lilypond[verbatim, ragged-right,quote]
\include "predefined-guitar-fretboards.ly"
\context FretBoards {
  \chordmode {c1}
  <c' e' g'>1
}
@end lilypond

@cindex accord nommés et diagrammes de fret
@cindex fret, diagrammes avec noms d'accord

@funindex ChordNames
@funindex chordmode
@funindex \chordmode

Il est courant d'afficher simultanément le nom des accords et les
diagrammes d'accord correspondants.  Ceci s'obtient en mettant en
parallèle un contexte @code{ChordNames} et un contexte
@code{FretBoards}, tout en affectant aux deux la même musique.

@lilypond[verbatim, ragged-right, quote]
\include "predefined-guitar-fretboards.ly"
mychords = \chordmode{
  c1 f g
}

<<
  \context ChordNames {
    \mychords
  }
  \context FretBoards {
    \mychords
  }
>>
@end lilypond

@cindex transposition et diagramme de fret
@cindex fret et transposition
@cindex diagrammes de fret et transposition

Les diagrammes d'accord prédéfinis sont transposables tant qu'il y a
un diagramme correspondant à l'accord transposé dans la base des
diagrammes d'accord.

@lilypond[verbatim, ragged-right, quote]
\include "predefined-guitar-fretboards.ly"
mychords = \chordmode{
  c1 f g
}

mychordlist = {
  \mychords
  \transpose c e { \mychords }
}
<<
  \context ChordNames {
    \mychordlist
  }
  \context FretBoards {
    \mychordlist
  }
>>
@end lilypond

La table des diagrammes d'accord contient sept types d'accord (majeur,
mineur, augmenté, diminué, septième de dominante, majeur sept, mineur
sept) pour chacune des 17 fondamentales possibles.  Une liste complète
des diagrammes d'accords prédéfinis se trouve à l'annexe
@ref{Tablatures prédéfinies}.   S'il n'y a pas d'entrée dans la table
pour un accord donné, le graveur @code{Fretboard_engraver} calculera le
diagramme d'accord en utilisant la fonctionnalité automatique  décrite
dans @ref{Tablatures automatiques}.

@lilypond[verbatim, ragged-right, quote]
\include "predefined-guitar-fretboards.ly"
mychords = \chordmode{
  c1 c:maj9
}

<<
  \context ChordNames {
    \mychords
  }
  \context FretBoards {
    \mychords
  }
>>
@end lilypond

@cindex fret, ajout de diagrammes personnalisés
@cindex diagrammes de fret personnalisés, ajout

Des diagrammes d'accord peuvent être ajoutés à la table des diagrammes
d'accord.  Pour ajouter un diagramme d'accord, il faut spécifier
l'accord correspondant au diagramme, l'accord utilisé et la définition
du diagramme.  Cette définition de diagramme peut être
aussi bien de type @var{terse} que @var{verbose}.

@lilypond[verbatim, ragged-right, quote]
\include "predefined-guitar-fretboards.ly"

\storePredefinedDiagram #default-fret-table
                        \chordmode { c:maj9 }
                        #guitar-tuning
                        #"x;3-2;o;o;o;o;"

mychords = \chordmode {
  c1 c:maj9
}

<<
  \context ChordNames {
    \mychords
  }
  \context FretBoards {
    \mychords
  }
>>
@end lilypond

On peut enregistrer différents diagrammes pour un même accord en les
définissant à des octaves différentes.   Notez qu'il faut un intervalle
de deux octaves, le premier servant à la transposition.

@lilypond[verbatim, ragged-right, quote]
\include "predefined-guitar-fretboards.ly"

\storePredefinedDiagram #default-fret-table
                        \chordmode { c'' }
                        #guitar-tuning
                        #(offset-fret 2 (chord-shape 'bes guitar-tuning))

mychords = \chordmode {
  c1 c''
}

<<
  \context ChordNames {
    \mychords
  }
  \context FretBoards {
    \mychords
  }
>>
@end lilypond

@cindex cordes frettées, carrures d'accord
@cindex accord, carrures pour cordes frettées

@funindex \addChordShape
@funindex addChordShape
@funindex storePredefinedDiagram
@funindex \storePredefinedDiagram

En plus des  diagrammes d'accord, LilyPond possède une liste interne de
carrures d'accord.
Les carrures d'accords sont des diagrammes d'accord qui peuvent être
transposés le long du manche.  Les carrures d'accords peuvent être
ajoutées à la liste interne et être ensuite utilisées pour définir des
accords prédéfinis.  Puisqu'elles sont transposables le long du
manche, les carrures d'accord ne contiennent généralement pas de corde
à vide.  Tout comme les diagrammes d'accord, les carrures d'accord sont
définies grâce aux interfaces @code{fret-diagram-terse} ou
@code{fret-diagram-verbose}.


@lilypond[verbatim, ragged-right, quote]
\include "predefined-guitar-fretboards.ly"

% Add a new chord shape

\addChordShape #'powerf #guitar-tuning #"1-1;3-3;3-4;x;x;x;"

% add some new chords based on the power chord shape

\storePredefinedDiagram #default-fret-table
                        \chordmode { f'' }
                        #guitar-tuning
                        #(chord-shape 'powerf guitar-tuning)
\storePredefinedDiagram #default-fret-table
                        \chordmode { g'' }
                        #guitar-tuning
                        #(offset-fret 2 (chord-shape 'powerf guitar-tuning))

mychords = \chordmode{
  f1 f'' g g''
}

<<
  \context ChordNames {
    \mychords
  }
  \context FretBoards {
    \mychords
  }
>>
@end lilypond

La disposition graphique d'un diagramme d'accord peut être modifiée
suivant les préférences de l'utilisateur grâce aux propriétés de
l'interface @code{fret-diagram-interface}.  Pour plus d'information,
consultez @rinternals{fret-diagram-interface}.  Pour un diagramme
d'accord donné, les propriétés de l'interface dépendent de
@code{FretBoards.FretBoard}.

@snippets
@lilypondfile[verbatim,quote,texidoc,doctitle]
{customizing-fretboard-fret-diagrams.ly}

@lilypondfile[verbatim,quote,texidoc,doctitle]
{defining-predefined-fretboards-for-other-instruments.ly}

@lilypondfile[verbatim,quote,texidoc,doctitle]
{chordchanges-for-fretboards.ly}

@lilypondfile[verbatim,quote,texidoc,doctitle]
{fretboards-alternate-tables.ly}

@seealso
Manuel de notation :
@ref{Tablatures personnalisées},
@ref{Tablatures automatiques},
@ref{Généralités sur le mode accords},
@ref{Tablatures prédéfinies}.

Fichiers d'initialisation :
@file{ly/predefined-guitar-fretboards.ly},
@file{ly/predefined-guitar-ninth-fretboards.ly},
@file{ly/predefined-ukulele-fretboards.ly},
@file{ly/predefined-mandolin-fretboards.ly}.

Morceaux choisis :
@rlsrnamed{Fretted strings, Cordes frettées}.

Référence des propriétés internes :
@rinternals{fret-diagram-interface}.


@node Tablatures automatiques
@unnumberedsubsubsec Tablatures automatiques
@translationof Automatic fret diagrams

@cindex fret, diagrammes automatiques
@cindex accord, diagrammes automatiques
@cindex automatique, diagramme de fret
@cindex automatique, diagramme d'accord

Les diagrammes d'accord peuvent être créés automatiquement@tie{}; il
suffit d'affecter les notes à un contexte @code{FretBoards}.  Si aucun
diagramme prédéfini n'est disponible pour les notes entrées avec
l'accordage actuel (@code{stringTunings}), les cordes et cases
correspondant aux notes seront automatiquement calculées.

@lilypond[quote,ragged-right,verbatim]
<<
  \context ChordNames {
    \chordmode {
      f1 g
    }
  }
  \context FretBoards {
    <f, c f a c' f'>1
    <g,\6 b, d g b g'>1
  }
  \context Staff {
    \clef "treble_8"
    <f, c f a c' f'>1
    <g, b, d g b' g'>1
  }
>>
@end lilypond

@funindex predefinedFretboardsOff
@funindex \predefinedFretboardsOff
@funindex predefinedFretboardsOn
@funindex \predefinedFretboardsOn

Dans la mesure où aucun diagramme prédéfini n'est chargé par défaut, le
calcul automatique des diagrammes d'accord est le comportement par
défaut.  Dès que les diagrammes par défaut sont chargés, le calcul
automatique peut être activé ou désactivé par des commandes
prédéfinies@tie{}:

@lilypond[quote,ragged-right,verbatim]

\storePredefinedDiagram #default-fret-table
                        <c e g c' e'>
                        #guitar-tuning
                        #"x;3-1-(;5-2;5-3;5-4;3-1-1-);"
<<
  \context ChordNames {
    \chordmode {
      c1 c c
    }
  }
  \context FretBoards {
    <c e g c' e'>1
    \predefinedFretboardsOff
    <c e g c' e'>1
    \predefinedFretboardsOn
    <c e g c' e'>1
  }
  \context Staff {
    \clef "treble_8"
    <c e g c' e'>1
    <c e g c' e'>1
    <c e g c' e'>1
  }
>>
@end lilypond

Le calculateur se trouvera parfois incapable de trouver un diagramme
d'accord convenable.  On peut souvent y remédier en assignant les notes
aux cordes.  Dans bien des cas, il suffit de placer manuellement une
seule note pour que les autres soient alors placées de manière
appropriée par le contexte @code{FretBoards}.

@cindex fret, ajout de doigtés aux diagrammes
@cindex doigtés, ajout à des diagrammes de fret

Il est possible d'ajouter des indications de doigté aux diagrammes de
fret.

@lilypond[quote, verbatim]
<<
  \context ChordNames {
    \chordmode {
      c1 d:m
    }
  }
  \context FretBoards {
    <c-3 e-2 g c'-1 e'>1
    <d a-2 d'-3 f'-1>1
  }
  \context Staff {
    \clef "treble_8"
    <c e g c' e'>1
    <d a d' f'>1
  }
>>
@end lilypond

La propriété @code{minimumFret} permet de définir la case minimale qui
servira à calculer les cordes et les cases du contexte @code{FretBoard}.

@lilypond[quote, verbatim]
<<
  \context ChordNames {
    \chordmode {
      d1:m d:m
    }
  }
  \context FretBoards {
    <d a d' f'>1
    \set FretBoards.minimumFret = #5
    <d a d' f'>1
  }
  \context Staff {
    \clef "treble_8"
    <d a d' f'>1
    <d a d' f'>1
  }
>>
@end lilypond

Les cordes et les cases du contexte @code{FretBoards} sont liées à la
propriété @code{stringTunings}, qui a là même signification que dans le
contexte @code{TabStaff}.
Voir @ref{Tablatures personnalisées} pour plus d'information sur la
propriété @code{stringTunings}.

La disposition graphique d'un diagramme d'accord peut être modifiée
suivant les préférences de l'utilisateur au travers des propriétés de
l'interface @code{fret-diagram-interface}.  Pour un diagramme
d'accord @code{FretBoards} donné, les propriétés de l'interface
dépendent de @code{FretBoards.FretBoard}.

@predefined
@code{\predefinedFretboardsOff},
@code{\predefinedFretboardsOn}.
@endpredefined

@seealso
Manuel de notation :
@ref{Tablatures personnalisées}.

Morceaux choisis :
@rlsrnamed{Fretted strings, Cordes frettées}.

Référence des propriétés internes :
@rinternals{fret-diagram-interface}.

@knownissues
Le calcul automatique des diagrammes de fret se révèle inapproprié pour
les instruments dont l'ordre des cordes ne correspond pas à l'ordre des
hauteurs.


@node Doigtés pour la main droite
@unnumberedsubsubsec Doigtés pour la main droite
@translationof Right-hand fingerings

@cindex cordes frettées, doigtés main droite
@cindex doigtés main droite et cordes frettées
@cindex main droite, doigtés pour cordes frettées

@funindex rightHandFinger
@funindex \rightHandFinger

Les doigtés de main droite @var{p-i-m-a} doivent être entrés dans une
construction de type accord @code{<>} même s'il n'y a qu'une seule note.

@warning{Un trait d'union @strong{doit} s'insérer entre la note et
l'instruction @code{@bs{}rightHandFinger}, et une espace
@strong{doit} précéder la fermeture de la construction par un @code{>}.}

@lilypond[quote,verbatim,relative=0]
\clef "treble_8"
<c-\rightHandFinger #1 >4
<e-\rightHandFinger #2 >
<g-\rightHandFinger #3 >
<c-\rightHandFinger #4 >
<c,-\rightHandFinger #1 e-\rightHandFinger #2
 g-\rightHandFinger #3 c-\rightHandFinger #4 >1
@end lilypond

Pour plus de clarté, vous pouvez traduire ou abréger la commande
@code{\rightHandFinger}, par exemple en @code{doigtMainDroite} ou
même @code{MD}@tie{}:

@example
#(define MD rightHandFinger)
@end example

@snippets
@lilypondfile[verbatim,quote,texidoc,doctitle]
{placement-of-right-hand-fingerings.ly}

@lilypondfile[verbatim,quote,texidoc,doctitle]
{fingerings,-string-indications,-and-right-hand-fingerings.ly}

@seealso
Morceaux choisis :
@rlsrnamed{Fretted strings, Cordes frettées}.

Référence des propriétés internes :
@rinternals{StrokeFinger}.


@node Guitare
@subsection Guitare
@translationof Guitar

La plupart des aspects en matière de notation pour guitare sont traités
dans la partie commune aux instruments frettés.  Il subsiste cependant
quelques particularités que nous allons maintenant examiner.

Parfois l'utilisateur aimerait créer des documents de type recueil de
chansons, où l'on ne trouve que des accords au-dessus des paroles.  Dans
la mesure où LilyPond est un éditeur de partitions, il n'est pas l'outil
optimal pour des documents sans partition.  Une meilleure alternative
serait de recourir à un traitement de texte, un éditeur de texte ou,
pour les utilisateurs expérimentés, un logiciel typographique tel que
GuitarTex.

@menu
* Indication de la position et du barré::
* Indication des harmoniques et notes étouffées::
* Indication de power chord::
@end menu


@node Indication de la position et du barré
@unnumberedsubsubsec Indication de la position et du barré
@translationof Indicating position and barring

@cindex barré, indication de la position
@cindex cordes frettées, indication de la position et du barré

Cet exemple montre comment indiquer les positions et les barrés@tie{}:

@lilypond[quote,ragged-right,verbatim,relative=0]
\clef "treble_8"
b16 d g b e
\textSpannerDown
\override TextSpanner #'(bound-details left text) = #"XII "
g16\startTextSpan
b16 e g e b g\stopTextSpan
e16 b g d
@end lilypond

@seealso
Manuel de notation :
@ref{Indication textuelle avec extension}.

Morceaux choisis :
@rlsrnamed{Fretted strings, Cordes frettées},
@rlsrnamed{Expressive marks, Signes d'interprétation}.


@node Indication des harmoniques et notes étouffées
@unnumberedsubsubsec Indication des harmoniques et notes étouffées
@translationof Indicating harmonics and dampened notes

@cindex cordes frettées, notes étouffées
@cindex cordes frettées, harmoniques
@cindex notes étouffées et cordes frettées
@cindex harmoniques et cordes frettées

Des têtes de note spéciales peuvent servir à indiquer les notes
étouffées et les sons harmoniques.  Les sons harmoniques sont souvent
détaillés grâce à des indications textuelles.

@lilypond[quote,ragged-right,verbatim]
\relative c' {
  \clef "treble_8"
  \override Staff.NoteHead #'style = #'harmonic-mixed
  d^\markup { \italic { \fontsize #-2 { "harm. 12" }}} <g b>1
}
@end lilypond

Les notes étouffées, ou @notation{notes fantômes}, se rencontrent aussi
bien sur une portée normale que dans une tablature@tie{}:

@lilypond[quote,ragged-right,verbatim]
music = \relative c' {
  < a\3 \deadNote c\2 a'\1 >4
  < b\3 \deadNote d\2 b'\1 >
  < c\3 \deadNote e\2 c'\1 >
  \deadNotesOn
  \times 2/3 { g8 b e }
  \deadNotesOff
  < a,\3 c\2 e\1 >1
}
\new StaffGroup <<
  \new Staff {
    \clef "treble_8"
    \music
  }
  \new TabStaff {
    \music
  }
>>
@end lilypond

Le @emph{palm mute}, appelé aussi parfois @emph{chop}, est une technique
de jeu pour la guitare électrique@tie{}; elle est connue sous le nom de
pizzicato par les joueurs de guitare classique.  Elle consiste à poser
la main droite sur les cordes juste au-dessus du chevalet, de façon à
étouffer plus ou moins légèrement les notes.  LilyPond permet d'indiquer
ce style de jeu en affectant un profil spécifique aux têtes de note.

@lilypond[quote,ragged-right,verbatim]
\new Voice { % Warning: explicit Voice instantiation is
             %    required to have palmMuteOff work properly
             %    when palmMuteOn comes at the beginning of
             %    the piece.
  \relative c, {
    \clef "G_8"
    \palmMuteOn
    e8^\markup { \musicglyph #"noteheads.u2do"  = palm mute }
    < e b' e > e
    \palmMuteOff
    e e  \palmMute e e e |
    e8 \palmMute { e e e } e e e e |
    < \palmMute e b' e >8 \palmMute { e e e } < \palmMute e b' e >2
  }
}
@end lilypond

@seealso
Manuel de notation :
@ref{Têtes de note spécifiques},
@ref{Têtes de note}.

Morceaux choisis :
@rlsrnamed{Fretted strings, Cordes frettées}.


@node Indication de power chord
@unnumberedsubsubsec Indication de @emph{power chord}
@translationof Indicating power chords

@funindex powerChords
@funindex \powerChords

@cindex power chords
@cindex chord, power

Les @emph{power chords} -- terme anglais signifiant littéralement
@qq{accords de puissance} -- s'indiquent aussi bien en mode accord que
dans une construction en accord@tie{}:

@lilypond[quote,ragged-right,verbatim]
ChordsAndSymbols = {
  \chordmode {
    \powerChords
    e,,1:1.5
    a,,1:1.5.8
    \set minimumFret = #8
    c,1:1.5
    f,1:1.5.8
  }
  \set minimumFret = #5
  <a, e>1
  <g d' g'>1
}
\score {
  <<
    \new ChordNames {
    \ChordsAndSymbols
    }
    \new Staff {
      \clef "treble_8"
      \ChordsAndSymbols
    }
    \new TabStaff {
      \ChordsAndSymbols
    }
  >>
}
@end lilypond

Le symbole de @emph{power chord} est désactivé dès lors que survient un
accord traditionnel@tie{}:

@lilypond[quote,ragged-right,verbatim]
mixedChords = \chordmode {
  c,1
  \powerChords
  b,,1:1.5
  fis,,1:1.5.8
  g,,1:m
}
\score {
  <<
    \new ChordNames {
      \mixedChords
    }
    \new Staff {
      \clef "treble_8"
      \mixedChords
    }
    \new TabStaff {
      \mixedChords
    }
  >>
}
@end lilypond

@seealso
Glossaire musicologique :
@rglos{power chord}.

Manuel de notation :
@ref{Extension et altération d'accords},
@ref{Impression des noms d'accord}.

Morceaux choisis :
@rlsrnamed{Fretted strings, Cordes frettées}.


@node Banjo
@subsection Banjo
@translationof Banjo

@menu
* Tablatures pour banjo::
@end menu


@node Tablatures pour banjo
@unnumberedsubsubsec Tablatures pour banjo
@translationof Banjo tablatures

@cindex banjo, tablatures
@cindex tablatures pour banjo

LilyPond permet d'écrire des tablatures de base pour le banjo à cinq
cordes.  Pour ce faire, pensez à utiliser le format de tablature pour
banjo, afin d'avoir le bon nombre de cordes et le bon accordage@tie{}:

@c due to crazy intervals of banjo music, absolute pitch is recommended

@lilypond[quote,ragged-right,verbatim]
\new TabStaff <<
  \set TabStaff.tablatureFormat = #fret-number-tablature-format-banjo
  \set TabStaff.stringTunings = #banjo-open-g-tuning
  {
    \stemDown
    g8 d' g'\5 a b g e d' |
    g4 d''8\5 b' a'\2 g'\5 e'\2 d' |
    g4
  }
>>
@end lilypond

@cindex banjo, accordages
@cindex accordages de banjo

@funindex banjo-c-tuning
@funindex banjo-modal-tuning
@funindex banjo-open-d-tuning
@funindex banjo-open-dm-tuning
@funindex four-string-banjo

LilyPond prend en charge un certain nombre d'accordages courants pour
banjo@tie{}: @code{banjo-c-tuning} sol,do,sol,si,ré (gCGBD),
@code{banjo-modal-tuning} sol,ré,sol,do,ré (gDGCD),
@code{banjo-open-d-tuning} la,ré,fa#,la,ré (aDF#AD) et
@code{banjo-open-dm-tuning} la,ré,fa,la,ré (aDFAD).

Ces accordages peuvent être convertis pour banjo à quatre cordes au
moyen de la fonction @code{four-string-banjo}@tie{}:

@example
\set TabStaff.stringTunings = #(four-string-banjo banjo-c-tuning)
@end example

@seealso
Fichiers d'initialisation :
@file{ly/string-tunings-init.ly}.

Morceaux choisis :
@rlsrnamed{Fretted strings, Cordes frettées}.
<<<<<<< HEAD

Fichiers d'initialisation :
@file{ly/string-tunings-init.ly}.
=======
>>>>>>> 43cf936e
<|MERGE_RESOLUTION|>--- conflicted
+++ resolved
@@ -1890,9 +1890,3 @@
 
 Morceaux choisis :
 @rlsrnamed{Fretted strings, Cordes frettées}.
-<<<<<<< HEAD
-
-Fichiers d'initialisation :
-@file{ly/string-tunings-init.ly}.
-=======
->>>>>>> 43cf936e
