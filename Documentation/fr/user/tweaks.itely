@c -*- coding: utf-8; mode: texinfo; documentlanguage: fr -*-
@c This file is part of lilypond.tely
@ignore
	Translation of GIT committish: 90a367b11c50bd1fe242656715f807d1445225d7

    When revising a translation, copy the HEAD committish of the
    version that you are working on.  See TRANSLATION for details.
@end ignore

@c \version "2.12.0"

@c Translators: Valentin Villenave, Nicolas Klutchnikoff, Damien Heurtebise
@c Translation checkers: Jean-Charles Malahieude, John Mandereau
@c Translation status: post-GDP

@node Tweaking output
@chapter Tweaking output

Ce chapitre indique comment modifier le résultat obtenu.
LilyPond offre de nombreuses possibilités de réglages, permettant
théoriquement de modifier chaque élément de votre partition.

@menu
* Tweaking basics::             
* The Internals Reference manual::  
* Appearance of objects::       
* Placement of objects::        
* Collisions of objects::       
* Further tweaking::            
@end menu

@node Tweaking basics
@section Tweaking basics

@menu
* Introduction to tweaks::      
* Objects and interfaces::      
* Naming conventions of objects and properties::  
* Tweaking methods::            
@end menu

@node Introduction to tweaks
@subsection Introduction to tweaks

LilyPond regroupe sous le terme de @qq{retouches} (@emph{tweaks} en
anglais) les différents moyens dont dispose l'utilisateur pour 
intervenir sur l'interprétation du fichier d'entrée et pour modifier 
l'apparence du fichier de sortie.  Certaines retouches sont très 
simples à mettre en œuvre ; d'autres sont plus complexes.  Mais 
à elles toutes, elles permettent d'obtenir tout ce qu'on veut en matière
de musique imprimée.

Dans ce chapitre, nous traitons des concepts de base nécessaires
pour comprendre l'art de la retouche.  Puis nous présentons de 
nombreuses commandes déjà prêtes, qu'il suffit de recopier pour 
obtenir un résultat identique dans vos partitions ; nous en profitons
pour expliquer comment ces commandes ont été construites, si bien 
que vous pouvez apprendre par la même occasion à développer 
vos propres retouches.

Avant de vous lancer dans ce chapitre, il peut être utile de revoir la
section @ref{Contexts and engravers}, dans la mesure où les contextes,
graveurs et autres propriétés qui y sont décrits, sont indispensables 
pour comprendre et construire les retouches.

@node Objects and interfaces
@subsection Objects and interfaces

@cindex objet
@cindex grob
@cindex spanner
@cindex extenseur
@cindex interface
@cindex propriétés des objets
@cindex objet, propriétés
@cindex objet de rendu
@cindex rendu, objets de

Toute retouche implique que l'on modifie les opérations internes 
et les structures du programme LilyPond.  Nous allons donc, pour
commencer, présenter certains termes qui servent à décrire ces
opérations internes et ces structures.

Le terme d'@qq{Objet} est un terme générique qui fait référence à 
une multitude de structures internes mises en place par LilyPond 
durant la compilation d'un fichier d'entrée.  Ainsi, quand une 
commande du type @code{\new Staff} apparaît, un nouvel objet 
du type @code{Staff} est créé.  Cet objet @code{Staff} contient 
alors toutes les propriétés associées à cette portée, par exemple son
nom et son armure, ainsi que le détail des graveurs qui ont été 
désignés pour fonctionner dans ce contexte de portée.  
Certains objets peuvent contenir les propriétés de tous les autres 
contextes, comme les objets @code{Voice}, les objets @code{Score},
les objets @code{Lyrics} ; d'autres se rapportent à tous les éléments de
notation, comme les barres de mesure, les liaisons, les nuances, etc. 
Chaque objet dispose de son propre échantillon de valeurs pour le 
réglage des propriétés.

Certains types d'objet portent des noms spécifiques.  Les objets qui se 
rapportent à des éléments de notation sur le fichier de sortie, comme les 
notes, les hampes, les liaisons de phrasé ou de prolongation, les doigtés, 
les clefs, etc. sont appelés @qq{Objets de rendu} ; ils sont aussi connus 
sous le nom d'@qq{Objets graphiques} (en anglais : @emph{Graphical
objects} ou @emph{Grobs} pour faire court).  Ce sont bien des objets au
sens générique ci-dessus, et, en tant que tels, ils reçoivent des
propriétés qui leur sont associées, comme leur position, leur taille,
leur couleur, etc. 

Certains objets de rendu, comme les liaisons de phrasé, les soufflets 
de crescendo, les marques d'octaviation et beaucoup d'autres @emph{grobs}, 
ont pour particularité de ne pas se situer à un seul et unique endroit
-- ils ont un point de départ, un point d'arrivée, et éventuellement
d'autres propriétés relatives à leur forme.  Ces objets avec une forme
étendue sont appelés des bandeaux (@emph{Spanners} en anglais).

Il reste à expliquer ce que sont les @qq{interfaces}.  De nombreux objets, 
qui peuvent être très différents les uns des autres, ont pour point commun
de devoir être compilés simultanément.  Par exemple, tous les
@emph{grobs} ont une couleur, une taille, une position, etc., et toutes
ces propriétés sont compilées simultanément durant l'interprétation du
fichier d'entrée par LilyPond.  Pour alléger ces opérations internes,
ces actions et propriétés communes sont regroupées en un objet appelé
@code{grob-interface}.  Il existe beaucoup d'autres regroupements de
propriétés communes dans le genre de celui-ci, chacun portant un nom qui
se termine par @code{interface}.  En tout, on en compte plus d'une
centaine.  Nous verrons plus loin en quoi c'est intéressant et utile
pour l'utilisateur. 

Ainsi s'achève le tour des principaux termes relatifs aux objets et 
que nous serons amenés à utiliser dans ce chapitre. 

@node Naming conventions of objects and properties
@subsection Naming conventions of objects and properties

@cindex conventions de nommage des objets
@cindex conventions de nommage des propriétés
@cindex objets, conventions de nommage des
@cindex propriétés, conventions de nommage des

Nous avons eu un aperçu, dans @ref{Contexts and engravers}, de 
la façon de nommer les objets.  Voici maintenant une liste de 
référence des types d'objets et de propriétés les plus courants, 
avec leur convention de nommage et quelques exemples 
de cas concrets.  La lettre @code{A} représente n'importe quel 
caractère alphabétique majuscule, et les lettres @code{aaa} 
un nombre indéterminé de caractères alphabétiques minuscules.  
Les autres caractères sont à prendre comme ils se présentent.

@multitable @columnfractions .33 .33 .33
@headitem Type d'objet/propriété           
	@tab Convention de désignation
	@tab Exemples
@item Contextes
	@tab Aaaa ou AaaaAaaaAaaa
	@tab Staff, GrandStaff
@item Objets de rendu
	@tab Aaaa ou AaaaAaaaAaaa
	@tab Slur, NoteHead
@item Graveurs
	@tab Aaaa_aaa_engraver
	@tab Clef_engraver, Note_heads_engraver
@item Interfaces
	@tab aaa-aaa-interface
	@tab grob-interface, break-aligned-interface 
@item Propriétés de contexte
	@tab aaa ou aaaAaaaAaaa
	@tab alignAboveContext, skipBars
@item Propriétés d'objet de rendu
	@tab aaa ou aaa-aaa-aaa
	@tab direction, beam-thickness
@end multitable

Comme nous le verrons bientôt, les propriétés des différents 
types d'objets sont modifiées par des commandes différentes, si bien 
qu'il est bon de savoir reconnaître le type d'objet en fonction du nom
de ses propriétés. 

@node Tweaking methods
@subsection Tweaking methods

@cindex retouches, méthodologie
@cindex méthodes de retouche

@strong{La commande \override}

@cindex override, commande
@cindex override, syntaxe

@funindex \override
@funindex override

Dans @ref{Modifying context properties} et dans 
@ref{Adding and removing engravers}, nous avons déjà rencontré les
commandes @code{\set} et @code{\with}, qui servent à changer les
propriétés des @strong{contextes} et à supprimer ou ajouter des
@strong{graveurs}.  Voici maintenant d'autres commandes plus
importantes. 

La commande pour changer les propriétés des @strong{objets de rendu} 
est @code{\override}.  Du fait que cette commande modifie en profondeur 
les propriétés internes de LilyPond, sa syntaxe n'est pas aussi simple que 
pour les commandes vues précédemment.  Elle a besoin de savoir avec 
précision quelle est la propriété à modifier, pour quel objet et dans
quel  contexte, et quelle doit être sa nouvelle valeur.  Voyons de quoi
il retourne.

La syntaxe générale de cette commande est : 

@example
\override @var{Contexte}.@var{ObjetDeRendu} #'@var{propriété-rendu} = #@var{valeur}
@end example

@noindent
Elle attribue à la propriété appelée @var{propriété-rendu}, associée à
l'objet @var{ObjetDeRendu}, appartenant lui-même au contexte 
@var{Contexte}, une valeur @var{valeur}.

Le contexte @var{Contexte} peut être omis (c'est généralement 
le cas) quand il n'y a pas d'ambiguïté et qu'il s'agit d'un contexte 
de très bas niveau, comme @code{Voice}, @code{ChordNames} 
ou @code{Lyrics}.  Dans les exemples qui suivent, le contexte sera 
très souvent omis.  Nous verrons plus tard dans quelles
circonstances il doit impérativement être indiqué.

Les sections ci-dessous traitent largement des propriétés et de leurs 
valeurs mais, pour illustrer la mise en forme et l'utilisation de ces 
commandes, nous nous limiterons à n'employer que quelques propriétés et
valeurs simples, facilement compréhensibles.

Nous ne parlerons dans l'immédiat ni du @code{#'}, qui précède 
toujours la propriété, ni du @code{#}, qui précède toujours la 
valeur.  Ces deux éléments doivent obligatoirement être 
présents sous cette forme.  Voici la commande la plus fréquente 
pour faire des retouches, et pratiquement tout le reste de ce 
chapitre aura pour but montrer, à travers des exemples, comment 
l'utiliser.  L'exemple ci-dessous change la couleur des têtes de 
notes :

@cindex couleur,exemple de propriété
@cindex NoteHead, exemple de dérogation

@lilypond[quote,fragment,ragged-right,verbatim,relative=1]
c d
\override NoteHead #'color = #red
e f g
\override NoteHead #'color = #green
a b c
@end lilypond

@strong{La commande \revert}

@cindex revert, commande

@funindex \revert
@funindex revert

Une fois qu'elle a été modifiée, la propriété conserve sa nouvelle valeur 
jusqu'à ce qu'elle soit à nouveau modifiée ou qu'elle rencontre la 
commande @code{\revert}.  La commande @code{\revert} obéit à 
la syntaxe ci-dessous et ramène la valeur de la propriété à sa valeur 
d'origine.  Attention : dans le cas où plusieurs @code{\override} ont 
été employés, il ne s'agit pas de la valeur précédente mais bien de la 
valeur par défaut. 

@example
\revert @var{Contexte}.@var{ObjetDeRendu} #'@var{propriété-de-rendu}
@end example

Tout comme pour la commande @code{\override}, la mention du 
@var{Contexte} est souvent facultative.  Elle sera omise dans de 
nombreux exemples ci-dessous.  Voici un exemple qui ramène la 
couleur des deux dernières notes à leur valeur par défaut :

@cindex couleur,exemple de propriété
@cindex NoteHead, exemple de dérogation

@lilypond[quote,fragment,ragged-right,verbatim,relative=1]
c d
\override NoteHead #'color = #red
e f g
\override NoteHead #'color = #green
a
\revert NoteHead #'color
b c
@end lilypond

@strong{Le préfixe \once}

@funindex \once
@funindex once

Les commandes @code{\override} et @code{\set} peuvent supporter  
toutes les deux le préfixe @code{\once}.  Celui-ci a pour fonction de 
n'appliquer la commande @code{\override} ou @code{\set} qu'à
l'instant musical en cours, avant que la propriété ne reprenne 
sa valeur par défaut.  Toujours à partir du même exemple, il est
possible de ne changer la couleur que d'une seule note :

@cindex couleur,exemple de propriété
@cindex NoteHead, exemple de dérogation

@lilypond[quote,fragment,ragged-right,verbatim,relative=1]
c d
\once \override NoteHead #'color = #red
e f g
\once \override NoteHead #'color = #green
a b c
@end lilypond

@strong{La commande \overrideProperty}

@cindex overrideProperty, commande

@funindex \overrideProperty
@funindex overrideProperty

Il existe une autre forme de commande @code{\override}, 
@code{\overrideProperty}, qui est parfois utile.  Nous la mentionnons
ici par souci d'exhaustivité ; pour le détail, voir @ruser{Difficult tweaks}.

@c Maybe explain in a later iteration  -td

@strong{La commande \tweak}

@cindex tweak, commande

@funindex \tweak
@funindex tweak

La dernière commande disponible pour les retouches est 
@code{\tweak}.  Elle sert à changer les propriétés d'objets qui
surviennent simultanément dans la musique, comme par exemple les 
notes d'un accord.  La commande @code{\override} modifierait toutes
les notes de l'accord, tandis que @code{\tweak} ne modifie que 
l'élément suivant dans la chaîne de saisie.

Voici un exemple.  Supposons que nous voulions changer la taille de 
la tête de note du milieu (le mi) dans un accord de do majeur.  Voyons 
d'abord ce que donnerait @code{\once \override} :

@cindex font-size, exemple de propriété
@cindex NoteHead, exemple de dérogation

@lilypond[quote,fragment,ragged-right,verbatim,relative=1]
<c e g>4
\once \override NoteHead #'font-size = #-3
<c e g>
<c e g>
@end lilypond

Nous voyons que @code{\override} modifie @emph{toutes} les têtes 
de notes de l'accord, car toutes les notes de l'accord surviennent au 
même @emph{instant musical} et que la fonction de @code{\once} 
est de faire porter la modification sur tous les objets du type spécifié 
qui surviennent au même instant musical, comme le fait la commande 
@code{\override} elle-même. 

La commande @code{\tweak} opère différemment.  Elle agit 
sur l'élément immédiatement suivant dans la chaîne de saisie.  Elle ne
fonctionne toutefois que sur des objets créés directement à partir de 
la chaîne de saisie, c'est-à-dire essentiellement des têtes de notes et
des articulations ; des objets comme les hampes ou les 
altérations accidentelles sont créés ultérieurement et ne peuvent 
être retouchés de cette manière.  En outre, quand la retouche porte 
sur une tête de note, celle-ci @emph{doit} appartenir à un accord, 
c'est-à-dire être comprise à l'intérieur de chevrons gauche/droite.  Pour 
retoucher une note isolée, il faut donc placer la commande 
@code{\tweak} avec la note à l'intérieur des chevrons gauche/droite.

Pour reprendre notre exemple, la taille de la note du milieu d'un 
accord peut être modifiée de cette manière : 

@cindex font-size, exemple de propriété
@cindex @code{\tweak}, exemple

@lilypond[quote,fragment,ragged-right,verbatim,relative=1]
<c e g>4
<c \tweak #'font-size #-3 e g>4
@end lilypond

Vous noterez que la syntaxe de @code{\tweak} est différente de 
celle de la commande @code{\override}.  Ni le contexte, 
ni l'objet n'ont besoin d'être spécifiés ; au contraire, cela 
produirait une erreur si on le faisait.  Tous deux sont sous-entendus
par l'élément suivant dans la chaîne de saisie.  La syntaxe générale 
de la commande @code{\tweak} est donc, tout simplement :

@example
\tweak #'@var{propriété-de-rendu} = #@var{valeur}
@end example

La commande @code{\tweak} est aussi utilisée quand on veut, dans 
une série d'articulations, n'en modifier qu'une seule.  Ainsi :

@cindex couleur, exemple de propriété
@cindex @code{\tweak}, exemple

@lilypond[quote,fragment,ragged-right,verbatim,relative=2]
a ^Black
	-\tweak #'color #red ^Red
	-\tweak #'color #green _Green
@end lilypond

@noindent
Attention : la commande @code{\tweak} doit être précédée d'une 
marque d'articulation, comme si elle-même était une articulation.

@cindex nolets imbriqués
@cindex triolets imbriqués
@cindex crochet de nolet
@cindex nolet, crochet
@cindex triolet, crochet

@funindex TupletBracket

Quand plusieurs nolets sont imbriqués et commencent au même instant 
musical, c'est encore la commande @code{\tweak} qui est utilisée pour 
changer l'apparence de l'un d'entre eux.  Dans l'exemple suivant, le
long crochet de nolet et le premier des trois crochets courts commencent
au même instant musical ; une commande @code{\override} s'appliquerait 
donc à la fois aux deux.  En revanche, @code{\tweak} permet  
de les dissocier.  La première commande @code{\tweak} indique que 
le long crochet doit être placé au-dessus des notes, et la seconde 
indique que le coefficient de nolet doit être imprimé en rouge sur le 
premier crochet de triolet court. 

@cindex @code{\tweak}, exemple
@cindex direction, exemple de propriété
@cindex couleur, exemple de propriété

@lilypond[quote,ragged-right,verbatim,fragment,relative=2]
\tweak #'direction #up
\times 4/3 {
	\tweak #'color #red
	\times 2/3 { c8[ c8 c8] }
	\times 2/3 { c8[ c8 c8] }
	\times 2/3 { c8[ c8 c8] }
}
@end lilypond

Si les nolets imbriqués ne commencent pas au même moment, 
leur apparence peut alors être modifiée de la façon habituelle, 
avec la commande @code{\override} :

@cindex texte, exemple de propriété
@cindex tuplet-number, example de fonction
@cindex transparence, example de propriété
@cindex TupletNumber, exemple de dérogation

@c NOTE Tuplet brackets collide if notes are high on staff
@c See issue 509
@lilypond[quote,ragged-right,verbatim,fragment,relative=1]
\times 2/3 { c8[ c c]}
\once \override TupletNumber
	#'text = #tuplet-number::calc-fraction-text
\times 2/3 {
	c[ c]
	c[ c]
	\once \override TupletNumber #'transparent = ##t
	\times 2/3 { c8[ c c] }
\times 2/3 { c8[ c c]}
}
@end lilypond

@seealso
Manuel de notation :
@ruser{The tweak command}.


@node The Internals Reference manual
@section The Internals Reference manual

@cindex Références internes

@menu
* Properties of layout objects::  
* Properties found in interfaces::  
* Types of properties::         
@end menu

@node Properties of layout objects
@subsection Properties of layout objects

@cindex propriétés des objets de rendu
@cindex propriétés des objets graphiques (grobs)
@cindex grobs, propriétés
@cindex objets de rendu, propriétés
@cindex Manuel des références internes

Imaginons que votre partition contienne une liaison trop fine à votre 
goût et que vous vouliez la rendre plus épaisse.  Comment vous y 
prendre ?  Vous êtes convaincu, avec tout ce qui a été dit sur la 
souplesse de LilyPond, qu'une telle retouche est réalisable et 
vous vous dites qu'elle fera sans doute intervenir la commande 
@code{\override}.  Mais existe-t-il une propriété lourde qui s'applique 
à une liaison et, dans l'affirmative, comment faire pour la modifier ? 
C'est là qu'intervient la Référence des propriétés internes. 
Elle contient toutes les informations dont vous avez besoin pour 
construire n'importe quelle commande @code{\override}.

Avant de nous plonger dans la Référence des propriétés 
internes, un mot d'avertissement.  Il s'agit d'un document de 
@strong{références}, de sorte qu'il ne contient pas ou peu 
d'explications : son but est de présenter les informations de 
façon précise et concise.  Cela peut paraître décourageant 
à première vue.  Pas d'inquiétude !  Les conseils et les explications 
fournis ici vous permettent de retrouver par vous-même les 
informations dans la Référence des propriétés internes.  Il 
suffit d'un peu de pratique. 

@cindex override, exemple
@cindex dérogation, exemple
@cindex Références internes, exemple d'utilisation
@cindex @code{\addlyrics} -- exemple

Prenons un exemple concret tiré d'un morceau de musique connu :

@lilypond[quote,verbatim,relative=2]
{
  \time 6/8
  {
    r4 b8 b[( g]) g |
    g[( e]) e d[( f]) a |
    a g
  }
  \addlyrics {
    The man who feels love's sweet e -- mo -- tion
  }
}
@end lilypond

Admettons que nous voulions rendre les traits de liaison plus épais. 
Est-ce possible ?  Une liaison est assurément un objet de rendu, si bien 
que la question est @qq{Existe-t-il une propriété attachée aux liaisons 
et qui en contrôle l'épaisseur ? } Pour y répondre, nous consultons la 
Référence des propriétés internes (ou RPI pour faire court).

Vous trouverez sur le site de LilyPond @uref{http://lilypond.org} la
RPI correspondant à votre version du programme.  Allez sur la page 
Documentation et cliquez sur Référence des propriétés internes. 
Pour l'apprentissage, mieux vaut utiliser la version HTML standard, 
et non la @q{page unique en anglais} ou le PDF.  Durant la lecture 
des prochains paragraphes, il vous est conseillé de vous y reporter 
réellement afin que les explications prennent tout leur sens.

En dessous du bandeau d'en-tête figurent cinq liens.  Cliquez sur le lien 
vers le @emph{Backend}, où se trouvent les informations sur les 
objets de rendu.  En dessous du titre @strong{Backend}, choisissez 
alors le lien vers @emph{Tous les objets de rendu}.  La page qui s'ouvre 
énumère, dans l'ordre alphabétique, tous les objets utilisés dans votre 
version de LilyPond.  Cliquez sur Liaisons (@emph{Slurs} en anglais), 
et les propriétés des liaisons apparaîtront. 

Il existe un autre moyen de trouver cette page, à partir du Manuel de 
notation.  Une des pages qui traitent des liaisons contient un lien vers 
la Référence des propriétés internes, qui mène directement à cette 
page.  Mais lorsque vous connaissez le nom de l'objet à retoucher, le 
plus simple est de consulter la RPI. 

La page de la RPI sur les liaisons commence par préciser que les objets 
Liaison sont créés par le graveur Slur_engraver.  Vient ensuite la liste 
des réglages standard.  Attention : ceux-ci @strong{ne suivent pas} l'ordre 
alphabétique.  Il faut donc les parcourir en entier pour trouver la propriété 
susceptible de contrôler l'épaisseur des traits de liaison.

@example
@code{thickness} (number)
     @code{1.2}
     Épaisseur de ligne, généralement mesurée en @code{line-thickness}
@end example

Voilà qui semble approprié pour changer l'épaisseur (@emph{thickness} en
anglais).  On apprend que la valeur de @code{thickness} 
est un simple nombre (@emph{number}), qu'elle est par défaut 
à 1,2 et que l'unité de mesure est fixée par une autre propriété 
appelée @code{line-thickness}.

Comme il a été indiqué, on ne trouve que peu, voire pas du tout 
d'explications dans la RPI, mais nous en savons assez pour essayer 
de changer l'épaisseur de la liaison.  Comme nous l'avons vu, le 
nom de l'objet est @code{Slur}, le nom de la propriété à changer 
est @code{thickness} et la nouvelle valeur sera un nombre supérieur 
à 1.2 si l'on veut augmenter l'épaisseur du trait.

Pour construire la commande @code{\override}, il suffit donc de 
remplacer les valeurs que nous avons trouvées en guise de noms, en 
laissant de côté le contexte.  Commençons par une valeur très élevée
dans un premier temps, pour nous assurer que la commande fonctionne. 
Nous obtenons :

@example
\override Slur #'thickness = #5.0
@end example

N'oublions pas le @code{#'} qui doit précéder le nom de la propriété et 
le @code{#} qui doit précéder la nouvelle valeur.

La dernière question est : @qq{Où placer cette commande ?}  
Tant qu'on n'est pas sûr de soi, la meilleure réponse est @qq{À
l'intérieur de l'expression musicale, avant la première liaison et
proche d'elle.}  Essayons :

@cindex Slur, exemple de dérogation
@cindex thickness, exemple de propriété

@lilypond[quote,verbatim,relative=2]
{
  \time 6/8
  {
    % Increase thickness of all following slurs from 1.2 to 5.0
    \override Slur #'thickness = #5.0
    r4 b8 b[( g]) g |
    g[( e]) e d[( f]) a |
    a g
  }
  \addlyrics {
    The man who feels love's sweet e -- mo -- tion
  }
}
@end lilypond 

@noindent
et nous constatons que le trait de liaison est beaucoup plus épais.

Telle est la façon normale de construire les commandes 
@code{\override}.  Comme nous aurons l'occasion de le voir 
par la suite, le problème est parfois plus complexe.  Dans 
l'immédiat, nous en savons assez pour construire nos propres 
commandes -- mais il faut encore s'exercer.  Les exemples 
suivants sont là dans cette intention.

@subheading Finding the context

@cindex contexte, détermination du
@cindex contexte, identification correcte du

Tout d'abord, de quoi avions-nous besoin pour préciser le 
contexte ?  À quoi devait-il ressembler ?  Gageons que les 
liaisons appartiennent au contexte Voix, dans la mesure où 
elles sont étroitement liées à une ligne mélodique, mais 
comment en être sûr ?  Pour répondre à cette question, 
revenons en haut de la page de la RPI consacrée aux liaisons ; 
il est écrit : @q{Les objets Liaison sont créés par le graveur 
Slur_engraver}.  Ainsi les liaisons seront créées dans n'importe 
quel contexte où se trouve le @code{Slur_engraver}.  Suivons 
le lien vers la page @code{Slur_engraver}.  Tout en bas, on 
lit que le @code{Slur_engraver} est un élément appartenant 
à cinq contextes Voix, dont le contexte de voix 
standard, @code{Voice}.  Notre hypothèse était donc juste. 
Et parce que @code{Voice} est un contexte de très bas 
niveau, qu'il est activé sans ambiguïté par le fait que l'on est 
en train de saisir des notes, on peut ici ne pas le mentionner.

@subheading Overriding once only

@cindex dérogation pour une seule fois
@cindex usage unique, dérogation à

@funindex \once
@funindex once

Dans le dernier exemple ci-dessus, @emph{toutes} les liaisons étaient plus 
épaisses.  Et si on veut épaissir uniquement la première liaison ?  On
recourt alors à la commande @code{\once}.  Placée juste avant la commande 
@code{\override}, elle lui indique de ne changer que la liaison commençant 
avec la note @strong{juste après}.  Si la note juste après n'ouvre pas une 
liaison, la commande sera sans aucun effet -- elle ne reste pas en mémoire 
jusqu'à la prochaine liaison, elle est purement et simplement ignorée.
Il faut donc que la commande introduite par @code{\once} soit insérée
comme suit : 


@cindex Slur, exemple de dérogation
@cindex thickness, exemple de propriété
@cindex Liaison, exemple de dérogation
@cindex Épaisseur, exemple de propriété

@lilypond[quote,verbatim,relative=2]
{
  \time 6/8
  {
    r4 b8
    % Increase thickness of immediately following slur only
    \once \override Slur #'thickness = #5.0
    b[( g]) g |
    g[( e]) e d[( f]) a |
    a g
  }
  \addlyrics {
    The man who feels love's sweet e -- mo -- tion
  }
}
@end lilypond 

@noindent
Alors seule la première liaison est rendue plus épaisse.

La commande @code{\once} peut aussi être utilisée devant la commande 
@code{\set}.
 

@subheading Reverting

@cindex revert
@cindex retour
@cindex défaut, retour aux propriétés par

@funindex \revert
@funindex revert

Et si l'on voulait que les deux premières liaisons soient plus épaisses ? 
On pourrait bien sûr utiliser deux commandes, chacune précédée de 
@code{\once}, et placées juste avant la note par laquelle débute la 
liaison :


@cindex Slur, exemple de dérogation
@cindex thickness, exemple de propriété
@cindex Liaison, exemple de dérogation
@cindex Épaisseur, exemple de propriété

@lilypond[quote,verbatim,relative=2]
{
  \time 6/8
  {
    r4 b8
    % Increase thickness of immediately following slur only
    \once \override Slur #'thickness = #5.0
    b[( g]) g |
    % Increase thickness of immediately following slur only
    \once \override Slur #'thickness = #5.0
    g[( e]) e d[( f]) a |
    a g
  }
  \addlyrics {
    The man who feels love's sweet e -- mo -- tion
  }
}
@end lilypond 

@noindent
mais on peut aussi, au lieu de la commande @code{\once}, utiliser après 
la seconde liaison la commande @code{\revert}, qui ramène la propriété 
@code{thickness} à sa valeur par défaut .

@cindex Slur, exemple de dérogation
@cindex thickness, exemple de propriété
@cindex Liaison, exemple de dérogation
@cindex Épaisseur, exemple de propriété

@lilypond[quote,verbatim,relative=2]
{
  \time 6/8
  {
    r4 b8
    % Increase thickness of all following slurs from 1.2 to 5.0
    \override Slur #'thickness = #5.0
    b[( g]) g |
    g[( e])
    % Revert thickness of all following slurs to default of 1.2
    \revert Slur #'thickness
    e d[( f]) a |
    a g
  }
  \addlyrics {
  The man who feels love's sweet e -- mo -- tion
  }
}
@end lilypond

@noindent
N'importe quelle propriété modifiée par @code{\override} peut ainsi 
être ramenée, grâce à la commande @code{\revert}, à sa valeur par 
défaut. 

Ici s'achève notre introduction à la RPI et aux retouches 
simples.  Vous trouverez d'autres exemples dans les prochaines 
sections de ce chapitre ; ils vous permettront, d'une part, 
d'apprendre à connaître un peu mieux la RPI et, d'autre part, de 
vous entraîner un peu plus à y chercher les informations.  Ces 
exemples seront progressivement accompagnés d'explications et 
introduiront des termes nouveaux.
 
@node Properties found in interfaces
@subsection Properties found in interfaces

@cindex interface
@cindex interfaces, propriétés des
@cindex propriétés des interfaces

Supposons maintenant que nous voulions imprimer des paroles en italique.  
Quelle formulation de la commande @code{\override} allons-nous utiliser ? 
Nous consultons en premier lieu, comme précédemment, la page de la RPI 
qui contient la liste @q{Tous les objets de rendu}, et recherchons 
un objet qui contrôle les paroles.  Nous trouvons @code{LyricText}, qui 
semble approprié.  Nous cliquons dessus et nous voyons apparaître les 
différentes propriétés des paroles, parmi lesquelles @code{font-series} 
et @code{font-size}.  Mais aucune ne propose l'italique.  Car la mise 
en forme des caractères est une propriété commune à tous les objets 
d'écriture, si bien que, au lieu de figurer dans tous les objets de rendu, 
elle est regroupée avec d'autres propriétés semblables et placée dans une 
@strong{Interface}, la @code{font-interface}.

Il nous faut donc apprendre à trouver les propriétés des interfaces 
et découvrir les objets qui utilisent les propriétés de ces interfaces.

Retournons à la page de la RPI qui traite des paroles
(@emph{LyricText}).  En bas de la page est dressée sous forme de liens
la liste des interfaces qui concernent LyricText.  Cette liste comporte
plusieurs entrées, dont @code{font-interface}.  En cliquant dessus, nous
voyons apparaître les différentes propriétés associées à cette
interface, qui sont en même temps les propriétés de tous les objets qui
s'y rapportent, parmi lesquels  LyricText.

Nous avons alors sous les yeux tous les réglages de propriétés qui 
contrôlent les polices de caractères, et notamment 
@code{font-shape(symbole)}, où @code{symbole} peut prendre la valeur 
@code{upright}, @code{italics} ou @code{caps}.

Vous remarquerez que @code{font-series} et @code{font-size} figurent 
aussi dans la liste.  La question qui ne manque pas de se poser est : 
@qq{Comment se fait-il que les propriétés @code{font-series} et 
@code{font-size} se retrouvent à la fois dans @code{LyricText} et dans 
l'interface @code{font-interface} alors que ce n'est pas le cas pour 
@code{font-shape} ?}  La réponse est que lorsqu'un objet @code{LyricText} 
est créé, les valeurs globales par défaut de @code{font-series} et 
@code{font-size} sont modifiées, mais pas celles de @code{font-shape}. 
Les possibilités de modification dans @code{LyricText} ne concernent 
donc que les valeurs à appliquer à @code{LyricText}.  Les autres objets qui 
dépendent de @code{font-interface} fixeront leurs propriétés différemment 
lorsqu'ils seront créés.

Voyons maintenant si nous sommes en mesure de formuler la commande 
@code{\override} pour mettre les paroles en italique.  L'objet est 
@code{LyricText}, la propriété est @code{font-shape} et la valeur est 
@code{italic}.  Comme auparavant, nous laissons de côté le contexte. 

Signalons rapidement -- même si cette remarque est importante -- que,
puisque les valeurs de @code{font-shape} se présentent sous forme de
symboles, elles doivent être précédées d'une simple apostrophe,
@code{'}.  C'est pour cette raison qu'il fallait une apostrophe devant
@code{thickness} dans l'exemple précédent, et qu'il en faut une devant
@code{font-shape}. Ce sont à chaque fois des symboles, qui sont
interprétés comme tels par LilyPond.  Certains symboles peuvent être des
noms de propriété, comme @code{thickness} ou @code{font-shape},
d'autres sont des valeurs à attribuer aux propriétés, comme
@code{italic}. À ne pas confondre avec les chaînes de caractères libres,
qui se présentent comme @code{"un texte libre"} ; pour plus de détails
sur les symboles et les chaînes de caractères, voir @ref{Scheme
tutorial}. 

Ainsi, la commande @code{\override} pour mettre les paroles en italique 
est : 

@example
\override LyricText #'font-shape = #'italic
@end example

@noindent
et elle doit être placée juste devant et tout près des paroles à modifier, 
comme ceci :

@cindex font-shape, exemple de propriété
@cindex italic, exemple
@cindex LyricText, exemple de dérogation
@cindex @code{\addlyrics}, exemple

@lilypond[quote,fragment,ragged-right,verbatim,relative=2]
{
  \time 6/8
  {
    r4 b8 b[( g]) g |
    g[( e]) e d[( f]) a |
    a g
  }
  \addlyrics {
    \override LyricText #'font-shape = #'italic
    The man who feels love's sweet e -- mo -- tion
  }
}
@end lilypond

@noindent
et voilà les paroles en italiques.

@subheading Specifying the context in lyric mode

@cindex contexte, spécification en mode lyrique
@cindex mode lyrique, spécification de contexte en

Lorsqu'il s'agit de paroles et qu'on cherche à préciser le contexte 
sur le modèle de ce qui a été fait précédemment, la commande échoue. 
Car une syllabe saisie en mode Paroles (lyricmode) se termine 
obligatoirement par une espace, un saut de ligne ou un nombre. Tout 
autre caractère compte comme un élément de la syllabe. C'est pourquoi 
il faut une espace ou un saut de ligne avant le @code{@}} final, pour 
éviter qu'il ne soit assimilé à la dernière syllabe. De même, il faut insérer 
des espaces avant et après le point, @q{.}, qui sépare le nom de 
contexte du nom de l'objet, faute de quoi les deux noms seront joints et 
l'interpréteur ne pourra pas les reconnaître. La formulation correcte est 
donc : 

@example
\override Lyrics . LyricText #'font-shape = #'italic
@end example

@warning{Dans la saisie des paroles, pensez à toujours laisser une
espace entre la dernière syllabe et l'accolade fermante.}

@warning{Lorsqu'on retouche des paroles, toujours placer des espaces 
autour du point qui sépare le nom de contexte du nom d'objet.}

@seealso
Manuel d'initiation : @ref{Scheme tutorial}.


@node Types of properties
@subsection Types of properties


@cindex propriété, types de

Nous avons vu jusqu'à maintenant deux types de propriétés :
@code{nombre} et @code{symbol}.  Pour pouvoir fonctionner, la valeur
associée à une propriété doit correspondre au type attendu et suivre les
règles liées à ce type.  Le type de propriété est toujours donné entre
parenthèses après le nom de propriété dans la RPI.  Voici une liste des
différents types de propriétés, avec les règles qui les régissent et
quelques exemples d'utilisation.  Il faut, bien sûr, toujours ajouter un
symbole hash, @code{#}, devant ces valeurs lors de la saisie de la
commande @code{\override}. 

@multitable @columnfractions .2 .45 .35
@headitem Type de propriété 
  @tab Règles
  @tab Exemples
@item Booléenne (anglais @emph{Boolean})
  @tab Vrai (@emph{true} en anglais) ou Faux (@emph{false} en anglais),
sous la forme #t  ou #f
  @tab @code{#t}, @code{#f}
@item Dimension (en lignes de portée)
  @tab Un nombre positif décimal (en unités de lignes de portée)
  @tab @code{2.5}, @code{0.34}
@item Direction
  @tab Une direction valide ou son équivalent numérique (valeur décimale
comprise entre -1 et 1 seulement)
  @tab @code{LEFT}, @code{CENTER}, @code{UP}, @code{1}, @code{-1}
@item Durée (@emph{Moment} en anglais)
  @tab Une durée de note construite avec la fonction make-moment
  @tab @code{(ly:make-moment 1 4)}, @code{(ly:make-moment 3 8)}
@item Entier (@emph{Integer} en anglais)
  @tab Un nombre entier positif
  @tab @code{3}, @code{1}
@item Inconnu (@emph{Unknown} en anglais)
  @tab Un processus, ou @code{#f} pour empêcher toute action 
  @tab @code{bend::print}, @code{ly:text-interface::print}, @code{#f}
@item Liste
  @tab Plusieurs valeurs séparées par une espace, encadrées par des
parenthèses et prédédées par une apostrophe 
  @tab @code{'(left-edge staff-bar)}, @code{'(1)}, @code{'(1.0 0.25 0.5)}
@item Markup (ou étiquette)
  @tab Toute commande @code{\markup} valide
  @tab @code{\markup @{ \italic "cresc." @}}
@item Nombre
  @tab Une valeur décimale positive ou négative
  @tab @code{3.5}, @code{-2.45}
@item Paire (de nombres)
  @tab Deux nombres séparées par @q{espace . espace}, encadrés 
par des parenthèses et précédés par une apostrophe
  @tab @code{'(2 . 3.5)}, @code{'(0.1 . -3.2)}
@item Symbole
  @tab L'un des symboles autorisés pour cette propriété, précédé par une
apostrophe
  @tab @code{'italic}, @code{'inside}
@item Vecteur
  @tab Une liste de trois éléments encadrés par des parenthèses et
précédés par apostrophe-hash, @code{'#}
  @tab @code{'#(#t #t #f)}
@end multitable

@seealso
Manuel d'initiation : @ref{Scheme tutorial}.


@node Appearance of objects
@section Appearance of objects

Il est temps de mettre en pratique les notions apprises précédemment
pour modifier l'allure de la partition ; les exemples qui suivent
montrent l'utilisation des différentes méthodes de retouche.  

@menu
* Visibility and color of objects::  
* Size of objects::             
* Length and thickness of objects::  
@end menu


@node Visibility and color of objects
@subsection Visibility and color of objects

Dans un but pédagogique, on peut être amené à masquer certains éléments
d'une partition, que les élèves doivent ensuite compléter.  Imaginons,
par exemple, un exercice dans lequel il faudrait rétablir les barres de
mesure dans un morceau de musique. En temps normal, les barres de mesure
s'insèrent automatiquement.  Comment faire pour les effacer de la
partition ?  

Avant de nous y attaquer, souvenons-nous que les propriétés d'objets
sont parfois groupées dans ce qu'on appelle des @emph{interfaces} --
voir @ref{Properties found in interfaces}.  Cela permet de rapprocher
toutes les propriétés susceptibles d'être utilisées ensemble pour
modifier un objet graphique -- si l'une d'elles est choisie pour un
objet, elle s'appliquera à tous les autres.  Certains objets tirent
alors leurs propriétés de telle ou telle interface, d'autres objets de
telle ou telle autre interface.  La liste des interfaces qui contiennent
les propriétés liées à un objet graphique (@emph{grob}) figure dans la
RPI, en bas de la page de description du @emph{grob} ; pour voir ces
propriétés, il faut aller voir ces interfaces.  

Nous avons vu, dans @ref{Properties of layout objects}, comment trouver 
les informations sur les @emph{grobs}.  Nous procédons de la même manière
et consultons la RPI pour connaître l'objet chargé d'imprimer les barres
de mesure.  En cliquant sur @emph{Backend} puis sur @emph{Tous les
objets de rendu}, nous trouvons un objet appelé @code{BarLine}.  Parmi 
ses propriétés, deux d'entre elles déterminent son aspect visuel : 
@code{break-visibility} et @code{stencil}.  L'objet @code{BarLine} 
est également lié à plusieurs interfaces, dont la @code{grob-interface} 
où figurent les propriétés @code{transparent} et @code{color}.  Toutes
peuvent modifier l'aspect visuel des barres de mesure -- et de beaucoup
d'autres objets, bien sûr.  Examinons chacune d'elles tour à tour.

@subheading stencil

@cindex stencil, propriété

Cette propriété contrôle l'apparence des barres de mesure en précisant 
le type de symbole (glyphe) à imprimer.  Comme pour de nombreuses 
autres propriétés, on peut lui indiquer de ne rien imprimer en lui
attribuant la valeur @code{#f}.  Essayons en laissant de côté, une fois
encore, le contexte concerné (@code{Voice} en l'occurrence) : 

@cindex BarLine, exemple de dérogation
@cindex stencil, exemple de propriété

@lilypond[quote,fragment,ragged-right,verbatim,relative=2]
{
  \time 12/16
  \override BarLine #'stencil = ##f
  c4 b8 c d16 c d8 |
  g, a16 b8 c d4 e16 |
  e8
}
@end lilypond

Les barres de mesure sont encore là !  Pourquoi ?  Retournons à la RPI
et regardons de nouveau la page qui traite des propriétés de BarLine.
En haut de la page, il est précisé que @qq{Les objets BarLine sont créés
par le graveur Bar_engraver}.  Allons à la page de @code{Bar_engraver}. 
Tout en bas se trouve la liste des contextes dans lesquels fonctionne ce 
graveur.  Tous sont du type @code{Staff}, de sorte que, si la commande 
@code{\override} n'a pas fonctionné comme prévu, c'est parce que 
@code{Barline} n'appartient pas au contexte par défaut, @code{Voice}. 
Si le contexte spécifié est erroné, la commande ne fonctionne pas.  Cela 
n'entraîne pas de message d'erreur, et rien n'apparaît sur le fichier log. 
Essayons de corriger en mentionnant le bon contexte : 

@cindex BarLine, exemple de dérogation
@cindex stencil, exemple de propriété

@lilypond[quote,fragment,ragged-right,verbatim,relative=2]
{
  \time 12/16
  \override Staff.BarLine #'stencil = ##f
  c4 b8 c d16 c d8 |
  g, a16 b8 c d4 e16 |
  e8
}
@end lilypond

Cette fois, les barres de mesure ont disparu.

@subheading break-visibility

@cindex break-visibility, propriété

La RPI mentionne, à la page sur @code{BarLine}, que la propriété
@code{break-visibility} attend comme argument un vecteur de trois
boléens.  Ceux-ci indiquent respectivement si les barres de mesure
doivent être imprimées ou non à la fin de la ligne, à l'intérieur de la
ligne et au début de la ligne.  Dans notre cas, nous voulons que toutes
les barres soient supprimées, si bien que la valeur dont nous avons
besoin est @code{'#(#f@tie{}#f@tie{}#f)}. Essayons, sans oublier
d'ajouter le contexte @code{Staff}.  Vous remarquerez que, en plus de
cette valeur, nous ajoutons @code{#'#} devant la parenthèse ouvrante.
Le @code{'#} est nécessaire car il fait partie intégrante de la valeur
contenant un vecteur, et le premier @code{#} est là, comme toujours avec
la commande @code{\override}, pour introduire la valeur elle-même. 

@cindex BarLine, example of overriding
@cindex break-visibility property, example

@lilypond[quote,fragment,ragged-right,verbatim,relative=2]
{
  \time 12/16
  \override Staff.BarLine #'break-visibility = #'#(#f #f #f)
  c4 b8 c d16 c d8 |
  g, a16 b8 c d4 e16 |
  e8
}
@end lilypond

Comme on peut le constater, cette solution-là aussi supprime les barres 
de mesure.

@subheading transparent

@cindex transparent, propriété
@cindex transparence

La RPI mentionne, à la page sur @code{grob-interface}, que la propriété
@code{transparent} attend comme argument un boléen.  Il faudrait donc
mettre @code{#t} pour rendre l'objet transparent.  Dans cet exemple,
essayons de rendre transparente la métrique (@emph{time signature} en
anglais) plutôt que les barres de mesure.  Pour cela, il nous faut
trouver le nom du @emph{grob} chargé de l'indication de mesure.  De
retour sur la page @q{Tous les objets de rendu} de la RPI, nous
cherchons les propriétés de l'objet @code{TimeSignature}.  Celui-ci est
géré par le graveur @code{Time_signature_engraver} qui, comme vous
pouvez le constater, appartient au contexte @code{Staff} et peut se
rattacher à la @code{grob-interface}.  Dans ces conditions, la commande
pour rendre la métrique transparente est : 

@cindex TimeSignature, exemple de dérogation
@cindex transparent, exemple de propriété

@lilypond[quote,fragment,ragged-right,verbatim,relative=2]
{
  \time 12/16
  \override Staff.TimeSignature #'transparent = ##t
  c4 b8 c d16 c d8 |
  g, a16 b8 c d4 e16 |
  e8
}
@end lilypond

@noindent
La métrique a bien disparu mais la commande a laissé un blanc en lieu et
place du chiffrage.  Ce peut être souhaitable dans le cadre d'un
exercice, afin que les élèves aient la place à compléter, mais dans
d'autres circonstances, ce peut être gênant.  Pour y remédier,
attribuons plutôt au stencil des métriques la valeur @code{#f} : 

@cindex TimeSignature, exemple de dérogation
@cindex stencil, exemple de propriété

@lilypond[quote,fragment,ragged-right,verbatim,relative=2]
{
  \time 12/16
  \override Staff.TimeSignature #'stencil = ##f
  c4 b8 c d16 c d8 |
  g, a16 b8 c d4 e16 |
  e8
}
@end lilypond

@noindent
La différence est flagrante : le fait d'attribuer au stencil la valeur
@code{#f} supprime totalement l'objet, tandis que le fait de le rendre
@code{transparent} le laisse en place, mais de façon invisible. 

@subheading color

@cindex color, propriété

Essayons enfin de rendre les barres de mesure invisibles en les colorant
en blanc.  La difficulté est de savoir si les barres blanches vont
couper ou non les lignes de la portée aux endroits où elles se
croisent.  Vous verrez dans les exemples ci-dessous que cela peut se
produire, sans qu'on le sache à l'avance.  Les explications de ce
phénomène et les solutions pour y remédier sont exposées dans
@ruser{Painting objects white}.  Pour le moment, acceptons cet
inconvénient et concentrons-nous sur l'apprentissage de la gestion des
couleurs. 

La @code{grob-interface} indique que la valeur de la propriété
@code{color} est une liste, sans plus d'explication.  En fait, cette
liste est une liste de valeurs en unités internes ; pour éviter d'avoir
à chercher ce qu'il faut y mettre, il existe différents moyens
d'indiquer la couleur.  Le premier moyen consiste à utiliser l'une des
couleurs @emph{normales} de la première @ruser{List of colors}.  Pour
mettre les barres de mesure en blanc, on écrit :  

@cindex BarLine, exemple de dérogation
@cindex color, exemple de propriété

@lilypond[quote,fragment,ragged-right,verbatim,relative=2]
{
  \time 12/16
  \override Staff.BarLine #'color = #white
  c4 b8 c d16 c d8 |
  g, a16 b8 c d4 e16 |
  e8
}
@end lilypond

@noindent
et nous constatons que les barres de mesure sont une fois de plus
invisibles.  Attention : aucune apostrophe ne précède @code{white} -- il
ne s'agit pas d'un symbole mais d'une @emph{fonction}.  Quand on
l'invoque, elle fournit une liste de valeurs internes requises pour
changer la couleur en blanc.  Les autres couleurs aussi, dans la
@qq{liste normale}, sont des fonctions.  Pour en être certain, vous
pouvez faire l'essai en choisissant une autre fonction de la liste en
guise de couleur. 

@cindex couleur X11
@cindex X11, couleurs

@funindex x11-color

Le deuxième moyen de changer la couleur consiste à utiliser la deuxième
@ruser{List of colors}, dite noms de couleurs X11.  Ceux-ci doivent
obligatoirement être précédés d'une autre fonction, qui convertit les
noms de couleurs X11 en une liste de valeurs internes, @code{x11-color},
comme ceci : 

@cindex BarLine, exemple de dérogation
@cindex color, exemple de propriété

@lilypond[quote,fragment,ragged-right,verbatim,relative=2]
{
  \time 12/16
  \override Staff.BarLine #'color = #(x11-color 'white)
  c4 b8 c d16 c d8 |
  g, a16 b8 c d4 e16 |
  e8
}
@end lilypond

@noindent
Vous noterez que, dans ce cas, la fonction @code{x11-color} admet un
symbole comme argument ; il faut donc placer une apostrophe devant le
symbole et insérer les deux à l'intérieur de parenthèses.  

@cindex rgb, couleur
@cindex couleurs rgb

@funindex rgb-color

Il existe une troisième fonction, écrite pour convertir les valeurs RGB
en couleurs internes -- la fonction @code{rgb-color}.  Elle comporte
trois arguments, donnant respectivement l'intensité du rouge, du vert et
du bleu.  Ces arguments prennent des valeurs comprises entre 0 et 1.
Ainsi, pour choisir la couleur rouge, la valeur serait 
@code{(rgb-color1 0 0)} ; pour le blanc, ce serait 
@code{(rgb-color 1 1 1)} : 

@cindex BarLine, exemple de dérogation
@cindex color, exemple de propriété

@lilypond[quote,fragment,ragged-right,verbatim,relative=2]
{
  \time 12/16
  \override Staff.BarLine #'color = #(rgb-color 1 1 1)
  c4 b8 c d16 c d8 |
  g, a16 b8 c d4 e16 |
  e8
}
@end lilypond

Enfin, il existe une échelle de gris parmi les possibilités de couleurs
X11.  Elle va du noir, @code{'grey0}, au blanc, @code{'grey100}, avec
un pas de 1.  Essayons de l'utiliser en attribuant à tous les objets de
notre exemple différentes nuances de gris : 

@cindex StaffSymbol, exemple de dérogation
@cindex TimeSignature, exemple de dérogation
@cindex Clef, exemple de dérogation
@cindex NoteHead, exemple de dérogation
@cindex Stem, exemple de dérogation
@cindex BarLine, exemple de dérogation
@cindex color, exemple de propriété
@cindex x11-color, exemple d'utilisation

@lilypond[quote,fragment,ragged-right,verbatim,relative=2]
{
  \time 12/16
  \override Staff.StaffSymbol   #'color = #(x11-color 'grey30)
  \override Staff.TimeSignature #'color = #(x11-color 'grey60)
  \override Staff.Clef          #'color = #(x11-color 'grey60)
  \override Voice.NoteHead      #'color = #(x11-color 'grey85)
  \override Voice.Stem          #'color = #(x11-color 'grey85)
  \override Staff.BarLine       #'color = #(x11-color 'grey10)
  c4 b8 c d16 c d8 |
  g, a16 b8 c d4 e16 |
  e8
}
@end lilypond

@noindent
Vous remarquerez le contexte associé à chacun des objets.  Une erreur
sur ce point empêcherait la commande de fonctionner.  Souvenez-vous que
le contexte est celui dans lequel est placé le graveur approprié.  Pour
chaque graveur, on peut trouver son contexte par défaut en partant de
l'objet lui-même, puis en cherchant le graveur qui le produit ; la page
du graveur dans la RPI nous indique alors le contexte dans lequel le
graveur se trouve normalement. 


@node Size of objects
@subsection Size of objects

@cindex modification de la taille des objets
@cindex taille d'objets
@cindex objets, taille
@cindex objets, modification de taille

Pour commencer, reprenons l'exemple qui se trouvait dans 
@ref{Nesting music expressions}, qui montrait comment créer une nouvelle
portée temporaire, du type  @rglos{ossia}. 

@cindex alignAboveContext, exemple de propriété
@cindex @code{\with}, exemple

@lilypond[quote,fragment,ragged-right,verbatim,relative=2]
\new Staff ="main" {
       \relative g' {
         r4 g8 g c4 c8 d |
         e4 r8
         <<
           { f c c }
           \new Staff \with {
<<<<<<< HEAD
             alignAboveContext = "main" }
=======
             alignAboveContext = #"main" }
>>>>>>> 9c1421a4
           { f8 f c }
         >>
         r4 |
  }
}
@end lilypond

Normalement, les ossia ne comportent ni clef ni indication de mesure, et
elles sont imprimées légèrement plus petit que la portée principale.
Nous avons déjà appris à enlever la clef et la métrique -- il suffit de
régler le stencil de chacun sur @code{#f}, comme ceci : 

@cindex alignAboveContext, exemple de propriété
@cindex @code{\with}, exemple
@cindex stencil, exemple de propriété
@cindex Clef, exemple de dérogation
@cindex TimeSignature, exemple de dérogation

@lilypond[quote,fragment,ragged-right,verbatim,relative=2]
\new Staff ="main" {
  \relative g' {
    r4 g8 g c4 c8 d |
    e4 r8
    <<
      { f c c }
      \new Staff \with {
<<<<<<< HEAD
        alignAboveContext = "main"
=======
        alignAboveContext = #"main"
>>>>>>> 9c1421a4
      }
      {
        \override Staff.Clef #'stencil = ##f
        \override Staff.TimeSignature #'stencil = ##f
        { f8 f c }
      }
    >>
    r4 |
  }
}
@end lilypond

@noindent
La paire d'accolades ajoutée après la clause @code{\with} est nécessaire
pour être sûr que les retouches (@code{\override}) ainsi que la musique
qui se trouvent à l'intérieur soient bien appliquées à la portée
d'ossia. 

Mais alors, quelle différence y a-t-il à modifier le contexte de portée
au moyen de @code{\with} ou à modifier les stencils de la clef et de la
métrique  avec @code{\override} ?  La principale différence est que les
changements opérés dans une clause @code{\with} sont réalisés au moment
où le contexte est créé et restent par la suite les valeurs @strong{par
défaut} aussi longtemps que ce contexte existe, tandis que les commandes
@code{\set} ou @code{\override} insérées dans la musique sont dynamiques
-- elles provoquent des changements synchronisés avec un point
particulier de la musique.  Si les changements sont annulés ou
désactivés par @code{\unset} ou@code{\revert}, les réglages reprennent
les valeurs par défaut, c'est-à-dire celles qui ont été fixées dans la
clause @code{\with}, ou, en l'absence de celle-ci, les valeurs par
défaut normales. 

Certaines propriétés de contexte ne peuvent être modifiées que dans une
clause @code{\with}.  Il s'agit des propriétés qu'on ne peut évidemment
plus changer après que le contexte a été créé.  C'est le cas de 
@code{alignAboveContext} et de son pendant, @code{alignBelowContext} 
-- une fois que la portée a été créée, son alignement est décidé et cela
n'aurait aucun sens de vouloir le modifier par la suite. 

Dans une clause @code{\with}, on peut aussi régler les valeurs par
défaut des propriétés d'un objet.  Il suffit d'utiliser la commande 
@code{\override} normale, sans s'occuper du nom de contexte 
puisqu'il ne fait pas de doute qu'il s'agit du contexte en cours de 
modification par la clause @code{\with}.  Il se produirait même une 
erreur si le contexte était précisé.

Remplaçons donc l'exemple ci-dessus par celui-ci :

@cindex alignAboveContext, exemple de propriété
@cindex @code{\with}, exemple
@cindex Clef, exemple de dérogation
@cindex TimeSignature, exemple dérogation

@lilypond[quote,fragment,ragged-right,verbatim,relative=2]
\new Staff ="main" {
  \relative g' {
    r4 g8 g c4 c8 d |
    e4 r8
    <<
      { f c c }
      \new Staff \with {
<<<<<<< HEAD
        alignAboveContext = "main"
=======
        alignAboveContext = #"main"
>>>>>>> 9c1421a4
        % Don't print clefs in this staff
        \override Clef #'stencil = ##f
        % Don't print time signatures in this staff
        \override TimeSignature #'stencil = ##f
      }
        { f8 f c }
    >>
    r4 |
  }
}
@end lilypond

Venons-en finalement au changement de taille des objets.

Certains objets sont créés comme des glyphes choisis dans une police de
caractères.  C'est le cas des têtes de notes, des altérations, des
@emph{markup}, des clefs, des métriques, des nuances et des paroles.
Pour changer leur taille, on modifie la propriété @code{font-size},
comme nous le verrons rapidement.  D'autres objets, comme les liaisons
de phrasé ou de prolongation -- en général les objets étendus -- sont
dessinés à la demande, si bien qu'aucune @code{font-size} ne leur est
associée.  Ces objets tirent généralement leur dimension des objets
auxquels ils sont rattachés, de sorte qu'on ne doit pas avoir à les
redimensionner à la main.  D'autres propriétés, comme la hauteur des
hampes et des barres de mesure, l'épaisseur des ligatures et d'autres
lignes, et l'écartement des lignes de portée, doivent encore être
modifiées de façon particulière. 

Si l'on revient à l'exemple d'ossia, commençons par changer la taille de
police.  Nous pouvons employer deux méthodes.  Soit nous changeons la
taille de police de chaque type d'objet avec des commandes comme 
celle-ci pour les têtes de notes (@code{NoteHead}) :

@example
\override NoteHead #'font-size = #-2
@end example

soit nous changeons la taille de toutes les polices à la fois grâce à la 
propriété @code{fontSize}, en utilisant @code{\set} ou en l'insérant 
dans une clause @code{\with} (mais alors sans le @code{\set}).

@example
\set fontSize = #-2
@end example

Chacune de ces méthodes réduira la taille de police de deux points par 
rapport à sa valeur précédente, sachant que chaque point réduit ou 
augmente la taille d'environ 12 %.

Essayons sur l'exemple d'ossia :

@cindex alignAboveContext, exemple de propriété
@cindex @code{\with}, exemple
@cindex Clef, exemple de dérogation
@cindex TimeSignature, exemple de dérogation
@cindex fontSize, exemple de propriété

@lilypond[quote,fragment,ragged-right,verbatim,relative=2]
\new Staff ="main" {
  \relative g' {
    r4 g8 g c4 c8 d |
    e4 r8
    <<
      { f c c }
      \new Staff \with {
<<<<<<< HEAD
        alignAboveContext = "main"
=======
        alignAboveContext = #"main"
>>>>>>> 9c1421a4
        \override Clef #'stencil = ##f
        \override TimeSignature #'stencil = ##f
        % Reduce all font sizes by ~24%
        fontSize = #-2
      }
        { f8 f c }
    >>
    r4 |
  }
}
@end lilypond

Ce n'est pas encore parfait.  Les têtes de notes et les crochets sont
plus petits mais, proportionnellement, les hampes sont trop longues et
les lignes de portée trop espacées.  Il faut donc les réduire dans les
mêmes proportions que les polices de caractères.  La prochaine
sous-section montrera comment faire. 

@node Length and thickness of objects
@subsection Length and thickness of objects

@cindex distance
@cindex épaisseur
@cindex longueur
@cindex magstep
@cindex taille, modification
@cindex hampe, modification de longueur
@cindex écartement des lignes, modification

Dans LilyPond, les écartements et longueurs sont généralement mesurés en
@qq{intervalles de lignes} (@emph{staff-spaces} en anglais),
c'est-à-dire l'écartement qui sépare deux lignes adjacentes dans la
portée -- plus rarement, il est question de demi-intervalles de lignes.  
Les propriétés d'épaisseur (@code{thickness}), quant à elles, sont
généralement mesurées en unités d'une propriété interne appelée
@qq{épaisseur de ligne} (@code{line-thickness}).  Par exemple, les
lignes de crescendo/decrescendo présentent par défaut une épaisseur de 1
unité de @code{line-thickness}, alors que l'épaisseur d'une hampe est de
1,3.  Toutefois, certaines propriétés d'épaisseur sont différentes : par
exemple, l'épaisseur des ligature se mesure en espaces de portée. 

Dans ces conditions, comment ajuster les longueurs à la taille des 
polices de caractères ?  La solution consiste à utiliser une fonction 
spéciale appelée @code{magstep} -- pseudo facteur de zoom --, créée
précisément dans ce but.  Elle comporte un argument, le changement de
taille de police (#-2 dans l'exemple précédent), à partir duquel elle
applique un facteur de mise à l'échelle qui réduit, ou augmente, les
objets en proportion.  Voici comment elle s'utilise : 

@cindex alignAboveContext, exemple de propriété
@cindex @code{\with}, exemple
@cindex Clef, exemple de dérogation
@cindex TimeSignature, exemple de dérogation
@cindex fontSize , exemple de propriété
@cindex StaffSymbol, exemple de dérogation
@cindex magstep, exemple d'utilisation de la fonction
@cindex staff-space, exemple de propriété
@cindex stencil, exemple de propriété

@lilypond[quote,fragment,ragged-right,verbatim,relative=2]
\new Staff ="main" {
  \relative g' {
    r4 g8 g c4 c8 d |
    e4 r8
    <<
      { f c c }
      \new Staff \with {
<<<<<<< HEAD
        alignAboveContext = "main"
=======
        alignAboveContext = #"main"
>>>>>>> 9c1421a4
        \override Clef #'stencil = ##f
        \override TimeSignature #'stencil = ##f
        fontSize = #-2
        % Reduce stem length and line spacing to match
        \override StaffSymbol #'staff-space = #(magstep -2)
      }
        { f8 f c }
    >>
    r4 |
  }
}
@end lilypond

@noindent
Puisque la longueur des hampes et plusieurs autres propriétés de
longueur sont calculées par rapport à la valeur de la propriété
@code{staff-space}, elles sont automatiquement mises à l'échelle.  Vous 
remarquerez que cela n'affecte que la dimension verticale de l'ossia --
la dimension horizontale étant déterminée par les objets de la portée
principale de façon à rester synchronisée vis-à-vis d'elle, elle n'est
pas affectée par tous ces changements de taille.  Bien sûr, si l'échelle
de toute la portée principale était modifiée, tout le placement
horizontal s'en trouverait affecté.  Il en sera question plus bas dans
cette section. 

Voilà qui complète la création d'une ossia. Les tailles et longueurs de tous 
les objets peuvent être modifiées de manière analogue.

Pour de petits changements d'échelle, comme dans l'exemple ci-dessus, il
n'est généralement pas utile d'ajuster l'épaisseur des différentes
lignes telles que les barres de mesure, les ligatures, les soufflets de
crescendo/decrescendo, les liaisons, etc.  Si l'épaisseur d'un objet en
particulier doit être ajustée, le mieux est de modifier sa propriété
@code{thickness}.  Nous avons vu plus haut, dans 
@ref{Properties of layout objects}, un exemple de modification de
l'épaisseur des liaisons.  L'épaisseur de tous les objets tracés
(c'est-à-dire ceux qui ne proviennent pas d'une police de caractère)
peut être changée de la même manière. 

@node Placement of objects
@section Placement of objects

 @menu
* Automatic behavior::          
* Within-staff objects::        
* Outside staff objects::       
@end menu

@node Automatic behavior
@subsection Automatic behavior

@cindex within-staff objects
@cindex outside-staff objects
@cindex objects, within-staff
@cindex objects, outside-staff

Dans la notation musicale, il y a des objets qui appartiennent à la 
portée et d'autres qui sont placés à l'extérieur de la portée. On les 
appelle respectivement les @q{objets de la portée} (@emph{within-staff
objects} en anglais) et les @q{objets extérieurs à la portée}
(@emph{outside-staff objects}en anglais). 

Les objets de la portée sont ceux qui sont placés sur la portée 
-- les têtes de notes et les hampes, les altérations, etc.  Leur
position est généralement déterminée par la musique elle-même -- ils
sont placés verticalement sur des lignes spécifiques ou sont liés à
d'autres objets placés de cette manière.  Normalement, les collisions
entre les têtes et queues de notes et les altérations dans des accords
proches sont évitées automatiquement.  Comme nous le verrons rapidement,
il existe des commandes et des possibilités de retouches qui permettent
de modifier ce comportement automatique. 

Parmi les objets extérieurs à la portée, on compte des éléments comme
les marques de reprise, les indications de texte ou de nuances.  Dans
LilyPond, la règle est de placer verticalement ces objets extérieurs à
la portée le plus près possible de la portée, tout en évitant la
collision avec d'autres objets.  LilyPond utilise la propriété
@code{outside-staff-priority} pour déterminer l'ordre selon lequel
placer ces objets, de la manière suivante : 

D'abord, LilyPond dresse la liste de tous les objets extérieurs à la
portée.  Puis ceux-ci sont classés suivant leur
@code{outside-staff-priority}.  Enfin, ils sont pris un par un, en 
commençant par les objets avec la @code{outside-staff-priority} la plus
basse, et placés de façon à ne pas entrer en collision avec d'autres
objets déjà placés.  Cela signifie que, si deux @emph{grobs} extérieurs
à la portée doivent occuper la même place, c'est celui qui a la
@code{outside-staff-priority} la plus basse qui est placé le plus près
de la portée.  Et si deux objets ont la même
@code{outside-staff-priority}, le premier rencontré sera placé le plus
près de la portée.  

Dans l'exemple suivant, tous les @emph{markup} ont la même priorité, 
dans la mesure où rien n'est indiqué explicitement.  Vous remarquerez
que @code{Text3} est également positionné près de la portée, juste
en-dessous de @code{Text2}. 

@cindex markup, exemple

@lilypond[quote,fragment,ragged-right,verbatim,relative=2]
c2^"Text1"
c^"Text2"
c^"Text3"
c^"Text4"
@end lilypond

Les portées aussi sont positionnées, par défaut, le plus près possible 
les unes des autres, en ménageant tout de même une certaine séparation.
Si des notes se rapprochent nettement d'une portée adjacente, elles ne
forceront les portées à s'écarter que s'il y a un risque de
chevauchement.  

@lilypond[quote,ragged-right,verbatim]
<<
  \new Staff {
    \relative c' { c a, }
  }
  \new Staff {
    \relative c'''' { c a, }
  }
>>
@end lilypond 


@node Within-staff objects
@subsection Within-staff objects

Nous avons vu que les commandes @code{\voiceXXX} jouent sur la 
direction des liaisons, des doigtés et sur toute autre chose liée à 
l'orientation des queues de notes. Ces commandes sont essentielles dans 
la musique polyphonique pour distinguer des lignes mélodiques 
entremêlées.  Mais il arrive qu'on ait besoin de modifier ce comportement 
automatique.  On peut le faire pour toutes les parties de la musique ou 
juste pour une note.  La propriété qui contrôle ce comportement est la 
propriété @code{direction} de chaque objet.  Expliquons d'abord ce 
qu'elle fait, puis nous présenterons un certain nombre de commandes 
déjà prêtes qui évitent, pour les modifications les plus courantes, 
d'avoir à encoder les retouches. 

Certains objets comme les traits des liaisons se recourbent tantôt 
vers le haut, tantôt vers le bas ; d'autres encore, comme les hampes 
et les crochets, peuvent se décaler vers la gauche ou vers la droite 
selon qu'ils pointent vers le haut ou vers le bas.  Ce comportement est 
géré automatiquement dès lors que @code{direction} est activé. 

@cindex down
@cindex up
@cindex center
@cindex neutral

L'exemple ci-dessous montre dans la première mesure le comportement par 
défaut des hampes -- celles des notes les plus hautes pointant vers le
bas et celles des notes les plus basses pointant vers le haut ; viennent
ensuite quatre notes avec les hampes forcées vers le bas, puis quatre
autres avec les hampes forcées vers le haut, et pour finir quatre notes
de nouveau avec le comportement par défaut. 

@cindex Stem, exemple de dérogation
@cindex direction, exemple de propriété

@lilypond[quote,fragment,ragged-right,verbatim,relative=2]
a4 g c a
\override Stem #'direction = #DOWN
a g c a
\override Stem #'direction = #UP
a g c a
\revert Stem #'direction
a g c a
@end lilypond

Nous utilisons ici les directions @code{DOWN} et @code{UP}.  Elles 
correspondent respectivement aux valeurs @code{-1} et @code{+1}, 
que l'on peut utiliser à la place.  La valeur @code{0} peut aussi être 
utilisée dans certains cas.  Elle est interprétée comme un @code{UP} 
pour les hampes, et comme un @q{centré} pour d'autres objets.  Il
existe une direction, @code{CENTER}, qui correspond à la valeur
@code{0}. 

Quoi qu'il en soit, ces retouches manuelles sont rarement utilisées car
il existe des équivalents sous forme de commandes prédéfinies.  Voici un
tableau des plus courantes.  Lorsque ce n'est pas évident, leur
signification est précisée. 

@multitable @columnfractions .2 .2 .25 .35
@headitem Bas/Gauche
  @tab Haut/Droite
  @tab Annulation
  @tab Effet
@item @code{\arpeggioArrowDown}
  @tab @code{\arpeggioArrowUp}
  @tab @code{\arpeggioNormal}
  @tab Flèche en bas, en haut, ou pas de flèche
@item @code{\dotsDown}
  @tab @code{\dotsUp}
  @tab @code{\dotsNeutral}
  @tab Déplacement des points pour éviter les lignes de portée
@item @code{\dynamicDown}
  @tab @code{\dynamicUp}
  @tab @code{\dynamicNeutral}
  @tab
@item @code{\phrasingSlurDown}
  @tab @code{\phrasingSlurUp}
  @tab @code{\phrasingSlurNeutral}
  @tab Attention : à distinguer des commandes de liaison ci-dessous
@item @code{\slurDown}
  @tab @code{\slurUp}
  @tab @code{\slurNeutral}
  @tab
@item @code{\stemDown}
  @tab @code{\stemUp}
  @tab @code{\stemNeutral}
  @tab
@item @code{\textSpannerDown}
  @tab @code{\textSpannerUp}
  @tab @code{\textSpannerNeutral}
  @tab Le texte saisi en tant qu'extension est au-dessous/au-dessus de la portée
@item @code{\tieDown}
  @tab @code{\tieUp}
  @tab @code{\tieNeutral}
  @tab
@item @code{\tupletDown}
  @tab @code{\tupletUp}
  @tab @code{\tupletNeutral}
  @tab Les nolets sont au-dessous/au-dessus des notes
@end multitable

Attention : ces commandes prédéfinies @strong{ne doivent pas} être
précédées de @code{\once}.  Pour limiter l'effet à une seule note, il
faut soit utiliser la commande équivalente @code{\once \override}, soit
utiliser la commande prédéfinie, suivie, après la note à modifier, de la
commande @code{\xxxNeutral} correspondante. 

@subheading Fingering

@cindex doigtés, positionnement
@cindex doigtés, accords

Le placement des doigtés sur des notes simples peut aussi être contrôlé
par la propriété @code{direction}, mais le changement de
@code{direction} n'a pas d'effet sur les accords.  Comme nous le
verrons, il existe des commandes qui permettent de contrôler le doigté
sur chaque note d'un accord, en plaçant l'indication de doigté
au-dessus, en dessous, à gauche ou à droite de chaque note. 

Tout d'abord, voici l'effet de @code{direction} sur le doigté lié à une
note simple.  La première mesure montre le comportement par défaut, et
les deux suivantes montrent l'effet lorsqu'on indique @code{DOWN} et
@code{UP} : 

@cindex doigtés, exemple de dérogation
@cindex direction, exemple de propriété

@lilypond[quote,verbatim,relative=2]
c-5 a-3 f-1 c'-5
\override Fingering #'direction = #DOWN
c-5 a-3 f-1 c'-5
\override Fingering #'direction = #UP
c-5 a-3 f-1 c'-5
@end lilypond

Le fait d'intervenir sur la propriété @code{direction} n'est sûrement
pas la façon la plus simple de placer manuellement les doigtés au-dessus
ou en dessous des notes ; mieux vaut utiliser @code{_} ou @code{^}
devant le chiffre de doigté plutôt que @code{-}.  Voici ce que donne
l'exemple précédent avec cette méthode : 

@cindex doigtés, exemple

@lilypond[quote,verbatim,relative=2]
c-5 a-3 f-1 c'-5
c_5 a_3 f_1 c'_5
c^5 a^3 f^1 c'^5
@end lilypond

La propriété @code{direction} ne fonctionne pas pour les accords alors
que les préfixes de direction, @code{_} et @code{^}, fonctionnent.  Par
défaut, le doigté est placé automatiquement à la fois au-dessus et
au-dessous des notes d'un accord, comme ceci : 

@cindex doigtés, exemple

@lilypond[quote,verbatim,relative=2]
<c-5 g-3>
<c-5 g-3 e-2>
<c-5 g-3 e-2 c-1>
@end lilypond

@noindent
mais il est possible de forcer manuellement vers le haut ou vers le bas le 
placement de tous ou certains chiffres de doigté, comme ceci :

@cindex doigtés, exemple

@lilypond[quote,verbatim,relative=2]
<c-5 g-3 e-2 c-1>
<c^5 g_3 e_2 c_1>
<c^5 g^3 e^2 c_1>
@end lilypond

On peut aller encore plus loin dans le positionnement des doigtés pour
chacune des notes d'un accord grâce à la commande @code{\set
fingeringOrientations}.  La syntaxe de cette commande est :

@example
@code{\set fingeringOrientations = #'([up] [left/right] [down])}
@end example

@noindent
On utilise @code{\set} car @code{fingeringOrientations} est une propriété 
du contexte @code{Voice}, créée et utilisée par le graveur 
@code{New_fingering_engraver}.

On peut attribuer à cette propriété une liste composée de une à trois 
valeurs.  Celles-ci déterminent si l'indication de doigté doit être
placée au-dessus (lorsque @code{up} apparaît dans la liste), au-dessous
(lorsque @code{down} apparaît), à gauche (lorsque @code{left} apparaît)
ou à droite (lorsque @code{right} apparaît).  En revanche, si une valeur
n'est pas sur la liste, aucun doigté n'ira à cet emplacement.  LilyPond
garde ces contraintes en mémoire et recherche le meilleur emplacement
pour le doigté des notes des accords suivants.  Vous remarquerez que
@code{left} et @code{right} s'excluent l'un l'autre -- l'indication de
doigté ne peut être placée que d'un côté ou de l'autre, pas des deux. 

@warning{Ppour contrôler à l'aide de cette commande le placement du
doigté sur une note simple, il faut la saisir comme un accord composé
d'une note unique, en l'encadrant de chevrons.}

Voici quelques exemples : 

@cindex doigtés, exemple
@cindex @code{\set}, exemple d'utilisation
@cindex fingeringOrientations, exemple de propriété

@lilypond[quote,fragment,ragged-right,verbatim,relative=1]
\set fingeringOrientations = #'(left)
<f-2>
< c-1  e-2 g-3 b-5 > 4
\set fingeringOrientations = #'(left)
<f-2>
< c-1  e-2 g-3 b-5 > 4
\set fingeringOrientations = #'(up left down)
<f-2>
< c-1  e-2 g-3 b-5 > 4
\set fingeringOrientations = #'(up left)
<f-2>
< c-1  e-2 g-3 b-5 > 4
\set fingeringOrientations = #'(right)
<f-2>
< c-1  e-2 g-3 b-5 > 4
@end lilypond

@noindent
Si les indications de doigtés paraissent un peu serrées, on peut 
toujours réduire la taille de police (@code{font-size}).  La valeur 
par défaut donnée dans la RPI à la page de l'objet 
@code{Fingering} étant @code{-5}, essayons @code{-7} :

@lilypond[quote,fragment,ragged-right,verbatim,relative=1]
\override Fingering #'font-size = #-7
\set fingeringOrientations = #'(left)
<f-2>
< c-1  e-2 g-3 b-5 > 4
\set fingeringOrientations = #'(left)
<f-2>
< c-1  e-2 g-3 b-5 > 4
\set fingeringOrientations = #'(up left down)
<f-2>
< c-1  e-2 g-3 b-5 > 4
\set fingeringOrientations = #'(up left)
<f-2>
< c-1  e-2 g-3 b-5 > 4
\set fingeringOrientations = #'(right)
<f-2>
< c-1  e-2 g-3 b-5 > 4
@end lilypond


@node Outside staff objects
@subsection Outside staff objects

Les objets extérieurs à la portée sont placés automatiquement de façon à
éviter les collisions.  Les objets avec la plus petite valeur de la
propriété @code{outside-staff-priority} sont placés au plus près de la
portée, tandis que les autres sont écartés autant qu'il faut pour éviter
les collisions.  La @code{outside-staff-priority} est définie dans la
@code{grob-interface} ; elle est donc une propriété commune à tous les
objets de rendu.  Par défaut, elle est réglée sur @code{#f} pour tous
les objets de la portée, et porte une valeur numérique appropriée à
chacun des objets extérieurs à la portée, à mesure qu'ils sont créés.
Le tableau suivant montre la valeur numérique par défaut pour
quelques-uns des objets extérieurs à la portée les plus courants qui
sont placés, par défaut, dans les contextes @code{Staff} ou
@code{Voice}. 

@multitable @columnfractions .3 .3 .3
@headitem Objet de rendu
  @tab Priorité 
  @tab Contrôle la position de :
@item @code{MultiMeasureRestText}
  @tab @code{450}
  @tab Texte sur les silences qui couvrent des mesures entières 
@item @code{TextScript}
  @tab @code{450}
  @tab Texte des @emph{markup} (ou étiquettes)
@item @code{OttavaBracket}
  @tab @code{400}
  @tab Indication d'octaviation
@item @code{TextSpanner}
  @tab @code{350}
  @tab Bandeau ou extension de texte
@item @code{DynamicLineSpanner}
  @tab @code{250}
  @tab Toutes les marques de nuances
@item @code{VoltaBracketSpanner}
  @tab @code{100}
  @tab Bandeau de répétition
@item @code{TrillSpanner}
  @tab @code{50}
  @tab Bandeau de trille
@end multitable

Voici un exemple qui montre le placement par défaut de certains 
d'entre eux.

@cindex text spanner
@cindex ottava bracket

@funindex \startTextSpan
@funindex startTextSpan
@funindex \stopTextSpan
@funindex stopTextSpan

@cindex TextSpanner, exemple de dérogation
@cindex bound-details, exemple de propriété

@lilypond[quote,fragment,ragged-right,verbatim,relative=1]
% Set details for later Text Spanner
\override TextSpanner #'bound-details #'left #'text
    = \markup { \small \bold Slower }
% Place dynamics above staff
\dynamicUp
% Start Ottava Bracket
\ottava #1
c' \startTextSpan
% Add Dynamic Text
c\pp
% Add Dynamic Line Spanner
c\<
% Add Text Script
c^Text
c c
% Add Dynamic Text
c\ff c \stopTextSpan
% Stop Ottava Bracket
\ottava #0
c, c c c
@end lilypond

Cet exemple montre comment créer des extensions de texte (@emph{Text
Spanners} en anglais ) -- texte avec des longues lignes au-dessus d'un
passage musical.  L'extension s'étend depuis la commande
@code{\startTextSpan} jusqu'à la commande @code{\stopTextSpan} et le
format de texte est défini par la commande @code{\override TextSpanner}.
Pour de plus amples détails, voir @ruser{Text spanners}.

Il montre aussi comment créer des marques d'octaviation.

@cindex modification du positionnement des numéros de mesure
@cindex numéros de mesure, modification du positionnement
@cindex modification du positionnement des indications métronomiques
@cindex indications métronomiques, modification du positionnement
@cindex modification du positionnement des marques de repère
@cindex marques de repère, modification du positionnement

Vous aurez remarqué que les numéros de mesure, l'indication métronomique
et les marques de répétition n'apparaissent pas.  Par défaut, ils sont
créés dans le contexte @code{Score} et leur
@code{outside-staff-priority} est ignorée face aux objets qui sont créés
dans le contexte @code{Staff}.  Si vous voulez faire apparaître les
numéros de mesure, l'indication métronomique ou les marques de
répétition conformément à la valeur de leur
@code{outside-staff-priority}, il vous faudra retirer respectivement le
@code{Bar_number_engraver}, le @code{Metronome_mark_engraver} oule
@code{Mark_engraver} du contexte @code{Score} et les placer en haut du
contexte @code{Staff}.  Après quoi ces marques porteront les valeurs de 
@code{outside-staff-priority} par défaut suivantes : 

@multitable @columnfractions .3 .3
@headitem Objet de rendu          @tab Priorité
@item @code{RehearsalMark}        @tab @code{1500}
@item @code{MetronomeMark}        @tab @code{1000}
@item @code{BarNumber}            @tab @code{ 100}
@end multitable

Si les valeurs de @code{outside-staff-priority} par défaut ne donnent
pas les résultats que vous attendez, il suffit de modifier la priorité
de l'un de ces objets.  Supposons que vous vouliez placer l'indication
d'octaviation sous le bandeau de texte, dans l'exemple précédent.  Tout
ce que nous devons faire, c'est regarder la priorité de
@code{OttavaBracket} dans la RPI ou dans le tableau plus haut, et la
ramener à une valeur plus basse que celle de @code{TextSpanner}, en
gardant à l'esprit que @code{OttavaBracket} est créé dans le contexte
@code{Staff} : 

@cindex TextSpanner, exemple de dérogation
@cindex bound-details, exemple de propriété

@lilypond[quote,fragment,ragged-right,verbatim,relative=1]
% Set details for later Text Spanner
\override TextSpanner #'bound-details #'left #'text
    = \markup { \small \bold Slower }
% Place dynamics above staff
\dynamicUp
%Place following Ottava Bracket below Text Spanners
\once \override Staff.OttavaBracket #'outside-staff-priority = #340
% Start Ottava Bracket
\ottava #1
c' \startTextSpan
% Add Dynamic Text
c\pp
% Add Dynamic Line Spanner
c\<
% Add Text Script
c^Text
c c
% Add Dynamic Text
c\ff c \stopTextSpan
% Stop Ottava Bracket
\ottava #0
c, c c c
@end lilypond

Le fait de changer la @code{outside-staff-priority} peut aussi servir à
contrôler le positionnement vertical des objets individuels, quoique le
résultat ne soit pas toujours formidable.  Imaginons que nous voulions
placer @qq{Text3} au-dessus de @qq{Text4} dans l'exemple de la section
Comportement automatique, plus haut (voir @ref{Automatic behavior}).  Il
nous suffit pour cela de regarder dans la RPI ou dans le tableau plus
haut la priorité de @code{TextScript}, et d'augmenter la priorité de
@qq{Text3} jusqu'à une valeur très haute : 

@cindex TextScript, exemple de dérogation
@cindex outside-staff-priority, exemple de propriété

@lilypond[quote,fragment,ragged-right,verbatim,relative=2]
c2^"Text1"
c^"Text2"
\once \override TextScript #'outside-staff-priority = #500
c^"Text3"
c^"Text4"
@end lilypond

S'il est vrai que cela place @qq{Text3} au-dessus de @qq{Text4}, ça le
place aussi plus haut que @qq{Text2} tandis que @qq{Text4} dégringole.
Ce n'est peut-être pas si bien que ça.  En fait, ce que nous aimerions
faire, c'est placer toutes les annotations à égale distance de la
portée.  Pour cela, nous avons besoin d'espacer horizontalement les
notes pour laisser plus de place au texte.  C'est possible grâce à la
commande @code{textLengthOn}. 

@subheading \textLengthOn

@cindex notes, répartition selon le texte

@funindex \textLengthOn
@funindex textLengthOn
@funindex \textLengthOff
@funindex textLengthOff

Par défaut, l'espacement horizontal d'un texte produit sous forme de
@emph{markup} (ou d'étiquette) n'est pas pris en compte, dans la mesure
où ce qui est concerné n'entre pas dans la musique.  La commande
@code{\textLengthOn} inverse ce comportement, faisant en sorte que les
notes soient espacées autant qu'il faut pour s'adapter au texte :  

@lilypond[quote,fragment,ragged-right,verbatim,relative=2]
\textLengthOn  % Cause notes to space out to accommodate text
c2^"Text1"
c^"Text2"
c^"Text3"
c^"Text4"
@end lilypond  

La commande qui permet de revenir au comportement par défaut est 
@code{\textLengthOff}.  Rappelez-vous que @code{\once} ne 
fonctionne qu'avec @code{\override}, @code{\set}, @code{\revert} ou 
@code{\unset}, et donc ne peut pas être utilisé avec 
@code{\textLengthOn}.

@cindex markup text, allowing collisions

Les textes des @emph{markup} éviteront également les notes qui
s'échappent au-dessus de la portée.  Si ce n'est pas notre souhait, il
est possible de supprimer ce déplacement automatique vers le haut en
attribuant à la priorité la valeur @code{#f}.  Voici un exemple qui
montre comment les textes des @emph{markup} interagissent avec ces types
de notes. 

@cindex TextScript, exemple de dérogation
@cindex outside-staff-priority, exemple de propriété

@lilypond[quote,fragment,ragged-right,verbatim,relative=2]
% This markup is short enough to fit without collision
c2^"Tex"
c''2
R1
% This is too long to fit, so it is displaced upwards
c,,2^"Text"
c''2
R1
% Turn off collision avoidance
\once \override TextScript #'outside-staff-priority = ##f
c,,2^"Long Text   "
c''2
R1
% Turn off collision avoidance
\once \override TextScript #'outside-staff-priority = ##f
\textLengthOn  % and turn on textLengthOn
c,,2^"Long Text   "  % Spaces at end are honored
c''2
@end lilypond


@subheading Dynamics

@cindex modifier le positionnement des nuances
@cindex nuances, modifier le positionnement

Les indications de nuances se placent normalement sous la portée mais on
peut les placer au-dessus avec la commande @code{dynamicUp}.  Elles se
positionnent verticalement par rapport à la note à laquelle elles sont
liées et se décalent vers le bas (ou le haut) en fonction des objets de
la portée comme les liaisons de phrasé ou les numéros de mesure.  Cela
peut donner d'assez bons résultats, comme le montre cet exemple : 

@lilypond[quote,fragment,ragged-right,verbatim,relative=1]
\clef "bass"
\key aes \major
\time 9/8
\dynamicUp
bes4.~\f\< \( bes4 bes8 des4\ff\> c16 bes\! |
ees,2.~\)\mf ees4 r8 |
@end lilypond

De toute façon, si les notes et les nuances qui leur sont liées sont 
trop proches, le positionnement automatique évitera les collisions en  
déplaçant davantage les nuances suivantes, mais le résultat peut ne 
pas être très satisfaisant, comme le montre cet exemple artificiel : 

@lilypond[quote,fragment,ragged-right,verbatim,relative=2]
\dynamicUp
a4\f b\mf c\mp b\p
@end lilypond

@noindent
Si une telle situation devait survenir dans de la musique @qq{réelle},
il serait préférable d'espacer un peu plus les notes, de façon que les
indications de nuance puissent toutes se situer à la même distance de la
portée.  Il était possible de faire cela pour les textes de
@emph{markup} grâce à la commande @code{\textLengthOn} mais il n'existe
pas d'équivalent pour les indications de nuance.  Il nous faut donc
chercher à faire cela avec la commande @code{\override}. 

@subheading Grob sizing

@cindex grob, dimensionnement
@cindex dimensionnement des grobs

Tout d'abord, nous devons apprendre ce qui détermine la dimension des 
grobs. Tous les grobs portent en eux un point de référence qui est 
utilisé pour les positionner par rapport à leur objet parent. Ce point du 
grob est placé à une distance horizontale, @code{X-offset}, 
et à une distance verticale, @code{Y-offset}, de son parent. 
L'étendue horizontale de l'objet est fixée par une paire de 
nombres, @code{X-extent}, qui donnent la position du coin 
gauche et du coin droit par rapport au point de référence.  De 
même, l'étendue verticale est fixée par une paire de nombre, 
@code{Y-extent}. Ce sont des propriétés communes à tous les 
grobs et que gère la @code{grob-interface}.

@cindex @code{extra-spacing-width}

Par défaut, la largeur des objets extérieurs à la portée est donnée 
comme étant nulle, si bien qu'ils peuvent se chevaucher 
horizontalement. Pour arriver à cela, on a ajouté l'infini à 
l'extension gauche et moins l'infini à l'extension droite, en 
attribuant à @code{extra-spacing-width} la valeur
 @code{'(+inf.0 . -inf.0)}. Pour être sûr que les objets ne se 
chevaucheront pas horizontalement, nous devons donc corriger 
cette valeur de @code{extra-spacing-width} en @code{'(0 . 0)}, 
afin que leur vraie largeur se manifeste. La commande pour y 
parvenir avec des indications de nuances est : 

@example
\override DynamicText #'extra-spacing-width = #'(0 . 0)
@end example

@noindent
Voyons si ça marche sur notre exemple précédent :

@cindex DynamicText, example of overriding
@cindex extra-spacing-width property, example

@lilypond[quote,fragment,ragged-right,verbatim,relative=2]
\dynamicUp
\override DynamicText #'extra-spacing-width = #'(0 . 0)
a4\f b\mf c\mp b\p
@end lilypond

@noindent
Bon, cela a mis un terme aux déplacements verticaux des 
nuances mais il reste deux problèmes. Il faudrait que les 
nuances soient un peu plus écartées et ce serait mieux si 
elles étaient toutes à la même distance de la portée. Le 
premier problème est simple à résoudre. Au lieu d'attribuer 
à @code{extra-spacing-width} la valeur zéro, nous pourrions 
mettre un peu plus. L'unité est la distance entre deux lignes 
de portée, donc en écartant le bord gauche d'une demi-unité 
et le bord droit d'une demi-unité, on obtient : 

@cindex DynamicText, example of overriding
@cindex extra-spacing-width property, example

@lilypond[quote,fragment,ragged-right,verbatim,relative=2]
\dynamicUp
% Extend width by 1 staff space
\override DynamicText #'extra-spacing-width = #'(-0.5 . 0.5)
a4\f b\mf c\mp b\p
@end lilypond

@noindent
C'est mieux mais nous voulons peut-être aligner les indications de 
nuances sur une même ligne plutôt que de les voir monter et 
descendre avec les notes. La propriété qui gère cela est 
@code{staff-padding} ; la section suivante lui est consacrée.


@node Collisions of objects
@section Collisions of objects


@menu
* Moving objects::              
* Fixing overlapping notation::  
* Real music example::          
@end menu

@node Moving objects
@subsection Moving objects

Aussi surprenant que cela puisse paraître, LilyPond n'est pas parfait.
Certains éléments sur la partition peuvent se chevaucher, ce qui est 
regrettable mais, le plus souvent, facile à corriger. En général, quand 
on déplace des objets, c'est pour des raisons de lisibilité ou 
d'esthétique -- ils rendraient mieux avec un peu plus ou un peu moins 
d'espace autour d'eux. 

Il y a trois façons de résoudre les problèmes de chevauchement. Il est 
préférable de les aborder dans l'ordre suivant :

@enumerate
@item
L'@strong{orientation} d'un objet qui en chevauche un autre peut être 
changée grâce aux commandes prédéfinies dont la liste a été donnée 
plus haut à propos des objets de portée (voir @ref{Within-staff objects}). 
Les queues de notes, les liaisons de phrasé et de prolongation, les 
crochets, les nuances et les nolets peuvent facilement être repositionnés 
de cette manière. En contrepartie, vous n'avez le choix qu'entre deux 
positions, sans personnalisation possible.

@item
Les @strong{propriétés d'objet}, auxquelles LilyPond a recours pour 
positionner les objets, sont modifiables avec @code{\override}. Il y a deux 
avantages à changer ces propriétés : (a) d'autres objets pourront être 
déplacés automatiquement si nécessaire pour faire de la place, et (b) 
la même retouche peut s'appliquer à toutes les occurrences du même 
type d'objet. Ces propriétés sont :

@itemize

@item
@code{direction}

Ce point a déjà été traité en détails -- voir @ref{Within-staff objects}.

@item
@code{padding}, @code{left-padding},
@code{right-padding}, @code{staff-padding}

@cindex padding
@cindex left-padding property
@cindex padding property
@cindex right-padding property
@cindex staff-padding property

Au moment de positionner un objet, la valeur de sa propriété 
@code{padding} détermine l'espace à laisser libre entre celui-ci et le 
coin le plus proche de l'objet à côté duquel il est placé. Vous remarquerez 
que c'est la valeur @code{padding} de l'objet @strong{à placer} qui 
compte ; la valeur @code{padding} de l'objet déjà placé est ignorée. 
Les espaces libres déterminés par @code{padding} s'appliquent à tous 
les objets associés à la @code{side-position-interface}.

Le positionnement de groupes d'altérations est contrôlé par 
@code{left-padding} et @code{right-padding}, et non plus @code{padding}.
Ces propriétés appartiennent à l'objet @code{AccidentalPlacement}, qui, 
vous le remarquerez, prend place dans le contexte @strong{Staff}. Dans le 
processus de composition, les têtes de notes sont composées en premier, 
puis les altérations, s'il y en a, sont ajoutées à gauche des têtes de notes 
suivant la propriété @code{right-padding} qui détermine l'espacement par 
rapport aux têtes de notes. C'est pourquoi seule la propriété 
@code{right-padding} de l'objet @code{AccidentalPlacement} joue sur le 
positionnement des altérations. 

La propriété @code{staff-padding} est très proche de la propriété 
@code{padding} : @code{padding} contrôle l'espace minimum entre un 
objet qui accepte la @code{side-position-interface} et l'objet le plus 
proche (généralement une note ou une ligne de portée) ; @code{staff-padding} 
ne s'applique qu'aux objets qui sont toujours placés en-dehors de la portée -- 
il contrôle l'espace minimum à insérer entre l'objet et la portée. Attention : 
par défaut, @code{staff-padding} concerne les objets positionnés par rapport 
à la portée et n'a aucun effet sur les objets qui sont positionnés par
rapport à une note ; il est toutefois possible de le régler pour
fonctionner avec ces derniers. 

Pour trouver quelle propriété  @q{padding} employer pour l'objet que vous 
cherchez à repositionner, il vous faut consulter les propriétés de l'objet dans 
la RPI. Prenez garde que les propriétés @q{padding} ne sont pas forcément 
traitées dans l'objet en question ; il faut alors regarder les objets
qui semblent s'en rapprocher. 

Toutes les valeurs @q{padding} sont exprimées en espaces de portée. 
Pour la plupart des objets, la valeur par défaut est aux alentours de 1.0, 
parfois moins (cela dépend de chaque objet). Il est possible de la modifier 
lorsqu'on a besoin d'un espace vide plus grand (ou plus petit).


@item
@code{self-alignment-X}

@cindex self-alignment-X property
Cette propriété sert à aligner les objets sur la gauche, sur la droite ou 
à les centrer par rapport au point de référence des objets parents. 
Elle peut être utilisée avec tous les objets qui acceptent la 
@code{self-alignment-interface}. Il s'agit, en général, des objets qui 
contiennent du texte. Les valeurs admises sont @code{LEFT}, 
@code{RIGHT} et @code{CENTER}. On peut aussi attribuer à 
la place une valeur numérique entre @code{-1} et @code{+1}, 
où @code{-1} signifie alignement sur la gauche, @code{+1} 
alignement sur la droite, et les nombres intermédiaires déplacent 
progressivement le texte de la gauche vers la droite. Des valeurs 
numériques supérieures à @code{1} sont également admises 
pour déplacer le texte encore plus loin vers la gauche, ou des 
valeurs inférieures à @code{-1} pour déplacer le texte encore 
plus loin vers la droite. Un écart de @code{1} en valeur 
correspond à un déplacement de la moitié de la longueur du 
texte.

@item
@code{extra-spacing-width}

@cindex extra-spacing-width property
Cette propriété est utilisée pour tous les objets qui acceptent la 
@code{item-interface}. Elle reçoit deux nombres, le premier étant 
ajouté au bord gauche et le second au bord droit. Des nombres 
négatifs déplacent le coin vers la gauche, des nombres positifs 
vers la droite, si bien que pour élargir un objet, le premier nombre 
doit être négatif et le second positif. Attention : tous les objets 
n'acceptent pas forcément les deux nombres. Par exemple, l'objet 
@code{Accidental} ne retient que le premier nombre (coin gauche).


@item
@code{staff-position}

@cindex staff-position property
@code{staff-position} est une propriété de la 
@code{staff-symbol-referencer-interface}, qui s'applique aux objets 
positionnés par rapport à la portée. Elle indique, en demi-espaces de 
portée, la position verticale des objets par rapport à la ligne médiane 
de la portée. C'est bien pratique pour résoudre des problèmes de 
collision entre des objets comme les silences valant mesure entière, 
les liaisons et les notes de différentes voix.

@item
@code{force-hshift}

@cindex force-hshift property
Des notes très proches dans un accord, ou des notes simultanées dans 
différentes voix, peuvent être disposées sur deux colonnes, rarement 
plus, pour éviter que les têtes de notes ne se chevauchent. On parle 
alors de colonnes de notes et un objet appelé @code{NoteColumn} 
est créé pour placer les notes sur la colonne.

La propriété @code{force-hshift} appartient à @code{NoteColumn} (en 
réalité à la @code{note-column-interface}). Le fait de la modifier permet 
de déplacer une colonne de notes selon l'unité appropriée aux colonnes 
de notes, à savoir la largeur des têtes de notes de la première voix. Son 
utilisation est réservée à des situations complexes dans lesquelles les 
commandes habituelles @code{\shiftOn} 
(voir @ref{Explicitly instantiating voices}) ne suffisent plus à résoudre les 
conflits. Elle est alors préférable à l'utilisation de la propriété 
@code{extra-offset}, dans la mesure où on n'a pas besoin d'exprimer 
la distance en espaces de portée et où le fait de déplacer les notes à 
l'intérieur ou à l'extérieur d'une @code{NoteColumn} affecte d'autres 
actions comme les fusionnements de notes.

@end itemize

@item
Pour terminer, quand toutes les autres méthodes ont échoué, il est 
possible de repositionner verticalement les objets à la main par rapport 
à la ligne médiane de la portée, ou en les déplaçant à une distance 
donnée vers une nouvelle position. Les inconvénients sont qu'il faut
individuellement pour chaque objet trouver les valeurs correctes de 
repositionnement, souvent par tâtonnement, et que, puisque le 
mouvement est opéré après que LilyPond a placé tous les autres 
objets, c'est à l'utilisateur de résoudre tous les problèmes de collisions 
qui pourraient survenir. Et le pire avec cette méthode est que, le jour 
où la musique est modifiée, il faut de nouveau rechercher les 
valeurs de repositionnement. Les propriétés à utiliser pour ce type de 
repositionnement manuel sont :


@table @code
@item extra-offset

@cindex extra-offset property
Cette propriété s'applique à tout objet acceptant la @code{grob-interface}. 
Elle reçoit une paire de nombre qui indiquent le déplacement supplémentaire 
dans le sens horizontal et vertical. Des nombres négatifs déplacent l'objet 
vers la gauche ou vers la droite. L'unité utilisée est l'espace de portée. Le 
déplacement supplémentaire intervient une fois que la composition des 
objets est achevée, si bien qu'un objet peut être repositionné à n'importe 
quel endroit sans que ça perturbe quoi que ce soit. 

@item positions

@cindex positions property
Cette propriété est très utile pour ajuster manuellement l'inclinaison et 
la hauteur des barres de croches, des liaisons et des nolets. Elle est  
suivie de deux nombres qui donnent la position des bords gauche et 
droit des barres, liaisons, etc., par rapport à la ligne médiane de la 
portée. L'unité de référence est l'intervalle de lignes de portée. Attention 
toutefois au fait que les liaisons et phrasés ne peuvent pas être repositionnés 
n'importe où. LilyPond commence par dresser la liste des emplacements 
possibles pour les liaisons et choisit par défaut la liaison qui @qq{semble 
la meilleure}. Si la propriété @code{positions} a été retouchée, la 
liaison la plus proche de la position demandée sera retenue dans la 
liste.
@end table

@end enumerate

Il est possible qu'un objet ne dispose pas de toutes ces propriétés. Il 
est donc nécessaire de consulter la RPI pour vérifier quelles sont les 
propriétés disponibles pour l'objet en question. 

Voici une liste d'objets les plus couramment impliqués dans les 
collisions, avec le nom de l'objet à consulter dans la RPI afin de trouver 
les propriétés à retoucher pour obtenir un déplacement.


@multitable @columnfractions .5 .5
@headitem Type d'objet              @tab Nom d'objet
@item Articulations                 @tab @code{Script}
@item Barres de croches             @tab @code{Beam}
@item Doigté                        @tab @code{Fingering}
@item Liaisons de phrasé            @tab @code{Slur}	
@item Liaisons de prolongation      @tab @code{Tie}
@item Nolets                        @tab @code{TupletBracket}
@item Nuances (verticalement)       @tab @code{DynamicLineSpanner}
@item Nuances (horizontalement)     @tab @code{DynamicText}
@item Reprises / marques de texte   @tab @code{RehearsalMark}
@item Texte, p.ex. @code{^"texte"}  @tab @code{TextScript}
@end multitable


@node Fixing overlapping notation
@subsection Fixing overlapping notation

Voyons maintenant comment les propriétés décrites dans la section 
précédente peuvent nous aider à résoudre les collisions. 

@subheading padding property

@cindex padding
@cindex fixing overlapping notation
@cindex overlapping notation

En jouant sur la propriété @code{padding} (littéralement 
@q{rembourrage}), on augmente (ou on diminue) la distance entre 
des symboles qui sont imprimés au-dessus ou en dessous des notes. 

@cindex Script, example of overriding
@cindex padding property, example

@lilypond[quote,fragment,relative=1,verbatim]
c2\fermata
\override Script #'padding = #3
b2\fermata
@end lilypond

@cindex MetronomeMark, example of overriding
@cindex padding property, example

@lilypond[quote,fragment,relative=1,verbatim]
% This will not work, see below:
\override MetronomeMark #'padding = #3
\tempo 4=120
c1
% This works:
\override Score.MetronomeMark #'padding = #3
\tempo 4=80
d1
@end lilypond

Vous remarquerez dans le second exemple à quel point il est important de 
préciser le nom du contexte qui contient l'objet. Puisque l'objet 
@code{MetronomeMark} appartient au contexte @code{Score}, le fait de 
modifier la propriété dans le contexte @code{Voice} passera inaperçu. 
Pour plus de détails, voir @ruser{Modifying properties}.

Si on augmente la propriété @code{padding} d'un objet alors que celui-ci 
fait partie d'un ensemble d'objets positionnés en fonction de leur 
@code{outside-staff-priority}, cet objet sera déplacé, ainsi que tous les 
autres objets du groupe. 

@subheading left-padding and right-padding

@cindex left-padding property
@cindex right-padding property

La propriété @code{right-padding} joue sur l'espacement entre une 
altération et la note sur laquelle elle porte. On ne l'utilise pas souvent, 
mais l'exemple ci-dessous montre une situation où elle est nécessaire. 
Imaginons que nous voulions faire apparaître un accord qui contienne 
à la fois un si bécarre et un si bémol. Pour qu'il n'y ait pas de doute, 
nous chercherions à précéder la note d'un signe bécarre et d'un signe 
bémol. Voici différentes tentatives pour y parvenir : 

@lilypond[quote,fragment,ragged-right,verbatim,relative=2]
<b bes>
<b! bes>
<b? bes>
@end lilypond

Pas une ne convient, et la seconde se solde même par une collision 
entre les deux signes. 

Une solution pour arriver à nos fins consiste à retoucher le stencil des 
altérations grâce à un markup qui contient les symboles bécarre et 
bémol, dans l'ordre que nous souhaitons, comme ceci :

@cindex Accidental, example of overriding
@cindex text property, example
@cindex stencil property, example
@cindex AccidentalPlacement, example of overriding
@cindex right-padding property, example

@lilypond[quote,ragged-right,verbatim]
naturalplusflat = \markup { \natural \flat }
\relative c'' {
  \once \override Accidental
    #'stencil = #ly:text-interface::print
  \once \override Accidental #'text = #naturalplusflat
  \once \override Score.AccidentalPlacement #'right-padding = #1.5
  <b bes>
}
@end lilypond

@noindent
Cette méthode utilise, pour le stencil des altérations, une retouche 
qui ne sera par reprise par la suite. Le type de stencil est obligatoirement 
une procédure, qui consiste ici à imprimer le contenu de la propriété 
@code{text} de @code{Accidental}, déclaré comme étant un signe 
bécarre suivi d'un signe bémol. Celui-ci est ensuite repoussé devant la 
tête de note par la retouche de @code{right-padding}.

@noindent

@subheading staff-padding property

@cindex aligning objects on a baseline
@cindex objects, aligning on a baseline

@code{staff-padding} sert à aligner des objets tels que des nuances 
sur une ligne fictive à une hauteur donnée par rapport à la portée, plutôt 
qu'à une hauteur qui varie en fonction de la position de la note sur laquelle 
porte l'objet. Ce n'est pas une propriété de @code{DynamicText} mais de 
@code{DynamicLineSpanner}. Car la ligne fictive est destinée à s'appliquer 
autant à @strong{toutes} les nuances, notamment celles qui sont créées 
comme des bandeaux en longueur (en anglais @q{Spanners}). Tel est donc 
le moyen d'aligner les indications de nuances, comme dans cet exemple 
repris de la section précédente : 

@cindex DynamicText, example of overriding
@cindex extra-spacing-width property, example
@cindex DynamicLineSpanner, example of overriding
@cindex staff-padding property, example

@lilypond[quote,fragment,ragged-right,verbatim,relative=2]
\dynamicUp
% Extend width by 1 unit
\override DynamicText #'extra-spacing-width = #'(-0.5 . 0.5)
% Align dynamics to a base line 2 units above staff
\override DynamicLineSpanner #'staff-padding = #2
a4\f b\mf c\mp b\p
@end lilypond


@subheading self-alignment-X property
L'exemple suivant montre comment résoudre une collision entre une indication 
de corde et une queue de note, en alignant le coin droit sur le point de 
référence de la note parente :

@cindex StringNumber, example of overriding
@cindex self-alignment-X property, example

@lilypond[quote,fragment,ragged-right,verbatim,relative=3]
\voiceOne
< a \2 >
\once \override StringNumber #'self-alignment-X = #RIGHT
< a \2 >
@end lilypond

@subheading staff-position property

@cindex object collision within a staff
Dans une voix, un silence valant une mesure entière peut chevaucher les 
notes d'une autre voix. Vu que ces silences sont centrés entre les deux 
barres de mesure, il serait très compliqué de programmer LilyPond pour repérer 
ces risques de collisions, dans la mesure où, normalement, toutes les collisions 
entre notes ou entre notes et silences se produisent sur des notes et silences 
simultanés. Voici un exemple de collision de ce type :

@lilypond[quote,verbatim,fragment,ragged-right, relative=1]
<< {c c c c} \\ {R1} >>
@end lilypond

Ici, la meilleure solution consiste à déplacer le symbole de pause vers
le bas -- puisque cette pause appartient à la voix deux.  Par défaut, dans la 
@code{\voiceTwo} (c'est-à-dire dans la seconde voix d'une construction 
@code{<<@{...@} \\ @{...@}>>}), la propriété @code{staff-position} est 
réglée sur -4 pour les MultiMeasureRest ; nous avons donc besoin de la 
déplacer, disons, de quatre demi-intervalles vers le bas, ce qui donne
@code{-8}.


@cindex MultiMeasureRest, example of overriding
@cindex staff-position property, example

@lilypond[quote,verbatim,fragment,ragged-right, relative=1]
<<
  {c c c c}
\\
  \override MultiMeasureRest #'staff-position = #-8
  {R1}
>>
@end lilypond

C'est mieux que d'utiliser, par exemple, @code{extra-offset}, 
car la ligne supplémentaire au-dessus du silence est insérée 
automatiquement. 

@subheading extra-offset property

@cindex positioning objects
@cindex positioning grobs
@cindex objects, positioning
@cindex grobs, positioning

La propriété @code{extra-offset}
La propriété @code{extra-offset} offre la possibilité de contrôler 
entièrement le placement d'un objet, aussi bien horizontalement que 
verticalement. 

Dans l'exemple suivant, la seconde indication de doigté est déplacée 
légèrement vers la gauche et de 1.8 intervalle de lignes vers le bas :

@cindex Fingering, example of overriding
@cindex extra-offset property, example

@lilypond[quote,fragment,relative=1,verbatim]
\stemUp
f-5
\once \override Fingering
    #'extra-offset = #'(-0.3 . -1.8)
f-5
@end lilypond


@subheading positions property

@cindex controlling tuplets, slurs, phrasing slurs, and beams manually
@cindex manually controlling tuplets, slurs, phrasing slurs, and beams
@cindex tuplet beams, controlling manually
@cindex slurs, controlling manually
@cindex phrasing slurs, controlling manually
@cindex beams, controlling manually

La propriété @code{positions} permet de contrôler manuellement la 
position et l'inclinaison des nolets, coulés, liaisons de phrasé et barres 
de croches. Voici un exemple avec une horrible liaison de phrasé -- 
horrible pour avoir tenté de contourner la liaison de l'acciaccature.

@lilypond[quote,verbatim,fragment,ragged-right,relative=1]
r4  \acciaccatura e8\( d8 c ~c d c d\)
@end lilypond

@noindent
Nous pourrions tout simplement déplacer la liaison de phrasé au-dessus des
notes, et ce serait la meilleure solution :

@lilypond[quote,verbatim,fragment,ragged-right,relative=1]
r4
\phrasingSlurUp
\acciaccatura e8\( d8 c ~c d c d\)
@end lilypond

@noindent
Mais si, pour une quelconque raison, cette solution n'était pas 
envisageable, l'autre solution consiste à déplacer légèrement vers le 
bas l'extrémité gauche de la liaison de phrasé, grâce à la propriété 
@code{positions}. Cela corrige en même temps la forme plutôt 
disgracieuse de la liaison.

@cindex PhrasingSlur, example of overriding
@cindex positions property, example

@lilypond[quote,verbatim,fragment,ragged-right,relative=1]
r4
\once \override PhrasingSlur #'positions = #'(-4 . -3)
\acciaccatura
e8\( d8 c ~c d c d\)
@end lilypond

Voici un autre exemple, tiré du début de la partie de main gauche 
du Prélude de Chopin, Op. 28, No 2. Comme nous pouvons le 
constater, les barres de croches chevauchent les notes les plus hautes :

@lilypond[quote,verbatim,fragment,ragged-right]
{
\clef "bass"
<< {b,8 ais, b, g,} \\ {e, g e, g} >>
<< {b,8 ais, b, g,} \\ {e, g e, g} >>
}
@end lilypond

@noindent
On peut y remédier en déplaçant manuellement vers le haut les deux 
extrémités des barres de croches, non plus à 2 intervalles au-dessus 
de la ligne médiane mais, disons, à 3 :

@cindex Beam, example of overriding
@cindex positions property, example

@lilypond[quote,verbatim,fragment,ragged-right]
{
  \clef "bass"
  <<
    \override Beam #'positions = #'(3 . 3)
    {b,8 ais, b, g,}
  \\
    {e, g e, g}
  >>
  << {b,8 ais, b, g,} \\ {e, g e, g} >>
}
@end lilypond

@noindent
Vous remarquerez que la retouche continue à s'appliquer au 
second bloc de croches de la première voix mais qu'il ne s'applique 
à aucune barre de la deuxième voix.

@subheading force-hshift property

@c FIXME: formatting stuff  (ie not important right now IMO)
@c @a nchor Chopin finally corrected TODOgp

Maintenant, nous sommes prêts à appliquer les dernières corrections  à
l'exemple de Chopin présenté à la fin de @ref{I'm hearing Voices}, que 
nous avions laissé dans cet état :

@lilypond[quote,verbatim,fragment,ragged-right]
\new Staff \relative c'' {
  \key aes \major
  <<
    { c2 aes4. bes8 } \\
    { aes2 f4 fes   } \\
    { \voiceFour
      <ees c>2
      des2
    }
  >> |
  <c ees aes c>1 |
}
@end lilypond

@noindent
Les deux plus basses notes du premier accord (c'est-à-dire celles de la 
troisième voix) ne devraient pas être décalées de la colonne des deux 
plus hautes notes. Pour y remédier, nous réglons le @code{force-hshift} 
-- qui est une propriété de @code{NoteColumn} -- de ces notes sur zéro. 
Ensuite, la note la plus basse du second accord serait mieux à droite des 
notes plus hautes. Pour cela, nous réglons le @code{force-hshift} de cette 
note sur 0.5 -- c'est-à-dire la moitié de la largeur d'une tête de note vers la 
droite de la colonne des notes plus hautes.

Et voici le résultat final :

@cindex NoteColumn, example of overriding
@cindex force-hshift property, example

@lilypond[quote,verbatim,fragment,ragged-right]
\new Staff \relative c'' {
  \key aes \major
  <<
    { c2 aes4. bes8 } \\
    { aes2 f4 fes   } \\
    { \voiceFour
      \once \override NoteColumn #'force-hshift = #0 <ees c>2
      \once \override NoteColumn #'force-hshift = #0.5 des2
    }
  >> |
  <c ees aes c>1 |
}
@end lilypond


@node Real music example
@subsection Real music example

Pour terminer ce chapitre consacré aux retouches, voici, étape par 
étape, la mise en forme d'un exemple concret nécessitant un certain 
nombre de retouches jusqu'à l'obtention du résultat attendu. Cet exemple 
a été choisi en raison des problèmes inhabituels de notation qu'il soulevait 
et pour vous apprendre à les résoudre grâce au Manuel de notation.  Il
n'est pas représentatif d'une opération normale de gravure ; que ces 
difficultés ne vous découragent donc pas ! Des difficultés comme celles-ci 
ne sont, heureusement, pas courantes !

Cet exemple est tiré de la Première Ballade de Chopin, Op. 23, mesures 
6 à 9 ; cela correspond à la transition entre le Lento d'ouverture et le 
Moderato. Voici, pour commencer, ce à quoi nous voulons que la 
partition ressemble ; pour limiter les complications, nous n'avons pas 
fait apparaître les indications de nuances, de doigté ni de pédale.


@c The following should appear as music without code
@c This example should not be indexed
@lilypond[quote,ragged-right]
rhMusic = \relative c'' {
  r2
  c4.\( g8 |
  \once \override Tie #'staff-position = #3.5
  bes1~ |
  \bar "||"
  \time 6/4
  \mergeDifferentlyHeadedOn
  \mergeDifferentlyDottedOn
  bes2.^\markup {\bold "Moderato"} r8
  <<
    {c,8[ d fis bes a] | }
  \\
    % Reposition the c2 to the right of the merged note
    {c,8~ \once \override NoteColumn #'force-hshift = #1.0
    % Move the c2 out of the main note column so the merge will work
    \shiftOnn c2}
  \\
    % Stem on the d2 must be down to permit merging
    {s8 \stemDown \once \override Stem #'transparent = ##t d2}
  \\
    {s4 fis4.}
  >>
  \mergeDifferentlyHeadedOff
  \mergeDifferentlyDottedOff
  g2.\)
}

lhMusic = \relative c' {
  r2 <c g ees>2( |
  <d g, d>1)\arpeggio |
  r2. d,,4 r4 r |
  r4
}

\score {
  \new PianoStaff <<
    \new Staff = "RH"  <<
      \key g \minor
      \rhMusic
    >>
    \new Staff = "LH" <<
      \key g \minor
      \clef "bass"
      \lhMusic
    >>
  >>
}
@end lilypond

Nous constatons tout d'abord que, dans la troisième mesure, la main 
droite compte quatre voix. Ce sont les cinq croches avec une barre, 
le do avec liaison, le ré blanche qui se fond avec le ré croche, et le 
fa dièse noire pointée qui se fond lui aussi avec la croche de même 
hauteur. Tout le reste se réduit à une seule voix. Le plus simple est 
donc de créer temporairement ces quatre voix au moment opportun. 
Si vous avez oublié comment faire, reportez-vous à 
@ref{I'm hearing Voices}. Commençons par saisir les notes comme 
appartenant à deux variables, mettons en place l'ossature des 
portées dans un bloc score et voyons ce que LilyPond propose par 
défaut : 

@lilypond[quote,verbatim,ragged-right]
rhMusic = \relative c'' {
  r2 c4. g8 |
  bes1~ |
  \time 6/4
  bes2. r8
  % Start polyphonic section of four voices
  <<
    {c,8 d fis bes a | }
  \\
    {c,8~ c2 | }
  \\
    {s8 d2 | }
  \\
    {s4 fis4. | }
  >>
  g2.
}

lhMusic = \relative c' {
  r2 <c g ees>2 |
  <d g, d>1 |
  r2. d,,4 r4 r |
  r4
}

\score {
  \new PianoStaff <<
    \new Staff = "RH"  <<
      \key g \minor
      \rhMusic
    >>
    \new Staff = "LH" <<
      \key g \minor
      \clef "bass"
      \lhMusic
    >>
  >>
}
@end lilypond

Toutes les notes sont correctes mais l'allure générale est loin d'être 
satisfaisante. La liaison se heurte à l'indication de mesure lors du 
changement de chiffrage, la barre des croches n'est pas bonne dans la 
troisième mesure, les notes ne sont pas fusionnées et il manque plusieurs 
éléments de notation. Commençons par le plus simple. Nous pouvons 
corriger la barre des croches en la créant manuellement et nous pouvons 
facilement ajouter les limites droite et gauche de la liaison de phrasé, 
puisque tout cela a déjà été traité dans le tutoriel. Voici le résultat :

@lilypond[quote,verbatim,ragged-right]
rhMusic = \relative c'' {
  r2 c4.\( g8 |
  bes1~ |
  \time 6/4
  bes2. r8
  % Start polyphonic section of four voices
  <<
    {c,8[ d fis bes a] | }
  \\
    {c,8~ c2 | }
  \\
    {s8 d2 | }
  \\
    {s4 fis4. | }
  >>
  g2.\)
}

lhMusic = \relative c' {
  r2 <c g ees>2( |
  <d g, d>1) |
  r2. d,,4 r4 r |
  r4
}

\score {
  \new PianoStaff <<
    \new Staff = "RH"  <<
      \key g \minor
      \rhMusic
    >>
    \new Staff = "LH" <<
      \key g \minor
      \clef "bass"
      \lhMusic
    >>
  >>
}
@end lilypond

La première mesure est maintenant correcte. La seconde contient un arpège 
et doit se terminer par une double barre. Comment faire, puisque cela n'a pas 
été traité dans le Manuel d'initiation ? C'est alors qu'il faut nous
reporter au Manuel de notation.  Quand on cherche @q{arpège} et @q{barre
de mesure} dans l'index, on voit aisément qu'il faut ajouter
@code{\arpeggio} à un accord pour produire un arpège et qu'une double
barre est le résultat de la commande @code{\bar "||"}.  Rien de plus
facile ! Nous devons ensuite corriger la collision entre la liaison et
l'indication de mesure. Le mieux est de déplacer la liaison vers le
haut. La méthode pour déplacer les objets a déjà été présentée dans
@ref{Moving objects}, et l'on sait que, pour des objets positionnés par
rapport à la portée, il nous faut modifier leur propriété
@code{staff-position}, exprimée en demi-intervalles de lignes par
rapport à la ligne médiane de la portée.  Voici donc la retouche à
insérer juste devant la première note liée ; elle est censée déplacer la
liaison vers le haut de 3,5 demi-intervalles de lignes au-dessus de la
ligne médiane : 

@code{\once \override Tie #'staff-position = #3.5}

Cela s'adjoint à la deuxième mesure, pour donner :

@lilypond[quote,verbatim,ragged-right]
rhMusic = \relative c'' {
  r2 c4.\( g8 |
  \once \override Tie #'staff-position = #3.5
  bes1~ |
  \bar "||"
  \time 6/4
  bes2. r8
  % Start polyphonic section of four voices
  <<
    {c,8[ d fis bes a] | }
  \\
    {c,8~ c2 | }
  \\
    {s8 d2 | }
  \\
    {s4 fis4. | }
  >>
  g2.\)
}

lhMusic = \relative c' {
  r2 <c g ees>2( |
  <d g, d>1)\arpeggio |
  r2. d,,4 r4 r |
  r4
}

\score {
  \new PianoStaff <<
    \new Staff = "RH"  <<
      \key g \minor
      \rhMusic
    >>
    \new Staff = "LH" <<
      \key g \minor
      \clef "bass"
      \lhMusic
    >>
  >>
}
@end lilypond

Venons-en à la troisième mesure et au début de la section Moderato. Dans 
le Tutoriel, il est indiqué comment insérer du texte en gras à l'aide de la 
commande @code{\markup} ; pas de problème, du coup, pour ajouter 
@q{Moderato} en gras. Mais comment faire pour fusionner les notes de 
différentes voix ? C'est là que le Manuel de notation peut nous venir en 
aide. Une recherche sur @q{fusionnement de notes} dans l'index nous renvoie, 
dans @ruser{Collision resolution}, aux  commandes pour fusionner les notes, 
différentes en fonction du type de note et selon que celles-ci sont
pointées ou non.  Dans notre exemple, pour la durée de la polyphonie de
la troisième mesure, nous avons besoin de fusionner deux types de notes
; grâce aux informations trouvées dans le Manuel de notation, nous
ajoutons  

@example
\mergeDifferentlyHeadedOn
\mergeDifferentlyDottedOn
@end example

@noindent
au début de cette section et

@example
\mergeDifferentlyHeadedOff
\mergeDifferentlyDottedOff
@end example

@noindent
à la fin, ce qui donne : 

@lilypond[quote,verbatim,ragged-right]
rhMusic = \relative c'' {
  r2 c4.\( g8 |
  \once \override Tie #'staff-position = #3.5
  bes1~ |
  \bar "||"
  \time 6/4
  bes2.^\markup {\bold "Moderato"} r8
  \mergeDifferentlyHeadedOn
  \mergeDifferentlyDottedOn
  % Start polyphonic section of four voices
  <<
    {c,8[ d fis bes a] | }
  \\
    {c,8~ c2 | }
  \\
    {s8 d2 | }
  \\
    {s4 fis4. | }
  >>
  \mergeDifferentlyHeadedOff
  \mergeDifferentlyDottedOff
  g2.\)
}

lhMusic = \relative c' {
  r2 <c g ees>2( |
  <d g, d>1)\arpeggio |
  r2. d,,4 r4 r |
  r4
}

\score {
  \new PianoStaff <<
    \new Staff = "RH"  <<
      \key g \minor
      \rhMusic
    >>
    \new Staff = "LH" <<
      \key g \minor
      \clef "bass"
      \lhMusic
    >>
  >>
}
@end lilypond

Ces retouches ont permis de fusionner les deux fa dièse mais pas les 
deux ré. Pourquoi ? La réponse se trouve dans la même section du 
Manuel de notation : les notes à fusionner doivent avoir des queues dans 
des directions opposées et deux notes ne peuvent pas être fusionnées s'il 
y a une troisième note dans la même colonne. Ici, les deux ré ont leur 
queue orientée vers le haut et il y a une troisième note, do. Nous 
savons changer l'orientation de la queue avec @code{\stemDown} et 
le Manuel de notation nous indique également comment déplacer le do 
-- en produisant un décalage grâce à l'une des commandes @code{\shift}.
Mais laquelle ? Le do appartient à la deuxième voix et n'est pas décalé ; 
les deux ré appartiennent respectivement à la première et à la troisième 
voix, et l'un n'est pas décalé tandis que l'autre l'est. Il nous faut donc 
décaler largement le do avec la commande @code{\shiftOnn} pour 
éviter une interférence avec les deux ré. Voici ce que donnent ces 
modifications : 

@cindex Tie, example of overriding
@cindex staff-position property, example

@lilypond[quote,verbatim,ragged-right]
rhMusic = \relative c'' {
  r2 c4.\( g8 |
  \once \override Tie #'staff-position = #3.5
  bes1~ |
  \bar "||"
  \time 6/4
  bes2.^\markup {\bold "Moderato"} r8
  \mergeDifferentlyHeadedOn
  \mergeDifferentlyDottedOn
  % Start polyphonic section of four voices
  <<
    {c,8[ d fis bes a] | }
  \\
    % Move the c2 out of the main note column so the merge will work
    {c,8~ \shiftOnn c2 | }
  \\
    % Stem on the d2 must be down to permit merging
    {s8 \stemDown d2 | }
  \\
    {s4 fis4. | }
  >>
  \mergeDifferentlyHeadedOff
  \mergeDifferentlyDottedOff
  g2.\)
}

lhMusic = \relative c' {
  r2 <c g ees>2( |
  <d g, d>1)\arpeggio |
  r2. d,,4 r4 r |
  r4
}

\score {
  \new PianoStaff <<
    \new Staff = "RH"  <<
      \key g \minor
      \rhMusic
    >>
    \new Staff = "LH" <<
      \key g \minor
      \clef "bass"
      \lhMusic
    >>
  >>
}
@end lilypond

Pas loin. Il ne reste plus que deux problèmes : les ré une fois fusionnés 
ne devraient plus avoir de queue vers le bas, et le do serait mieux à la 
droite des ré. Nous savons remédier à ces deux problèmes grâce aux 
retouches précédentes : nous allons rendre la queue transparente et 
déplacer le do avec la propriété @code{force-hshift}. Et voici le 
résultat final : 

@cindex NoteColumn, example of overriding
@cindex force-hshift property, example
@cindex Stem, example of overriding
@cindex transparent property, example

@lilypond[quote,verbatim,ragged-right]
rhMusic = \relative c'' {
  r2
  c4.\( g8 |
  \once \override Tie #'staff-position = #3.5
  bes1~ |
  \bar "||"
  \time 6/4
  bes2.^\markup {\bold "Moderato"} r8
  \mergeDifferentlyHeadedOn
  \mergeDifferentlyDottedOn
  <<
    {c,8[ d fis bes a] | }
  \\
    % Reposition the c2 to the right of the merged note
    {c,8~ \once \override NoteColumn #'force-hshift = #1.0
    % Move the c2 out of the main note column so the merge will work
    \shiftOnn c2}
  \\
    % Stem on the d2 must be down to permit merging
    {s8 \stemDown \once \override Stem #'transparent = ##t d2}
  \\
    {s4 fis4.}
  >>
  \mergeDifferentlyHeadedOff
  \mergeDifferentlyDottedOff
  g2.\)
}

lhMusic = \relative c' {
  r2 <c g ees>2( |
  <d g, d>1)\arpeggio |
  r2. d,,4 r4 r |
  r4
}

\score {
  \new PianoStaff <<
    \new Staff = "RH"  <<
      \key g \minor
      \rhMusic
    >>
    \new Staff = "LH" <<
      \key g \minor
      \clef "bass"
      \lhMusic
    >>
  >>
}

@end lilypond


@node Further tweaking
@section Further tweaking

@menu
* Other uses for tweaks::       
* Using variables for tweaks::  
* Other sources of information::  
* Avoiding tweaks with slower processing::  
* Advanced tweaks with Scheme::  
@end menu

@node Other uses for tweaks
@subsection Other uses for tweaks

@cindex transparent property, use of
@cindex objects, making invisible
@cindex removing objects
@cindex objects, removing
@cindex hiding objects
@cindex objects, hiding
@cindex invisible objects
@cindex objects, invisible
@cindex tying notes across voices

@subheading Tying notes across voices

Voici un exemple qui montre comment créer une liaison de 
prolongation entre des notes appartenant à des voix différentes. En 
temps normal, seules deux notes appartenant à une même voix 
peuvent être ainsi liées. La solution consiste à utiliser deux voix, 
dont l'une avec les notes liées

@lilypond[quote,fragment,relative=2]
<< { b8~ b8\noBeam }
\\ { b[ g8] }
>>
@end lilypond

@noindent
et à rendre transparente la première queue de note de cette voix ; 
on a alors l'impression que la liaison couvre les deux voix.

@cindex Stem, example of overriding
@cindex transparent propery, example

@lilypond[quote,fragment,relative=2,verbatim]
<<
  {
    \once \override Stem #'transparent = ##t
    b8~ b8\noBeam
  }
\\
  { b[ g8] }
>>
@end lilypond

Pour être sûr que la queue que nous avons rendue transparente 
n'empiète pas trop sur le trait de liaison, nous pouvons l'allonger en 
réglant la longueur (@code{length}) sur @code{8},

@lilypond[quote,fragment,relative=2,verbatim]
<<
  {
    \once \override Stem #'transparent = ##t
    \once \override Stem #'length = #8
    b8~ b8\noBeam
  }
\\
  { b[ g8] }
>>
@end lilypond

@subheading Simulating a fermata in MIDI

@cindex stencil property, use of
@cindex fermata, implementing in MIDI

En ce qui concerne les objets extérieurs à la portée, quand on veut les 
faire disparaître de la partition imprimée , il est généralement préférable 
de modifier leur propriété @code{stencil} plutôt que leur propriété 
@code{transparent}. Le fait d'attribuer à la propriété @code{stencil} 
d'un objet la valeur @code{#f} supprimera entièrement celui-ci de la 
partition. Il ne risquera donc pas de gêner le placement d'autres objets.

Par exemple, si nous voulons changer le réglage de métronome pour 
simuler un point d'orgue dans le fichier MIDI, nous ne voulons surtout 
pas que cette indication métronomique apparaisse sur la partition ni 
qu'elle influence l'espacement entre les deux systèmes ou la position 
des annotations voisines sur la portée. Le fait d'attribuer à la propriété 
@code{stencil} la valeur @code{#f} est donc la bonne solution. Nous 
montrons ci-dessous le résultat des deux méthodes : 

@cindex MetronomeMark, example of overriding
@cindex transparent property, example

@lilypond[quote,verbatim,ragged-right]
\score {
  \relative c'' {
    % Visible tempo marking
    \tempo 4=120
    a4 a a
    \once \override Score.MetronomeMark #'transparent = ##t
    % Invisible tempo marking to lengthen fermata in MIDI
    \tempo 4=80
    a\fermata
    % New tempo for next section
    \tempo 4=100
    a a a a
  }
  \layout { }
  \midi { }
}
@end lilypond

@cindex MetronomeMark, example of overriding
@cindex stencil property, example

@lilypond[quote,verbatim,ragged-right]
\score {
  \relative c'' {
    % Visible tempo marking
    \tempo 4=120
    a4 a a
    \once \override Score.MetronomeMark #'stencil = ##f
    % Invisible tempo marking to lengthen fermata in MIDI
    \tempo 4=80
    a\fermata
    % New tempo for next section
    \tempo 4=100
    a a a a
  }
  \layout { }
  \midi { }
}
@end lilypond

@noindent
Les deux méthodes permettent l'enlever l'indication métronomique qui allonge 
le point d'orgue de la partition, et toutes deux modifient le rythme MIDI comme 
souhaité, mais, dans la première, l'indication métronomique transparente 
repousse vers le haut l'indication de tempo, contrairement à la seconde (avec 
le stencil désactivé) qui la laisse à sa place.


@node Using variables for tweaks
@subsection Using variables for tweaks

@cindex variables, using for tweaks
@cindex using variables for tweaks
@cindex tweaks, using variables for

Les commandes de retouche sont souvent longues et pénibles à 
taper, et ne tolèrent pas la moindre erreur. Lorsqu'on a besoin de 
faire plusieurs fois les mêmes retouches, il est préférable de 
définir des variables qui les contiennent. Imaginons que nous 
voulions accentuer certains mots dans des paroles en les mettant 
en italiques. Au lieu des commandes @code{\italic} et 
@code{\bold}, qui ne fonctionnent dans les paroles que si elles 
sont enchâssées dans un @code{\markup}, ce qui les rend 
pénibles à saisir, pouvons-nous employer les commandes 
@code{\override} et @code{\revert}?

@example
@code{\override Lyrics . LyricText #'font-shape = #'italic}
@code{\override Lyrics . LyricText #'font-series = #'bold}

@code{\revert Lyrics . LyricText #'font-shape}
@code{\revert Lyrics . LyricText #'font-series}
@end example

Là encore, ce serait extrêmement pénible à saisir, surtout s'il y avait 
beaucoup de mots à retoucher de cette façon. Plutôt que cette 
solution, nous déclarons ces commandes comme étant deux variables 
et les utilisons comme suit -- quoique on choisirait sans doute pour les 
variables des noms plus courts pour simplifier la frappe : 

@cindex LyricText, example of overriding
@cindex font-shape property, example
@cindex font-series property, example

@lilypond[quote,verbatim]
emphasize = {
  \override Lyrics . LyricText #'font-shape = #'italic
  \override Lyrics . LyricText #'font-series = #'bold
}
normal = {
  \revert Lyrics . LyricText #'font-shape
  \revert Lyrics . LyricText #'font-series
}

global = { \time 4/4 \partial 4 \key c \major}
SopranoMusic   = \relative c' { c4 | e4. e8 g4  g  | a a g }
AltoMusic  = \relative c' { c4 | c4. c8 e4  e  | f f e }
TenorMusic = \relative c  { e4 | g4. g8 c4. b8 | a8 b c d e4 }
BassMusic  = \relative c  { c4 | c4. c8 c4  c  | f8 g a b c4 }
VerseOne   = \lyrics { E -- | ter -- nal \emphasize Fa -- ther, \normal | strong to save, }
VerseTwo   = \lyricmode { O | \emphasize Christ, \normal whose voice the | wa -- ters heard, }
VerseThree = \lyricmode { O | \emphasize Ho -- ly Spi -- rit, \normal | who didst brood }
VerseFour  = \lyricmode { O | \emphasize Tri -- ni -- ty \normal of | love and pow'r }

\score {
  \new ChoirStaff <<
    \new Staff <<
      \clef "treble"
      \new Voice = "Soprano"  { \voiceOne \global \SopranoMusic }
      \new Voice = "Alto" { \voiceTwo \AltoMusic }
      \new Lyrics \lyricsto "Soprano" { \VerseOne   }
      \new Lyrics \lyricsto "Soprano" { \VerseTwo   }
      \new Lyrics \lyricsto "Soprano" { \VerseThree }
      \new Lyrics \lyricsto "Soprano" { \VerseFour  }
    >>
    \new Staff <<
      \clef "bass"
      \new Voice = "Tenor" { \voiceOne \TenorMusic }
      \new Voice = "Bass"  { \voiceTwo \BassMusic  }
    >>
  >>
}
@end lilypond


@node Other sources of information
@subsection Other sources of information

La Référence du programme contient beaucoup d'informations sur 
LilyPond. Cependant vous pouvez en découvrir 
encore plus en consultant les fichiers internes de LilyPond. Pour cela, 
il vous faut d'abord connaître le répertoire ad hoc sur votre système. 
L'emplacement du répertoire dépend (a) du fait que, pour vous procurer 
LilyPond, vous avez téléchargé un paquet précompilé sur lilypond.org, ou 
vous l'avez installé grâce à votre gestionnaire de paquetages (c'est-à-dire 
distribué avec Linux ou installé avec fink ou cygwin), ou encore vous l'avez 
compilé directement à partir des sources ; et (b) du système d'exploitation 
sous lequel il tourne. 

@strong{Téléchargé depuis lilypond.org}

@itemize @bullet
@item Linux

@file{@var{INSTALLDIR}/lilypond/usr/share/lilypond/current/}

@item MacOS X

@file{@var{INSTALLDIR}/LilyPond.app/Contents/Resources/share/lilypond/current/}
Pour accéder à ce dossier, deux possibilités : soit, dans un Terminal,
taper @code{cd} suivi du chemin complet ci-dessus ; soit
Control-cliquer (ou clic droit) sur l'application LilyPond
et sélectionner @q{Afficher le contenu du paquet}.

@item Windows

Dans l'Explorateur Windows, voir
@file{@var{INSTALLDIR}/LilyPond/usr/share/lilypond/current/}

@end itemize

@strong{Installé par un gestionnaire de paquetages ou compilé d'après
les sources} 

@file{@var{PREFIX}/share/lilypond/@var{X.Y.Z}/}, où
@var{PREFIX} est déterminé par votre gestionnaire de paquetages ou par le script 
@code{configure}, et @var{X.Y.Z} est le numéro de version de LilyPond.

@smallspace

Dans ce répertoire, deux sous-répertoires sont particulièrement intéressants :

@itemize
@item @file{ly/} - contient les fichiers en format LilyPond
@item @file{scm/} - contient les fichiers en format Scheme
@end itemize

Commençons par examiner quelques fichiers contenus dans @file{ly/}.
Nous ouvrons @file{ly/property-init.ly} dans un éditeur de texte -- celui 
que vous avez l'habitude d'utiliser pour les fichiers @code{.ly} fera très 
bien l'affaire. Ce fichier contient les définitions de toutes les commandes 
standard prédéfinies de LilyPond, comme @code{\stemUp} et 
@code{\slurDotted}. Vous pouvez constater que ce n'est rien d'autre 
que des définitions de variables composées d'un ou plusieurs groupes 
de commandes @code{\override}. Par exemple, @code{\tieDotted} 
est défini comme :

@example
tieDotted = @{
  \override Tie #'dash-period = #0.75
  \override Tie #'dash-fraction = #0.1
@}
@end example

Si vous n'aimez pas les valeurs par défaut, les commandes prédéfinies
peuvent être facilement redéfinies, comme n'importe quelle autre variable,
en tête de votre fichier d'entrée.

Voici les fichiers les plus utiles dans le répertoire @file{ly/}:

@multitable @columnfractions .4 .6
@headitem Nom de fichier
  @tab Contenu
@item @file{ly/engraver-init.ly}
  @tab Définitions des Contextes de graveurs
@item @file{ly/paper-defaults-init.ly}
  @tab Réglages papier par défaut
@item @file{ly/performer-init.ly}
  @tab Définitions des Contextes d'interprétation
@item @file{ly/property-init.ly}
  @tab Définitions de toutes les commandes prédéfinies courantes
@item @file{ly/spanner-init.ly}
  @tab Définitions des commandes prédéfinies pour les bandeaux 
@end multitable

Les autres réglages (comme les définitions de commandes markup) sont 
conservés comme fichiers @code{.scm} (Scheme). Le langage de 
programmation Scheme offre une interface programmable dans le 
processus interne de LilyPond. De plus amples explications sur ces 
fichiers dépasseraient le cadre de ce manuel, dans la mesure où elles 
requièrent la connaissance du langage Scheme. Les utilisateurs qui 
souhaiteraient comprendre le fonctionnement de ces fichiers de 
configuration doivent être avertis que des connaissances techniques 
substantielles et beaucoup de temps sont nécessaires (voir 
@ref{Scheme tutorial}).

Si c'est votre cas, les fichiers Scheme les plus utiles à connaître sont :

@multitable @columnfractions .4 .6
@headitem Nom de fichier
  @tab Contenu
@item @file{scm/auto-beam.scm}
  @tab Régles par défaut des ligatures subalternes
@item @file{scm/define-grobs.scm}
  @tab Réglages par défaut des propriétés de grobs
@item @file{scm/define-markup-commands.scm}
  @tab Spécification de toutes les commandes de @emph{markup}
@item @file{scm/midi.scm}
  @tab Réglages par défaut pour les sorties MIDI
@item @file{scm/output-lib.scm}
  @tab Réglages affectant l'apparence des frets, couleurs, altérations,
       barres de mesure, etc
@item @file{scm/parser-clef.scm}
	@tab Définition des clefs prises en charge
@item @file{scm/script.scm}
	@tab Réglages par défaut des articulations
@end multitable



@node Avoiding tweaks with slower processing
@subsection Avoiding tweaks with slower processing

LilyPond peut effectuer des vérifications supplémentaires lors du 
traitement des fichiers ; cependant, le rendu nécessitera alors plus de
temps.  En contrepartie, il y aura moins d'ajustements manuels à réaliser. 
Si une indication textuelle ou des paroles  débordent dans la marge, ces 
vérifications auront pour effet de serrer la ligne suffisamment pour faire 
tenir le texte entre les marges. 

Pour pouvoir fonctionner en toutes circonstances, ces vérifications doivent 
être activées ; il faut pour cela placer les retouches dans un bloc Score 
@code{\with}, plutôt qu'à l'intérieur du fragment musical, comme ceci :

@example
\new Score \with @{
  % Pour s'assurer que les indications textuelles et paroles 
  % seront à l'intérieur des marges de la page.
  \override PaperColumn #'keep-inside-line = ##t
  \override NonMusicalPaperColumn #'keep-inside-line = ##t
@} @{
   ..
@}
@end example


@node Advanced tweaks with Scheme
@subsection Advanced tweaks with Scheme

Nous avons vu à quel point le résultat obtenu avec LilyPond peut 
être largement personnalisé à l'aide de commandes comme 
@code{\override} et @code{\tweak}.  Et pourtant l'utilisation de 
Scheme ouvre des possibilités encore plus grandes.
Le code écrit dans le langage de programmation Scheme peut être 
intégré directement dans le processus interne de LilyPond. Bien sûr, 
il faut pour cela connaître un minimum de programmation en langage 
Scheme. Pour des explications complètes là-dessus, consultez le 
@ref{Scheme tutorial}.

En guise d'illustration - et ce n'est qu'une possibilité parmi tant 
d'autres -- nous allons attribuer à une propriété non pas une valeur 
préétablie mais une procédure Scheme qui sera lancée à chaque 
utilisation de la propriété par LilyPond. De cette façon, nous obtenons 
un réglage dynamique de la propriété par le simple fait d'invoquer la 
procédure. Dans cet exemple, nous colorons les têtes de notes en fonction 
de leur position sur la portée. 


@cindex x11-color function, example of using
@cindex NoteHead, example of overriding
@cindex color property, setting to Scheme procedure

@lilypond[quote,verbatim,ragged-right]
#(define (color-notehead grob)
  "Color the notehead according to its position on the staff."
  (let ((mod-position (modulo (ly:grob-property grob 'staff-position) 7)))
    (case mod-position
      ;;   Return rainbow colors
      ((1) (x11-color 'red    ))  ; for C
      ((2) (x11-color 'orange ))  ; for D
      ((3) (x11-color 'yellow ))  ; for E
      ((4) (x11-color 'green  ))  ; for F
      ((5) (x11-color 'blue   ))  ; for G
      ((6) (x11-color 'purple ))  ; for A
      ((0) (x11-color 'violet ))  ; for B
    )
  )
)

\relative c' {
  % Arrange to obtain color from color-notehead procedure
  \override NoteHead #'color = #color-notehead
  c2 c' |
  b4 g8 a b4 c |
  c,2 a' |
  g1 |
}
\addlyrics {
  Some -- where o -- ver the Rain -- bow, way up high,
}
@end lilypond

Vous trouverez dans @ref{Tweaking with Scheme} d'autres exemples d'utilisation de ces interfaces programmables.
<|MERGE_RESOLUTION|>--- conflicted
+++ resolved
@@ -1331,11 +1331,7 @@
          <<
            { f c c }
            \new Staff \with {
-<<<<<<< HEAD
-             alignAboveContext = "main" }
-=======
              alignAboveContext = #"main" }
->>>>>>> 9c1421a4
            { f8 f c }
          >>
          r4 |
@@ -1362,11 +1358,7 @@
     <<
       { f c c }
       \new Staff \with {
-<<<<<<< HEAD
-        alignAboveContext = "main"
-=======
         alignAboveContext = #"main"
->>>>>>> 9c1421a4
       }
       {
         \override Staff.Clef #'stencil = ##f
@@ -1428,11 +1420,7 @@
     <<
       { f c c }
       \new Staff \with {
-<<<<<<< HEAD
-        alignAboveContext = "main"
-=======
         alignAboveContext = #"main"
->>>>>>> 9c1421a4
         % Don't print clefs in this staff
         \override Clef #'stencil = ##f
         % Don't print time signatures in this staff
@@ -1498,11 +1486,7 @@
     <<
       { f c c }
       \new Staff \with {
-<<<<<<< HEAD
-        alignAboveContext = "main"
-=======
         alignAboveContext = #"main"
->>>>>>> 9c1421a4
         \override Clef #'stencil = ##f
         \override TimeSignature #'stencil = ##f
         % Reduce all font sizes by ~24%
@@ -1570,11 +1554,7 @@
     <<
       { f c c }
       \new Staff \with {
-<<<<<<< HEAD
-        alignAboveContext = "main"
-=======
         alignAboveContext = #"main"
->>>>>>> 9c1421a4
         \override Clef #'stencil = ##f
         \override TimeSignature #'stencil = ##f
         fontSize = #-2
