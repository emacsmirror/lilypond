--- conflicted
+++ resolved
@@ -120,15 +120,9 @@
 23    user/dedication.itely
 423   user/macros.itexi
 171   index.html.in
-<<<<<<< HEAD
-6420  po/lilypond-doc.pot (translate to po/<MY_LANGUAGE>.po)
----   ../lilypond-texi2html.init (section TRANSLATIONS)
-13831 total
-=======
 6346  po/lilypond-doc.pot (translate to po/<MY_LANGUAGE>.po)
 ---   ../lilypond-texi2html.init (section TRANSLATIONS)
 13757 total
->>>>>>> 9c1421a4
 
 -2- Introduction and beginning of Application Usage
 411   user/preface.itely
@@ -141,81 +135,44 @@
 
 -3- Learning manual
 10318 user/fundamental.itely -- Fundamental concepts
-<<<<<<< HEAD
-14581 user/tweaks.itely -- Tweaking output
-3007  user/working.itely -- Working on LilyPond files
-483   user/templates.itely -- Templates
-28389 total
-=======
 14647 user/tweaks.itely -- Tweaking output
 3007  user/working.itely -- Working on LilyPond files
 483   user/templates.itely -- Templates
 28455 total
->>>>>>> 9c1421a4
 
 -4- Notation reference
 695   user/lilypond.tely
 91    user/notation.itely -- Musical notation
-<<<<<<< HEAD
-3086  user/pitches.itely
-=======
 3123  user/pitches.itely
->>>>>>> 9c1421a4
 5013  user/rhythms.itely
 1146  user/expressive.itely
 555   user/repeats.itely
 1455  user/simultaneous.itely
-<<<<<<< HEAD
-1635  user/staff.itely
-906   user/editorial.itely
-2286  user/text.itely
-76    user/specialist.itely -- Specialist notation
-2670  user/vocal.itely
-1333  user/chords.itely
-=======
 1701  user/staff.itely
 895   user/editorial.itely
 2286  user/text.itely
 76    user/specialist.itely -- Specialist notation
 2670  user/vocal.itely
 1464  user/chords.itely
->>>>>>> 9c1421a4
 702   user/piano.itely
 810   user/percussion.itely
 826   user/guitar.itely
 66    user/strings.itely
 242   user/bagpipes.itely
-<<<<<<< HEAD
-4486  user/ancient.itely
-5805  user/input.itely -- Input syntax
-2164  user/non-music.itely -- Non-musical notation
-8444  user/spacing.itely -- Spacing issues
-11291 user/changing-defaults.itely -- Changing defaults
-=======
 4487  user/ancient.itely
 5805  user/input.itely -- Input syntax
 2164  user/non-music.itely -- Non-musical notation
 8451  user/spacing.itely -- Spacing issues
 11391 user/changing-defaults.itely -- Changing defaults
->>>>>>> 9c1421a4
 5202  user/programming-interface.itely -- Interfaces for programmers
 1190  user/notation-appendices.itely -- Notation manual tables
 250   user/cheatsheet.itely -- Cheat sheet
-<<<<<<< HEAD
-62390 total
-
--5- Application usage
-3185  user/lilypond-book.itely -- LilyPond-book
-1171  user/converters.itely -- Converting from other formats
-4356  total
-=======
 62756 total
 
 -5- Application usage
 3248  user/lilypond-book.itely -- LilyPond-book
 1171  user/converters.itely -- Converting from other formats
 4419  total
->>>>>>> 9c1421a4
 
 -6- Appendices whose translation is optional
 310   user/literature.itely
