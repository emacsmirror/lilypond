--- conflicted
+++ resolved
@@ -1,11 +1,7 @@
 @c -*- coding: utf-8; mode: texinfo; documentlanguage: de -*-
 
 @ignore
-<<<<<<< HEAD
     Translation of GIT committish: 88b16bead0a1fbd13c5ebae6f3acb6a042ef89f0
-=======
-    Translation of GIT committish: 0bbabe9eef32b46216a722cc0d49df759227b7be
->>>>>>> 0950de32
 
     When revising a translation, copy the HEAD committish of the
     version that you are working on.  For details, see the Contributors'
