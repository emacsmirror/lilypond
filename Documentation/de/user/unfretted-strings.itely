@c -*- coding: utf-8; mode: texinfo; documentlanguage: de -*-
@c This file is part of lilypond.tely
@ignore
<<<<<<< HEAD
    Translation of GIT committish: 2c00bdbfaf62dd90863331c4713e6b29e32c9322
=======
    Translation of GIT committish: 4770e4e71ebff6104cad46bd2d889c3ff6ba3875
>>>>>>> 9c1421a4

    When revising a translation, copy the HEAD committish of the
    version that you are working on.  See TRANSLATION for details.
@end ignore

@c \version "2.12.0"

@node Unfretted string instruments
@section Unfretted string instruments

@lilypondfile[quote]
{unfretted-headword.ly}

@cindex Streicher
@cindex Orcherster, Streicher
@cindex Notation für Streicher

Dieser Abschnitt stellt Information und Referenzen zur Verfügung, die
beim Setzen von Noten für Saiteninstrumente ohne Bund herangezogen
werden können.

@menu
* Common notation for unfretted strings::  
@end menu

@node Common notation for unfretted strings
@subsection Common notation for unfretted strings

Es gibt wenige Spezifikat für die Notation von Saiteninstrumenten ohne
Bund.  Die Noten werden auf einem System notiert und meistens ist auch nur
eine Stimme erforderlich.  Zwei Stimmen können für Doppelgriff- oder
Divisi-Stellen erforderlich sein.

@menu
* References for unfretted strings::
* Bowing indications::
* Harmonics::
* Snap (Bartok) pizzicato::     
@end menu

@node References for unfretted strings
@unnumberedsubsubsec References for unfretted strings

Die meisten Notationseigenschaften, die für Orchersterstreicher eingesetzt
werden, sind an anderer Stelle beschrieben:

@itemize

@item Textanweisungen wie @qq{pizz.} oder @qq{arco} werden als einfacher
Text eingefügt, siehe @ref{Text scripts}.

@item Fingersatz, auch das Zeichen für den Daumen, ist erklärt in
@ref{Fingering instructions}.

@item Doppelgriffe werden normalerweise als Akkord notiert, siehe hierzu
@ref{Chorded notes}.  Anweisungen, wie Akkorde gespielt werden sollen, können
auch hinzugefügt werden, siehe @ref{Arpeggio}.

@item Eine Vorlage für Streichquartett findet sich in
@rlearning{String quartet}.  Andere sind als Schnipsel zur Verfügung
gestellt.

@end itemize

@seealso
Handbuch zum Lernen:
@rlearning{String quartet}.

Notationsreferenz:
@ref{Text scripts},
@ref{Fingering instructions},
@ref{Chorded notes},
@ref{Arpeggio}.

Schnipsel:
@rlsr{Unfretted strings}.

@node Bowing indications
@unnumberedsubsubsec Bowing indications

@funindex \upbow
@funindex \downbow
@funindex \open

@cindex Bogen, Anzeige
@cindex Streicher, Bogenanzeige
@cindex Offene Saite, anzeigen
@cindex Saite, offen

Hinweise zur Bogenfügung können als Artikulationen erstellt werden, wie
beschrieben in
@ref{Articulations and ornamentations}.

Die Befehle @code{\upbow} und @code{\downbow} werden mit Legatobögen
in folgender Weise eingesetzt:

@lilypond[verbatim,quote,relative=2]
c4(\downbow d) e(\upbow f)
@end lilypond

@noindent
und das nächste Beispiel zeigt drei Arten, eine offene A-Saite auf der
Geige anzuzeigen:

@lilypond[verbatim,quote,relative=2]
a4 \open
a^\markup { \teeny "II" }
a2^\markup { \small "sul A" }
@end lilypond

@predefined
@code{\downbow},
@code{\upbow},
@code{\open}.
@endpredefined

@seealso
Notation Reference:
@ref{Articulations and ornamentations},
@ref{Slurs}.


@node Harmonics
@unnumberedsubsubsec Harmonics

@strong{@i{Natürliches Flageolett}}

@cindex Flageolett
@funindex \harmonic
@funindex harmonic

Flageolett-Töne können auf verschiedene Arten notiert werden.
Üblicherweise werden sie mit einem Rautenkopf notiert, wenn
ein Ton angezeigt werde, bei dem die Saite berührt wird, wo sie
sonst abgegriffen würde.

@warning{Flageolett-Töne @strong{müssem} innerhalb von Akkorden
definiert werden, auch wenn nur eine einzelne Note vorhanden ist.}

@lilypond[verbatim,quote,relative=2]
<d\harmonic>4 <e\harmonic>2.
\set harmonicDots = ##t
<d\harmonic>4 <e\harmonic>2.
@end lilypond

Alternativ kann auch eine normale Noten die Tonhöhe anzeigen, die
erklingen soll, wobei ein kleiner Kreis angibt, dass es sich um
einen Flageolett-Ton handelt:

@lilypond[verbatim,quote,relative=2]
d2^\flageolet d_\flageolet
@end lilypond


@strong{@i{Künstliches Flageolett}}

@cindex künstliches Flageolett
@cindex Flageolett, künstliches

Künstliche Flageoletttöne werden mit zwei Noten notiert, von denen
einen einen normalen Notenkopf besitzt und die Griffposition des
Fingers angibt, während die andere in Rautenform die Position des
leicht aufgesetzten Fingers anzeigt.

@lilypond[verbatim,quote,relative=1]
<e a\harmonic>2  <c g'\harmonic>
@end lilypond

@seealso
Glossar:
@rglos{harmonics}.

Notationsreferenz:
@ref{Special note heads},
@ref{References for unfretted strings}.



@node Snap (Bartok) pizzicato
@unnumberedsubsubsec Snap (Bartok) pizzicato

@cindex Pizzicato, Bartók
@cindex Pizzicato, Knall-
@cindex Bartók-Pizzicato
@cindex Knall-Pizzicato

@snippets

@lilypondfile[verbatim,lilyquote,texidoc,doctitle]
{snap-pizzicato-markup-bartok-pizzicato.ly}<|MERGE_RESOLUTION|>--- conflicted
+++ resolved
@@ -1,11 +1,7 @@
 @c -*- coding: utf-8; mode: texinfo; documentlanguage: de -*-
 @c This file is part of lilypond.tely
 @ignore
-<<<<<<< HEAD
-    Translation of GIT committish: 2c00bdbfaf62dd90863331c4713e6b29e32c9322
-=======
     Translation of GIT committish: 4770e4e71ebff6104cad46bd2d889c3ff6ba3875
->>>>>>> 9c1421a4
 
     When revising a translation, copy the HEAD committish of the
     version that you are working on.  See TRANSLATION for details.
