--- conflicted
+++ resolved
@@ -1,11 +1,7 @@
 @c -*- coding: utf-8; mode: texinfo; -*-
 @c This file is part of lilypond.tely
 @ignore
-<<<<<<< HEAD
-    Translation of GIT committish: 2c00bdbfaf62dd90863331c4713e6b29e32c9322
-=======
     Translation of GIT committish: 23342b5b9f69f3a82751052f79f3fede0bb40ded
->>>>>>> 9c1421a4
 
     When revising a translation, copy the HEAD committish of the
     version that you are working on.  See TRANSLATION for details.
@@ -201,19 +197,11 @@
 @tab
 Verminderter Dreklang, kleine Sept
 @tab
-<<<<<<< HEAD
-@code{dim5m7}
-@tab
-@lilypond[line-width=3\cm,noragged-right, notime]
-\chordmode {
-  c1:dim5m7
-=======
 @code{m7.5-}
 @tab
 @lilypond[line-width=3\cm,noragged-right, notime]
 \chordmode {
   c1:m7.5-
->>>>>>> 9c1421a4
 }
 @end lilypond
 
@@ -222,19 +210,11 @@
 @tab
 Molldreiklang, Durseptime
 @tab
-<<<<<<< HEAD
-@code{7m5}
-@tab
-@lilypond[line-width=3\cm,noragged-right, notime]
-\chordmode {
-  c1:7m5
-=======
 @code{maj7.5-}
 @tab
 @lilypond[line-width=3\cm,noragged-right, notime]
 \chordmode {
   c1:maj7.5-
->>>>>>> 9c1421a4
 }
 @end lilypond
 
@@ -265,11 +245,7 @@
 @end lilypond
 
 @item
-<<<<<<< HEAD
-Dominantnon
-=======
 Dominantnone
->>>>>>> 9c1421a4
 @tab
 Dominantsept, große None
 @tab
@@ -284,11 +260,7 @@
 @item
 Dur None
 @tab
-<<<<<<< HEAD
-TODO
-=======
 Große None, große Septime
->>>>>>> 9c1421a4
 @tab
 @code{maj9}
 @tab
@@ -301,11 +273,7 @@
 @item
 Moll None
 @tab
-<<<<<<< HEAD
-TODO
-=======
 Große None, kleine Septime
->>>>>>> 9c1421a4
 @tab
 @code{m9}
 @tab
@@ -316,15 +284,9 @@
 @end lilypond
 
 @item
-<<<<<<< HEAD
-Dominantundecime
-@tab
-Dominant ninth, perfect eleventh
-=======
 Dominantundezime
 @tab
 Dominantnone, perfekte Undezime
->>>>>>> 9c1421a4
 @tab
 @code{11}
 @tab
@@ -335,15 +297,9 @@
 @end lilypond
 
 @item
-<<<<<<< HEAD
-Durundecime
-@tab
-TODO
-=======
 Durundezime
 @tab
 Große None, perfekte Unidezime
->>>>>>> 9c1421a4
 @tab
 @code{maj11}
 @tab
@@ -354,15 +310,9 @@
 @end lilypond
 
 @item
-<<<<<<< HEAD
-Mollundecime
-@tab
-TODO
-=======
 Mollundezime
 @tab
 Kleine None, perfekte Undezime
->>>>>>> 9c1421a4
 @tab
 @code{m11}
 @tab
@@ -375,9 +325,6 @@
 @item
 Dominant-13
 @tab
-<<<<<<< HEAD
-Dominant eleventh, major thirteenth
-=======
 Dominantnone, große 13
 @tab
 @code{13}
@@ -390,7 +337,6 @@
 
 @item
 Dominant-13
->>>>>>> 9c1421a4
 @tab
 @code{13.11}
 @tab
@@ -403,11 +349,7 @@
 @item
 Dur-13
 @tab
-<<<<<<< HEAD
-TODO
-=======
 Große Undezime, große 13
->>>>>>> 9c1421a4
 @tab
 @code{maj13.11}
 @tab
@@ -420,11 +362,7 @@
 @item
 Moll-13
 @tab
-<<<<<<< HEAD
-TODO
-=======
 Kleine Undezime, große 13
->>>>>>> 9c1421a4
 @tab
 @code{m13.11}
 @tab
@@ -435,15 +373,9 @@
 @end lilypond
 
 @item
-<<<<<<< HEAD
-erniedrigte Sekunde
-@tab
-TODO
-=======
 Sekundakkord
 @tab
 große Sekunde, perfekte Quinte
->>>>>>> 9c1421a4
 @tab
 @code{sus2}
 @tab
@@ -454,15 +386,9 @@
 @end lilypond
 
 @item
-<<<<<<< HEAD
-erniedrigte Quarte
-@tab
-TODO
-=======
 Quartakkord
 @tab
 perfekte Quarte, perfekte Quinte
->>>>>>> 9c1421a4
 @tab
 @code{sus4}
 @tab
