--- conflicted
+++ resolved
@@ -6,11 +6,7 @@
     version that you are working on.  See TRANSLATION for details.
 @end ignore
 
-<<<<<<< HEAD
-@c \version "2.11.65"
-=======
 @c \version "2.12.0"
->>>>>>> 9c1421a4
 
 @node Specialist notation
 @chapter Specialist notation
