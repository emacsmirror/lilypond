@c -*- coding: utf-8; mode: texinfo; documentlanguage: de -*-
@c This file is part of lilypond-program.tely
@ignore
<<<<<<< HEAD
    Translation of GIT committish: 2c00bdbfaf62dd90863331c4713e6b29e32c9322
=======
    Translation of GIT committish: 4770e4e71ebff6104cad46bd2d889c3ff6ba3875
>>>>>>> 9c1421a4

    When revising a translation, copy the HEAD committish of the
    version that you are working on.  See TRANSLATION for details.
@end ignore

<<<<<<< HEAD
@c \version "2.11.61"
=======
@c \version "2.12.0"
>>>>>>> 9c1421a4

@c Translators: Reinhold Kainhofer, Till Rettig

@node Running LilyPond
@chapter Running LilyPond

Dieses Kapitel behandelt die technischen Details, wie Lilypond ausgeführt werden kann.


@menu
* Normal usage::
* Command-line usage::
* Error messages::
* Updating files with convert-ly::
* Reporting bugs::
@end menu

@node Normal usage
@section Normal usage

Die meisten Benutzer führen LilyPond von einer graphischen Benutzeroberfläche
aus. Siehe @rlearning{First steps}, falls Sie dies nicht bereits getan haben.


@node Command-line usage
@section Command-line usage

Dieser Abschnitt enthält zusätzliche Informationen, wie Sie LilyPond
von der Kommandozeile ausführen können.  Dies kann erforderlich sein,
um etwa zusätzliche Optionen an das Programm zu übergeben.  Außerdem
sind einige Zusatzprogramme (wie etwa @code{midi2ly}) nur von der
Kommandozeile verfügbar.

Unter @q{Kommandozeile} verstehen wir die Kommandozeile des jeweiligen
Betriebssystems. Windows Benutzern ist sie vielleicht eher unter den
englischen Begriffen @q{DOS shell} oder @q{command shell} bekannt.
MacOS@tie{}X Benutzer kennen sie eher unter @q{Terminal} oder @q{Konsole}.
Sie sollten auch den Abschnitt @ref{Setup for MacOS X} konsultieren.

Wie die Kommandozeile im jeweiligen Betriebssystem benutzt werden kann,
soll in diesem Handbuch nicht näher beschrieben werden. Sehen Sie bitte
im Handbuch Ihres Betriebssystems nach oder informieren Sie sich im
Internet, wenn Sie mit der Kommandozeile nicht vertraut sind.


@menu
* Invoking lilypond::
* Command line options for lilypond::
* Environment variables::
@end menu

@node Invoking lilypond
@subsection Invoking @command{lilypond}

@cindex @command{lilypond} aufrufen
@cindex Kommandozeilen-Optionen für @command{lilypond}
@cindex Optionen an der Kommandozeile

Das @command{lilypond} Programm kann folgendermaßen von der Kommandozeile
aufgerufen werden.

@example
lilypond [@var{Option}]@dots{} @var{Dateiname}@dots{}
@end example


Wird ein @file{Dateiname} ohne Erweiterung angegeben, so wird @file{.ly} als
Standarderweiterung für LilyPond-Dateien benutzt.  Um Daten von
@code{stdin} einzulesen, benutzen Sie einfach einen Bindestrich (@code{-})
als @var{Dateiname}.

Wenn Lilypond die Datei @file{Dateiname.ly} verarbeitet, werden daraus
die Dateien @file{Dateiname.ps} und @file{Dateiname.pdf} erzeugt.
Es können an @code{lilypond} auch mehrere @file{.ly} Dateien übergeben
werden, die dann einzeln und voneinander unabhängig abgearbeitet
werden.@footnote{Der Zustand von GUILE wird allerdings nicht nach
jeder Datei zurückgesetzt, sodass Achtung geboten ist, wenn in einer
Datei globale Änderungen von Scheme aus durchgeführt werden.}

Falls @file{Dateiname.ly} mehr als einen @code{\score}-Block enthält,
werden die weiteren Stücke in durchnummerierte Dateien der Form
@file{Dateiname-1.pdf} ausgegeben.  Zusätzlich wird der Wert der
Variable @code{output-suffix} zwischen den ursprünglichen Dateienamen
und der Zahl eingefügt.  Eine Lilypond-Datei @var{Dateiname.ly} mit dem Inhalt

@example
#(define output-suffix "Geige")
\book @{ @dots{} @}
#(define output-suffix "Cello")
\book @{ @dots{} @}
@end example

@noindent
erzeugt daher die Dateien @var{Dateiname}@file{-Geige.pdf} und
@var{Dateiname}@file{-Cello-1.pdf}.



@node Command line options for lilypond
@subsection Command line options for @command{lilypond}

Die folgenden Kommandozeilenoptionen werden von @command{lilypond} unterstützt:

@table @code

@item -e,--evaluate=@var{expr}
Wertet den Scheme-Ausdruck @var{expr} aus, bevor die @file{.ly} Dateien 
gelesen und interpretiert werden.
Die @code{-e} Option kann auch mehrfach angegeben werden, die Ausdrücke
werden nacheinander ausgewertet.

Da der Ausdruck im @code{guile-user} Modul ausgewertet wird, ist bei der 
Definitionen innerhalb von @var{expr} folgendes Vorgehen nötig. An der 
Kommandozeile wird z.B. @code{a} im @code{guile-user} Modul definiert:

@example
lilypond -e '(define-public a 42)'
@end example

@noindent
Am Beginn der @file{.ly}-Datei muss dann das @code{guile-user} Modul noch geladen werden, bevor die Definition von @var{a} verfügbar ist:

@example
#(use-modules (guile-user))
@end example


@item -f,--format=@var{Format}
Bestimmt das Ausgabeformat. Mögliche Werte von @var{Format} sind
@code{svg}, @code{ps}, @code{pdf} und @code{png}.

Beispiel: @code{lilypond -fpng @var{Dateiname}.ly}



@item -d,--define-default=@var{Variable}=@var{Wert}
Damit wird die interne Programmoption @var{Variable} auf den Scheme-Wert 
@var{Wert} gesetzt. Wird kein @var{Wert} angegeben, so wird @var{#t} benutzt.
Um eine Option auszuschalten, kann der Präfix @code{no-} dem Namen 
@var{Variable} der Variable vorangestellt werden. So ist etwa

@cindex Point and Click, Kommandozeile

@example
-dno-point-and-click
@end example

@noindent
dasselbe wie
@example
-dpoint-and-click='#f'
@end example

Hier sind ein paar interessante Optionen:

@table @samp
@item help
Die Ausführung von @code{lilypond -dhelp} zeigt alle verfügbaren @code{-d} 
Optionen.

@item paper-size
Setzt das Standard-Papierformat,
@example
-dpaper-size=\"letter\"
@end example

@noindent
Die Zeichenkette, die das Format angibt, muss in Anführungszeichen mit Backslash 
( @code{\"} ) stehen.


@item safe
Vertraut der @code{.ly} Datei nicht.

Wenn LilyPond über einen Webserver verfügbar gemacht wird, @b{MUSS} unbedingt
eine die Optionen @code{--safe} oder @code{--jail} angegeben werden.
Die @code{--safe} Option verhindert, dass in der .ly-Datei angegebener 
Scheme-Code das System gefährden kann, wie etwa in folgendem Beispiel:

@quotation
@verbatim
#(system "rm -rf /")
{
  c4^#(ly:export (ly:gulp-file "/etc/passwd"))
}
@end verbatim
@end quotation

Mit der @code{-dsafe} Option werden alle Scheme-Ausdrücke einem speziellen
sicheren Modus ausgewertet. Dieser Modus ist vom GUILE @file{safe-r5rs} Modul
abgeleitet und fügt noch zahlreiche weitere erlaubte Funktionen der
LilyPond Programm-Schnittstelle hinzu. Diese Funktionen sind in 
@file{scm/@/safe@/-lily@/.scm} angegeben.

Zusätzliche verbietet der sichere Modus auch @code{\include} Befehle.

Im sicheren Modus ist es nicht möglich, LilyPond-Variablen nach Scheme 
zu exportieren.

@code{-dsafe} erkennt jedoch @emph{KEINE} Überbeanspruchung der verfügbaren
Ressourcen. In diesem Modus ist es also trotzdem möglich, dass LilyPond in einer
Endlosschleife hängt, z.B. wenn zyklische Datenstrukturen an das Backend 
übergeben werden. Wenn LilyPond also auf einem öffentlich zugänglichen 
Webserver verfügbar gemacht wird, sollte der Prozess sowohl in der CPU-
als auch in der Speichernutzung limitiert werden.

Der sichere Modus verhindert auch, dass zahlreiche nützliche 
Musikfragmente von LilyPond verarbeitet werden. Die @code{--jail} Option ist
eine sicherere Alternative, benötigt allerdings auch mehr Aufwand zur 
Einrichtung.

@item backend
Gibt an, welches Ausgabeformat das LilyPond Backend benutzt. Mögliche Werte
für diese Option sind:

@table @code
@item ps
PostScript-Ausgabeformat.

@cindex PostScript Ausgabeformat

Postscript-Dateien enthalten auch TTF-, Type1- und OTF-Schriften. Allerdings 
wird die gesamte Schriftart eingefügt und nicht nur die benötigten Zeichen.
Vor allem wenn nicht-westliche Zeichensätze benutzt werden, kann dies zu sehr
großen Dateien führen.

@item eps
Erzeugt @q{encapsulated PostScript} (EPS). Jede Seite (oder jedes System) wird
als eigene @file{EPS}-Datei ausgegeben, inklusive Schriftarten. Außerdem wird
eine Datei mit allen Seiten (bzw. Systemen) und Schriftarten erzeugt.

Dies ist die Standardeinstellung von @command{lilypond-book}.

@item svg
SVG-Ausgabe (Scalable Vector Graphics). Jede Seite wird als eigene 
@file{SVG}-Datei ausgegeben, inklusive eingebetteten Schriftarten.
@cindex SVG (Scalable Vector Graphics)
Sie benötigen einen SVG-Betrachter, der eingebettete Schriftarten unterstützt,
oder einen SVG-Betrachter, der eingebettete Schriftarten durch OTF-Schriften
ersetzen kann. In UNIX und Linux kann z.B. @uref{http://www.inkscape.org,Inkscape}
(ab Version 0.42) benutzt werden, nachdem die OTF-Schriften aus dem 
LilyPond-Verzeichnis (typischerweise @file{/usr/share/lilypond/VERSION/fonts/otf/})
in das Verzeichnis @file{~/.fonts/} kopiert wurden.

@item scm
gibt die rohen Scheme-basierenden Zeichenbefehle aus, wie sie intern von 
LilyPond benutzt werden.

@cindex Scheme dump

@item null
Keine Partitur wird ausgegeben, hat gleichen Effekt wie @code{-dno-print-pages}.

@end table

Beispiel: @code{lilypond -dbackend=svg @var{Dateiname}.ly}

@cindex Ausgabeformat

@item preview
Erzeugt eine Ausgabedatei, die nur die Titelzeilen und das erste System 
enthält.

@item print-pages
Erzeugt vollständige Seiten (Standardeinstellung).  @code{-dno-print-pages} 
ist in Verbindung mit @code{-dpreview} nützlich.

@end table



@item -h,--help
Zeigt eine Zusammenfassung der Programmbenutzung und der Optionen.

@item -H,--header=@var{FELD}
Gibt den Inhalt eines Feldes aus dem @code{\header}-Block in die Datei 
@file{Dateiname.@var{FELD}} aus.

@item --include, -I=@var{Verzeichnis}
Fügt @var{Verzeichnis} zur Liste der Suchpfade hinzu.
@cindex Dateisuche
@cindex Suchpfad

@item -i,--init=@var{Initialisierungsdatei}
Benutzt @var{Initialisierungsdatei} zur gesamten Programminitialisierung. Der 
Standardwert ist @file{init.ly}.

@item -o,--output=@var{DATEI}
Schreibt das Ergebnis der Verarbeitung mit LilyPond in die Ausgabedatei
@var{DATEI}. Die entsprechende Dateinamenserweiterung wird angehängt (z.B. 
@code{.pdf} für pdf).

@item --ps
Erzeugt PostScript.

@item --png
Erzeugt eine Grafik-Datei im PNG-Format von jeder Seite. Diese Option
impliziert auch @code{--ps}. Die Auflösung in DPI der Grafik kann festgelegt
werden durch
@example
-dresolution=110
@end example

@item --pdf
Erzeugt PDF-Dateien. Dies impliziert @code{--ps}.

@item -j,--jail=@var{Benutzer},@var{Gruppe},@var{Jail-Verzeichnis},@var{Arbeitsverzeichnis}
Führt @command{lilypond} in einem chroot-Jail aus.

Die @code{--jail} Option ist eine flexiblere Alternative zu @code{--safe}, wenn
LilyPond über das Internet verfügbar gemacht wird oder LilyPond-Quelldateien
von Dritten automatisch vararbeitet werden.

Sie funktioniert dergestalt, dass das Wurzelverzeichnis von 
@command{lilypond} auf @var{Jail-Verzeichnis} gesetzt wird, bevor die
tatsächliche Kompilierung der .ly-Datei beginnt. Der Benutzer und die Gruppe
werden auf die angegebenen Werte gesetzt und das aktuelle Arbeitsverzeichnis
wird ebenfalls auf den angegebenen Wert @var{Arbeitsverzeichnis} gesetzt.
Diese Einstellungen garantieren (zumindest in der Theorie), dass es nicht
möglich ist, aus dem Jail auszubrechen. Damit @code{--jail} funktioniert, muss
@command{lilypond} allerdings als root ausgeführt werden, was normalerweise
auf sichere Art mit dem Kommando @command{sudo} erreicht werden kann.

Das Jail-Verzeichnis zu erstellen ist etwas heikel, da LilyPond alle zur 
Ausführung nötigen Bibliotheken und Dateien @emph{innerhalb des 
Jail-Verzeichnisses} finden muss. Ein typisches Setup besteht aus folgenden
Punkten:

@table @asis
@item Erstellung eines getrennten Dateisystems
Ein eigenes Dateisystem muss für LilyPond erstellt werden, sodass es mit
sicheren Einstellungen wie @code{noexec}, @code{nodev} und @code{nosuid}
eingebunden werden kann. Damit ist es unmöglich, Programme von diesem
Dateisystem auszuführen oder direkt auf eine Hardware-Schnittstelle 
zuzugreifen. Wenn Sie keine eigene Partition erstellen möchten, können Sie
auch eine Datei der entsprechenden Größe erstellen und sie als @q{loop}-Gerät 
einbinden. Ein getrenntes Dateisystem garantiert auch, dass LilyPond nicht 
mehr Festplattenspeicher benutzt als erlaubt.

@item Erstellung eines eigenen Benutzerkontos
Es sollte ein eigener Benutzer und eine eigene Gruppe (z. B. 
@code{lily}/@code{lily}) mit geringen Rechten für die Ausführung von LilyPond
innerhalb des Jails benutzt werden. Nur ein einziges Verzeichnis des Jails sollte
für den Benutzer schreibbar sein und als @var{Arbeitsverzeichnis} an 
@code{lilypond} übergeben werden.

@item Einrichtung des Jails
LilyPond muss zahlreiche Dateien für die Ausführung einlesen. All diese
Dateien müssen in das Jail-Verzeichnis kopiert werden (mit denselben Pfaden
wie im tatsächlichen Wurzel-Dateisystem). Die gesamte LilyPond-Installation
(typischerweise @file{/usr/share/lilypond}) sollte kopiert werden.

Falls Probleme auftreten, ist es am einfachsten, Lilypond mittels 
@command{strace} zu starten, wodurch Sie relativ leicht feststellen können,
welche Dateien im Jail noch fehlen.

@item Ausführung von LilyPond
In einem mit @code{noexec} eingebundenen Jail ist es nicht möglich, externe
Programme auszuführen. Daher muss LilyPond auf eine Art gestartet werden, 
die keine weitere Ausführung von Programmen benötigt. Wie bereits erwähnt 
muss LilyPond mit Administrator-Rechten gestartet werden (die es allerdings
sofort wieder abgibt), beispielsweise mittels @command{sudo}. Außerdem 
ist es eine gute Idee, die LilyPond zur Verfügung stehende CPU-Zeit zu
limitieren (z. B. mit @command{ulimit -t}) und -- falls das Betriebssystem
dies unterstützt -- auch den zur Verfügung stehenden Hauptspeicher.
@end table


@item -v,--version
Gibt die Versionsnummer aus.

@item -V,--verbose
Gibt ausführliche informative Meldungen aus: Zeigt die vollen Dateipfade
aller gelesenen Dateien sowie Informationen über die Laufzeit.

@item -w,--warranty
Zeigt die Garantiebedingungen an, unter denen GNU LilyPond steht. (Es besteht
@strong{KEINERLEI GARANTIE}!)
@end table


@node Environment variables
@subsection Environment variables

@cindex LANG
@cindex LILYPOND_DATADIR

@command{lilypond} erkennt und benützt die folgenden Umgebungsvariablen:
@table @code
@item LILYPOND_DATADIR
Diese Variable gibt das Verzeichnis an, wo Lilypond seine eigenen Dateien,
Meldungen und Übersetzungen finden kann.  Dieses Verzeichnis sollte
Unterverzeichnisse @file{ly/}, @file{ps/}, @file{tex/}, etc. beinhalten.

@item LANG
Gibt die Sprache an, in der Warnungen und Fehlermeldungen ausgegeben werden.

@item LILYPOND_GC_YIELD
Mit dieser Variable (mit Werten zwischen 0 und 100) kann die Feinabstimmung
zwischen dem Bedarf an Hauptspeicher und Rechenleistung bei der Ausführung
von LilyPond durchgeführt werden.  Bei höheren Werten benutzt LilyPond
mehr Hauptspeicher, benötigt aber weniger Prozessor-Leistung.  Bei
niedrigeren Werten wird mehr Prozessor-Zeit, dafür weniger Hauptspeicher
benötigt.  Voreinstellung ist ein Wert von @code{70}.

@end table


@node Error messages
@section Error messages

@cindex error messages
Während der Verarbeitung einer Dateien können diverse Meldungen an der
Kommandozeile auftreten:

@table @emph

@item Warnung
@cindex Warnung
Irgendetwas ist verdächtig.  Wenn Sie etwas Ungewöhnliches in Ihrer
Datei durchführen, dann werden Sie die Meldung verstehen und können
sie gegebenenfalls ignorieren.  Im Normalfall jedoch bedeutet eine
Warnung, dass mit Ihrer Datei etwas nicht stimmt, LilyPond jedoch
trotzdem versucht, die Datei soweit wie möglich korrekt zu übersetzen.

@item Fehler
@cindex Fehler
Irgendetwas stimmt definitiv nicht.  Der aktuelle Bearbeitungsschritt
(Einlesen, Interpretieren oder Formatieren der Datei) wird noch fertig
ausgeführt, danach bricht die Bearbeitung aber ab.

@item Fataler Fehler
@cindex Fataler Fehler
Irgendetwas stimmt definitiv nicht und LilyPond kann nicht weiter
ausgeführt werden.  Dies ist nur sehr selten der Fall, meist sind
die Schriftarten nicht korrekt installiert.

@item Scheme Fehler
@cindex Fehlerprotokoll, Scheme
@cindex Scheme Fehler
Fehler, die während der Ausführung von Scheme-Code auftreten, werden
vom Scheme-Interpreter aufgefangen und an der Kommandozeile ausgegeben.
Wenn Sie LilyPond mit der @code{--verbose} Option (auch @code{-V})
ausführen, wird der sogennante @q{Call trace} ausgegeben, der die
aufgerufenen Funktionen zur Zeit des Fehlers angibt.

@item Programmierfehler
@cindex Programmierfehler
Eine interne Inkonsistenz ist aufgetreten.  Diese Fehlermeldungen
sollen den Programmierern die Fehlersuche erleichtern und
können meistens einfach ignoriert werden.  In manchen Fällen werden
so viele Meldungen ausgegeben, dass die Lesbarkeit der restliche
Ausgabe davon beeinträchtigt wird.

@item Abgebrochen (core dumped)
Dies bezeichnet einen ernsten Programmierfehler, der das Programm
zum Absturz gebracht hat.  Solche Fehler werden als kritisch angesehen.
Falls daher einer auftritt, senden Sie bitte einen Bug-Report!
@end table

@cindex Fehlermeldung, Format
@cindex Form der Fehlermeldungen
Wenn Warnungen oder Fehlermeldungen mit einer konkreten Stelle in der
Eingabedatei verknüpft werden können, dann hat die Meldung die folgende
Form:

@example
@var{Dateiname}:@var{Zeile}:@var{Spalte}: @var{Meldung}
@var{Fehlerhafte Eingabezeile}
@end example

Ein Zeilenumbruch wird in der fehlerhaften Zeile an jener Stelle eingefügt,
wo der Fehler aufgetreten ist.  Zum Beispiel

@example
test.ly:2:19: Fehler: keine gültige Dauer: 5
  @{ c'4 e'
             5 g' @}
@end example

Diese Stellen sind LilyPonds Vermutung, wo die Warnung oder der Fehler
aufgetreten ist, allerdings treten Warnungen und Fehler ja gerade in
unerwarteten Fällen auf.  Manchmal kann Lilypond auch eine fehlerhafte
Stelle zwar noch problemlos verarbeiten, ein paar Zeilen später wirkt
sich der Fehler aber dann doch noch aus.  In solchen Fällen, wo Sie in
der angegebenen Zeile keinen Fehler erkennen, sollten Sie auch die Zeilen
oberhalb der angegebenen Stelle genauer unter die Lupe nehmen.


@node Updating files with convert-ly
@section Updating files with @command{convert-ly}

@cindex Aktualisierung von LilyPond-Dateien
@cindex Aktualisierung mit convert-ly
@cindex convert-ly: Aktualisierung

Die Eingabesyntax von LilyPond ändert sich graduell um etwa die
Eingabe zu erleichtern oder neue Funktionen zu ermöglichen.  Ein
Nebeneffekt hiervon ist, dass das LilyPond-Übersetzerprogramm nicht
mehr mit älteren Eingabedateien kompatibel sein kann.  Um dies
zu umgehen, kann @command{convert-ly} benutzt werden, welches die
meisten der Syntaxänderungen korrigieren kann.

Das Programm benötigt eine @code{\version}-Information in der
Eingabedatei, um zu wissen, von welcher Version konvertiert werden
soll.  In den meisten Fällen genügt es, den Befehl
<<<<<<< HEAD

@example
convert-ly -e meineDatei.ly
@end example

@noindent
auszuführen.
@c MacOS@tie{}X-Benutzer können diesen Befehl im Menu unter
@c @code{Compile > Update syntax} finden.
@c Does it work? TR

=======

@example
convert-ly -e meineDatei.ly
@end example

@noindent
auszuführen.
@c MacOS@tie{}X-Benutzer können diesen Befehl im Menu unter
@c @code{Compile > Update syntax} finden.
@c Does it work? TR

>>>>>>> 9c1421a4
Wenn keine Veränderungen in @code{meineDatei.ly} vorgenommen wurden
und eine Datei @code{meineDatei.ly.NEW} erstellt wird, it
@code{meineDatei.ly} schon aktuell.


@menu
* Command line options for convert-ly::
* Problems with convert-ly::
@end menu

@node Command line options for convert-ly
@subsection Command line options for @command{convert-ly}

@command{convert-ly} konvertiert immer bis zur letzten Syntaxänderung,
die es beherrscht.  Das heißt, dass die neue @code{version}-Nummer
in der Datei überlicherweise etwas niedriger ist als die
Version von @command{convert-ly}.

Um LilyPond-Fragmente in texinfo-Dateien zu aktualisieren, gilt
der Befehl:

@example
convert-ly --from=... --to=... --no-version *.itely
@end example

Um die Änderungen der LilyPond-Syntax zwischen bestimmten Versionen
zu sehen, kann der Befehl

@example
convert-ly --from=... --to=... -s
@end example

@noindent
benutzt werden.

Viele Dateien können auf einmal aktualisiert werden, indem
@code{convert-ly} mit den üblichen UNIX-Befehlen kombiniert
wird.  Das folgende Beispiel aktualisiert alle @code{.ly}-Dateien
im aktuellen Verzeichnis:

@example
for f in *.ly; do convert-ly -e $f; done;
@end example

Die allgemeine Syntax des Programms lautet:

@example
convert-ly [@var{option}]@dots{} @var{file}@dots{}
@end example

Folgende Optionen sind möglich:

@table @code
@item -e,--edit
Verändere die entsprechende Zeile der Eingabedatei. Überschreibt
@code{--output}.

@item -f,--from=@var{von-Versionsnummer}
Setze die Version, ab welcher konvertiert werden soll.  Wenn diese
Option nicht gesetzt ist, versucht @command{convert-ly}, die
Version auf Grundlage von @code{\version} zu raten.

@item -n,--no-version
Normalerweise fügt @command{convert-ly} eine @code{\version}-Zeile
zur Ausgabe hinzu.  Mit dieser Option kann das unterdrückt werden.

@item -s, --show-rules
Zeige alle bekannten Konversionsregeln und beende.

@item --to=@var{bis-Versionsnummer}
Hiermit kann das Ziel der Konversion gesetzt werden.  Standard ist
die neueste mögliche Version.

@item -h, --help
Benutzerhilfe ausgeben.
@end table


@node Problems with convert-ly
@subsection Problems with @code{convert-ly}

Nicht alle Änderungen der Syntax können konvertiert werden.  Nur
eine Ausgabeoption kann angegeben werden.  Scheme- und
LilyPond-Scheme-Code wird sehr unwahrscheinlich korrekt aktualisiert,
hier ist meistens Nacharbeit erforderlich.

@verbatim
Hier eine Liste einiger Befehle, die convert-ly nicht konvertieren kann.

Diese Liste ist in Form von Fehlermeldungen, denn convert-ly
ist so strukturiert, dass nicht alle benötigten Änderungen
implementiert werden können.  Es handelt sich also eher um eine
Wunschliste zur Referenz.

1.6->2.0:
 Bezifferter Bass wird nicht immer korrekt konvertiert, besonders
 Befehle wie {< >}.  Mats Kommentar hierzu:
    Um convert-ly korrekt ausführen zu können, müssen alle Vorkommen
    von '{<' in etwas beliebiges wie '{#' und genauso '>}' in '&}'
    geändert werden.  Nach der Konversion können sie dann zurück
    in '{ <' und '> }' verwandelt werden
 Nicht alle Textbeschriftungen werden richtig konvertiert.  In der
 alten Syntax  konnten Beschriftungsbefehle mit Klammern gruppiert
 werden, etwa
   -#'((bold italic) "string")
   This will incorrectly be converted into
   -\markup{{\bold italic} "string"}
   instead of the correct
   -\markup{\bold \italic "string"}
2.0->2.2:
 \partcombine wird nicht konvertiert
 \addlyrics => \lyricsto wird nicht konvertiert, dadurch kompilieren
 manche Dateien mit mehreren Strophen nicht.
2.0->2.4:
 \magnify wird nicht nach \fontsize konvertiert.
    - \magnify #m => \fontsize #f, where f = 6ln(m)/ln(2)
 remove-tag wird nicht verändert.
    - \applyMusic #(remove-tag '. . .) => \keepWithTag #'. . .
 first-page-number wird nicht geändert.
    - first-page-number no => print-first-page-number = ##f
 Zeilenumbrüche im \header-Feld werde nicht konvertiert.
    - \\\\  als Zeilenumbruch in \header{...} => \markup \center-align <
      "First Line" "Second Line" >
 Crescendo- und Decrescendo-Enden werden nicht konvertiert.
    - \rced => \!
    - \rc => \!
2.2->2.4:
 \turnOff (in \set Staff.VoltaBracket = \turnOff eingesetzt) wird nicht korrekt behandelt.
2.4.2->2.5.9
 \markup{ \center-align <{ ... }> } sollte umgewandelt werden in:
 \markup{ \center-align {\line { ... }} }
 aber im Moment fehlt \line.
2.4->2.6
 Besondere LaTeX-Zeichen wie $~$ im Text werden nicht nach UTF(
 konvertiert.
2.8
 \score{} muss jetzt mit einem musikalischen Ausdruck beginnen.
 Alles andere (insbesondere \header{}) darf erst nach den Noten
 kommen.
@end verbatim



@node Reporting bugs
@section Reporting bugs


@cindex Fehler
@cindex Fehler melden

Wenn Sie eine Datei haben, die zu einem Absturz von LilyPond oder zu einer
fehlerhaften Ausgabe führt, so ist dies ein @q{Bug}.  Die List der aktuell
bekannten derartigen Fehler findet sich in unserem @q{Google Bug Tracker}:

@uref{http://code.google.com/p/lilypond/issues/list}

Wenn Sie einen Fehler gefunden haben, der noch nicht aufgelistet ist, melden
Sie dies bitte anhand der Anweisungen auf der Seite

@uref{http://lilypond.org/web/devel/participating/bugs}

Wenn Sie Beispieldateien für den Fehler erstellen, versuchen Sie bitte, die
Datei möglichst minimal zu halten und nur jenen LilyPond Code aufzunehmen,
der auch wirklich für den Fehler verantwortlich ist.  Meldungen mit
Beispieldateien, die nicht minimal sind, können wir meist aus Zeitgründen
nicht effektiv bearbeiten.
<|MERGE_RESOLUTION|>--- conflicted
+++ resolved
@@ -1,21 +1,13 @@
 @c -*- coding: utf-8; mode: texinfo; documentlanguage: de -*-
 @c This file is part of lilypond-program.tely
 @ignore
-<<<<<<< HEAD
-    Translation of GIT committish: 2c00bdbfaf62dd90863331c4713e6b29e32c9322
-=======
     Translation of GIT committish: 4770e4e71ebff6104cad46bd2d889c3ff6ba3875
->>>>>>> 9c1421a4
 
     When revising a translation, copy the HEAD committish of the
     version that you are working on.  See TRANSLATION for details.
 @end ignore
 
-<<<<<<< HEAD
-@c \version "2.11.61"
-=======
 @c \version "2.12.0"
->>>>>>> 9c1421a4
 
 @c Translators: Reinhold Kainhofer, Till Rettig
 
@@ -522,7 +514,6 @@
 Das Programm benötigt eine @code{\version}-Information in der
 Eingabedatei, um zu wissen, von welcher Version konvertiert werden
 soll.  In den meisten Fällen genügt es, den Befehl
-<<<<<<< HEAD
 
 @example
 convert-ly -e meineDatei.ly
@@ -534,19 +525,6 @@
 @c @code{Compile > Update syntax} finden.
 @c Does it work? TR
 
-=======
-
-@example
-convert-ly -e meineDatei.ly
-@end example
-
-@noindent
-auszuführen.
-@c MacOS@tie{}X-Benutzer können diesen Befehl im Menu unter
-@c @code{Compile > Update syntax} finden.
-@c Does it work? TR
-
->>>>>>> 9c1421a4
 Wenn keine Veränderungen in @code{meineDatei.ly} vorgenommen wurden
 und eine Datei @code{meineDatei.ly.NEW} erstellt wird, it
 @code{meineDatei.ly} schon aktuell.
