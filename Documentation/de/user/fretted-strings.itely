--- conflicted
+++ resolved
@@ -1,21 +1,13 @@
 @c -*- coding: utf-8; mode: texinfo; documentlanguage: de -*-
 @c This file is part of lilypond.tely
 @ignore
-<<<<<<< HEAD
-    Translation of GIT committish: 2c00bdbfaf62dd90863331c4713e6b29e32c9322
-=======
     Translation of GIT committish: 23342b5b9f69f3a82751052f79f3fede0bb40ded
->>>>>>> 9c1421a4
 
     When revising a translation, copy the HEAD committish of the
     version that you are working on.  See TRANSLATION for details.
 @end ignore
 
-<<<<<<< HEAD
-@c \version "2.11.65"
-=======
 @c \version "2.12.0"
->>>>>>> 9c1421a4
 
 @node Fretted string instruments
 @section Fretted string instruments
@@ -622,24 +614,17 @@
 @end lilypond
 
 Fingersatz und Barre kann im ausführlichen Modus notiert werden.
-<<<<<<< HEAD
-=======
 Nur im ausführlichen Modus kann ein Capo angezeigt werden, das auf
 dem Bunddiagramm plaziert wird.  Die Capo-Anzeige ist ein dicker
 Strich, der alle Saiten bedeckt.  Der Bund mit dem Capo ist der
 unterste Bund im Diagramm.
->>>>>>> 9c1421a4
 
 @c \override is necessary to make fingering visible
 @lilypond[quote, verbatim]
 <<
   \context ChordNames {
      \chordmode {
-<<<<<<< HEAD
-       f1 g
-=======
        f1 g c
->>>>>>> 9c1421a4
      }
   }
   \context Staff {
@@ -666,9 +651,6 @@
         (open 2)
         (place-fret 1 3 3)
       )
-<<<<<<< HEAD
-  }
-=======
     < c e g c' e'> ^\markup
       \fret-diagram-verbose #'(
         (capo 3)
@@ -678,7 +660,6 @@
         (place-fret 2 5 3)
       )
    }
->>>>>>> 9c1421a4
 >>
 @end lilypond
 
@@ -884,14 +865,9 @@
 
 Bunddiagramme können zu der Tabelle hinzugefügt werden.  Um ein
 Diagramm hinzuzufügen, muss der Akkord des Diagramms, die Stimmung
-<<<<<<< HEAD
-und die Diagramm-Definition im @code{fret-diagram-terse}-Modus
-definiert werden.
-=======
 und die Diagramm-Definition angegeben werden.  Die Diagramm-Definition
 kann entweder eine @code{fret-diagram-terse}-Definition oder eine
 @code{fret-diagram-verbose}-Liste sein.
->>>>>>> 9c1421a4
 
 @lilypond[verbatim, ragged-right, quote]
 \include "predefined-guitar-fretboards.ly"
@@ -923,11 +899,7 @@
 
 \storePredefinedDiagram \chordmode {c'}
                         #guitar-tuning
-<<<<<<< HEAD
-                        #(offset-fret 2 (chord-shape 'bes))
-=======
                         #(offset-fret 2 (chord-shape 'bes guitar-tuning))
->>>>>>> 9c1421a4
 
 mychords = \chordmode{
   c1 c'
@@ -956,42 +928,27 @@
 die am Hals entlang verschoben werden können und dabei unterschiedliche
 Akkorde ergeben.  Akkordformen können zu der internen Liste
 hinzugefügt werden und dann benutzt werden, um vordefinierte
-<<<<<<< HEAD
-Bunddiagramme zu definieren.
-=======
 Bunddiagramme zu definieren.  Weil sie auf verschiedenen Positionen
 auf dem Steg gelegt werden können, beinhalten vordefinierte
 Akkord üblicherweise keine leeren Saiten.  Wie Bunddiagramme können auch
 Akkordformen entweder als @code{fret-diagram-terse}-Definition
 oder als @code{fret-diagram-verbose}-Liste erstellt werden.
->>>>>>> 9c1421a4
 
 @lilypond[verbatim, ragged-right, quote]
 \include "predefined-guitar-fretboards.ly"
 
 % add a new chord shape
 
-<<<<<<< HEAD
-\addChordShape #'powerf #"1-1;3-3;3-4;x;x;x;"
-=======
 \addChordShape #'powerf #guitar-tuning #"1-1;3-3;3-4;x;x;x;"
->>>>>>> 9c1421a4
 
 % add some new chords based on the power chord shape
 
 \storePredefinedDiagram \chordmode {f'}
                         #guitar-tuning
-<<<<<<< HEAD
-                        #(chord-shape 'powerf)
-\storePredefinedDiagram \chordmode {g'}
-                        #guitar-tuning
-                        #(offset-fret 2 (chord-shape 'powerf))
-=======
                         #(chord-shape 'powerf guitar-tuning) 
 \storePredefinedDiagram \chordmode {g'}
                         #guitar-tuning
                         #(offset-fret 2 (chord-shape 'powerf guitar-tuning))
->>>>>>> 9c1421a4
 
 mychords = \chordmode{
   f1 f' g g'
@@ -1206,7 +1163,6 @@
 
 @funindex rightHandFinger
 @funindex \rightHandFinger
-<<<<<<< HEAD
 
 
 Fingersatz für die rechte Hand in Akkorden kann mit den
@@ -1217,18 +1173,6 @@
 @warning{Nach der Note @strong{muss} ein Minuszeichen gesetzt
 werden und ein Leerzeichen nach dem schließenden @code{>}.}
 
-=======
-
-
-Fingersatz für die rechte Hand in Akkorden kann mit den
-Bezeichnungen @var{p-i-m-a} notiert werden.  Er muss innerhalb
-eines Akkord-Konstruktes notiert werden.
-
-
-@warning{Nach der Note @strong{muss} ein Minuszeichen gesetzt
-werden und ein Leerzeichen nach dem schließenden @code{>}.}
-
->>>>>>> 9c1421a4
 @lilypond[quote,verbatim,relative=0]
 \clef "treble_8"
 <c-\rightHandFinger #1 >4
