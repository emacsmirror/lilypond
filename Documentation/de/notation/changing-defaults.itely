@c -*- coding: utf-8; mode: texinfo; documentlanguage: de -*-

@ignore
    Translation of GIT committish: a0077273ac8bf29ae472c8712bc78a02d138f898

    When revising a translation, copy the HEAD committish of the
    version that you are working on.  For details, see the Contributors'
    Guide, node Updating translation committishes..
@end ignore

<<<<<<< HEAD
@c \version "2.15.39"
=======
@c \version "2.16.0"
>>>>>>> 40a55ea7

@c Translators: Till Paala

@node Standardeinstellungen verändern
@chapter Standardeinstellungen verändern
@translationof Changing defaults

Das Ziel von LilyPonds Design ist es, von sich aus gut gesetzte Noten
zu produzieren.  Es kann aber trotzdem vorkommen, dass Sie diesen
Standardsatz ändern wollen.  Das Layout kann mithilfe einer recht
großen Anzahl von @qq{Schaltern und Knöpfen} kontrolliert werden.
Sie werden als @qq{Eigenschaften} (engl. properties)  bezeichnet.
Eine kurze Einführung und Übung, wie man auf diese Eigenschaften
zugreifen kann und sie verändern kann, findet sich im Handbuch
zum Lernen, siehe @rlearning{Die Ausgabe verändern}.  Das Kapitel
sollte zuerst gelesen werden.  In diesem Kapitel werden die gleichen
Themen behandelt, aber der Schwerpunkt liegt eher auf einer technischen
Darstellung.

@cindex Referenz der Interna
@cindex Internals Reference

Die definitive Beschreibung der unterschiedlichen Einstellmöglichenkeiten
findet sich in einem eigenen Dokument: @rinternalsnamed{Top,der Referenz
der Interna}.  Diese Referenz zeigt alle Variablen, Funktionen und Optionen,
die in LilyPond möglich sind.  Es existiert als ein HTML-Dokumente, das
sich
@c leave the @uref as one long line.
@uref{http://@/lilypond@/.org/@/doc/@/stable/@/Documentation/@/internals/,on@/-line},
aber auch lokal in das LilyPond-Dokumentationspaket integriert lesen lässt.

Intern benutzt LilyPond Scheme (ein LISP-Dialekt), um eine Infrastruktur
zur Verfügung zu stellen.  Wenn Layoutentscheidungen verändert werden
sollen, müssen auf die programminternen Prozesse zugegriffen werden,
wozu Scheme-Code benötigt wird.  Scheme-Abschnitte werden in einer
LilyPond-Quelldatei mit einer Raute@tie{}@code{#} begonnen.@footnote{@rextend{Scheme-Übung} enthält eine kurze Übung, wie
man Zahlen, Listen, Zeichenketten und Symbole in Scheme notiert.}


@menu
* Interpretationskontexte::
* Die Referenz der Programminterna erklärt::
* Eigenschaften verändern::
* Nützliche Konzepte und Eigenschaften::
* Fortgeschrittene Optimierungen::
* Musikfunktionen benutzen::
@end menu


@node Interpretationskontexte
@section Interpretationskontexte
@translationof Interpretation contexts

Dieser Abschnitt erklärt, was Kontexte sind und wie man sie
verändern kann.

@menu
* Was sind Kontexte?::
* Kontexte erstellen::
* Kontexte am Leben halten::
* Umgebungs-Plugins verändern::
* Die Standardeinstellungen von Kontexten ändern::
* Neue Kontexte definieren::
* Reihenfolge des Kontextlayouts::
@end menu


@seealso
Handbuch zum Lernen:
@rlearning{Kontexte und Engraver}.

Installierte Dateien:
@file{ly/engraver-init.ly},
@file{ly/performer-init.ly}.

Schnipsel:
@rlsr{Contexts and engravers}.

Referenz der Interna:
@rinternals{Contexts},
@rinternals{Engravers and Performers}.


@node Was sind Kontexte?
@subsection Was sind Kontexte?
@translationof Contexts explained

Kontexte sind hierarchisch geordnet:

@menu
* Score -- der Vater aller Kontexte::
* Oberste Kontexte -- Container für Systeme::
* Mittlere Kontexte -- Systeme::
* Unterste Kontexte -- Stimmen::
@end menu

@node Score -- der Vater aller Kontexte
@unnumberedsubsubsec Score -- der Vater aller Kontexte
@translationof Score - the master of all contexts

@code{Score} (Partitur) ist der höchste Notationskontext.  Kein anderer Kontext
kann einen @code{Score}-Kontext enthalten.  Im Normalfall kümmert
sich der @code{Score}-Kontext um die Verwaltung der Taktarten und sorgt
dafür, dass Elemente wie Schlüssel und Taktart- oder Tonartbezeichnungen
über die Systeme hinweg aneinander ausgerichtet sind.

Ein @code{Score}-Kontext wird eingerichtet, wenn eine
@code{\score @{@dots{}@}} oder @code{\layout @{@dots{}@}}-Umgebung
interpretiert wird.

@node Oberste Kontexte -- Container für Systeme
@unnumberedsubsubsec Oberste Kontexte -- Container für Systeme
@translationof Top-level contexts - staff containers

@c Remark for German translation
Diese Kontexte fassen Systeme zu Gruppen zusammen und werden darum hier
als Systemgruppen bezeichnet (engl. staffgroup).

@strong{@emph{StaffGroup}}

Gruppiert Systeme und fügt eine eckige Klammer auf der linken Seite
hinzu.  Die Taktstriche der enthaltenen Systeme werden vertikal
miteinander verbunden. @code{StaffGroup} besteht nur aus einer Ansammlung
von Systemen mit einer eckigen Klammer zu Beginn der Zeile und
durchgezogenen Taktstriche.

@strong{@emph{ChoirStaff}}

Entspricht @code{StaffGroup}, außer dass die Taktstriche der enthaltenen
Systeme nicht vertikal miteinander verbunden sind.

@strong{@emph{GrandStaff}}

Gruppiert Systeme mit einer geschweiften Klammer zur Linken.  Die
Taktlinien der enthaltenen Systeme werden vertikal verbunden.

@strong{@emph{PianoStaff}}

Entspricht @code{GrandStaff}, hat aber zusätzlich Unterstützung für
Instrumentenbezeichnungen zu Beginn jeder Systemgruppe.


@node Mittlere Kontexte -- Systeme
@unnumberedsubsubsec Mittlere Kontexte -- Systeme
@translationof Intermediate-level contexts - staves

Diese Kontexte stellen verschiedene Arten einzelner Notationssysteme
(engl. staff) dar.

@strong{@emph{Staff}}

Kümmert sich um Schlüssel, Taktstriche, Tonarten und Versetzungszeichen.
Er kann @code{Voice}-Kontexte enthalten.

@strong{@emph{RhythmicStaff}}

Entspricht @code{Staff}, aber dient zur Notation von Rhythmen: Tonhöhen
werden ignoriert und die Noten auf einer einzigen Linie ausgegeben.

@strong{@emph{TabStaff}}

Ein Kontext um Tabulaturen zu erstellen.  Die Standardeinstellung ist
eine Gitarrentabulatur mit sechs Notenlinien.

@strong{@emph{DrumStaff}}

Ein Kontext zur Notation von Perkussion.  Er kann
@code{DrumVoice}-Kontexte enthalten.

@strong{@emph{VaticanaStaff}}

Entspricht @code{Staff}, aber eignet sich besonders zum Notensatz des
Gregorianischen Chorals.

@strong{@emph{MensuralStaff}}

Entspricht @code{Staff}, aber eignet sich zum Notensatz von Noten in
der Mensuralnotation.


@node Unterste Kontexte -- Stimmen
@unnumberedsubsubsec Unterste Kontexte -- Stimmen
@translationof Bottom-level contexts - voices

Stimmen-(@code{Voice}-Kontexte initialisieren bestimmte Eigenschaften
und laden bestimmte Engraver.  Weil es sich bei Stimmen um die
untersten Kontexte handelt, können sie keine weiteren Kontexte enthalten.

@strong{@emph{Voice}}

Entspricht einer Stimme auf einem Notensystem.  Der Kontext kümmert sich
um die Umsetzung von Noten, Dynamikzeichen, Hälsen, Balken, diversen Texten,
Bögen und Pausen.  Wenn mehr als eine Stimme pro System benötigt wird,
muss dieser Kontext explizit initialisiert werden.

@strong{@emph{VaticanaVoice}}

Entspricht @code{Voice}, aber eignet sich besonders zum Notensatz
des Gregorianischen Chorals.

@strong{@emph{MensuralVoice}}

Entspricht @code{Voice}, aber mit Änderungen, um Mensuralnotation
setzen zu können.

@strong{@emph{Lyrics}}

Entspricht einer Stimme mit Gesangstext.  Kümmert sich um den Satz
des Gesangstextes auf einer Zeile.

@strong{@emph{DrumVoice}}

Der Stimmenkontext in einem Perkussionssystem.

@strong{@emph{FiguredBass}}

Der Kontext, in dem Generalbassziffern (@code{BassFigure}-Objekte)
gesetzt werden, die in der @code{\figuremode}-Umgebung
notiert werden.

@strong{@emph{TabVoice}}

Dieser Stimmenkontext wird in einer Tabulatur (@code{TabStaff}-Kontext)
benutzt.  Er wird normalerweise implizit erstellt.

@strong{@emph{CueVoice}}

Ein Stimmenkontext, der Noten in reduzierter Größe ausgibt und
vor allem dazu da ist, Stichnoten zu setzen.  Siehe auch
@ref{Stichnoten formatieren}.  Wird normalerweise implizit erstellt,
wenn Stichnoten gesetzt werden.


@strong{@emph{ChordNames}}

Ausgabe von Akkordsymbolen.


@node Kontexte erstellen
@subsection Kontexte erstellen
@translationof Creating contexts

In Partituren mit einer Stimme und einem System werden die Kontexte
normalerweise automatisch erstellt.  In komplizierteren Partituren
muss man sie aber direkt erstellen.  Es gibt drei Möglichkeiten,
Kontexte zu erstellen:

@funindex \new
@funindex \context
@funindex new
@funindex context

@cindex neue Kontexte
@cindex Kontexte erstellen
@cindex eigene Kontexte erstellen

@itemize

@item
Der einfachste Befehl ist @code{\new}.  Er wird zusammen mit dem
Kontextnamen vor einem musikalischen Ausdruck eingesetzt, etwa

@example
\new @var{Kontext} @var{musik. Ausdruck}
@end example

@noindent
wobei @var{Kontext} eine Kontextbezeichnung (wie @code{Staff} oder
@code{Voice}) ist.  Dieser Befehl erstellt einen neuen Kontext und
beginnt mit der Auswertung von @var{musik. Ausdruck} innerhalb
dieses Kontextes.

Eine praktische Anwendung von @code{\new} ist eine Partitur mit vielen
Systemen.  Jede Stimme wird auf einem eigenen System notiert, das
mit @code{\new Staff} begonnen wird.

@lilypond[quote,verbatim,relative=2,ragged-right]
<<
  \new Staff { c4 c }
  \new Staff { d4 d }
>>
@end lilypond

Der @code{\new}-Befehl kann den Kontext auch benennen:

@example
\new @var{Kontext} = @var{ID} @var{musik. Ausdruck}
@end example

Dieser vom Benutzer definierte Name wird aber auch nur wirklich
benutzt, wenn nicht vorher schon der gleiche Name definiert worden
ist.

@item
Ähnlich dem @code{\new}-Befehl wird auch mit dem @code{\context}-Befehl
ein musikalischer Ausdruck in einen Kontext umgeleitet.  Diesem
Kontext wird ein expliziter Name zugewiesen.  Die Syntax lautet:

@example
\context @var{Kontext} = @var{ID} @var{musik. Ausdruck}
@end example

Diese Art von Befehl sucht nach einem existierenden Kontext vom Typus
@var{Kontext} mit der Bezeichnung @var{ID}.  Wenn ein derartiger
Kontext nicht existiert, wird ein neuer Kontext mit der entsprechenden
Bezeichnung erstellt.  Das ist nützlich, wenn auf den Kontext später
zurückverwiesen werden soll.  Um etwa Gesangstext zu einer Melodie
hinzuzufügen, wird die Melodie in einem bezeichneten Kontext
notiert:

@example
\context Voice = "@b{Tenor}" @var{musik. Ausdruck}
@end example

@noindent
sodass der Text an den Noten ausgerichtet werden kann:

@example
\new Lyrics \lyricsto "@b{Tenor}" @var{Gesangstext}
@end example


Eine andere Möglichkeit für bezeichnete Kontexte ist es, zwei
unterschiedliche musikalische Ausdrücke in einen Kontext zu
verschmelzen.  Im nächsten Beispiel werden Artikulationszeichen
und Noten getrennt notiert:

@example
Noten = @{ c4 c4 @}
Artik = @{ s4-. s4-> @}
@end example

@noindent
Dann werden sie kombiniert, indem sie dem selben @code{Voice}-Kontext
zugewiesen werden:

@example
<<
  \new Staff \context Voice = "A" \Noten
  \context Voice = "A" \Artik
>>
@end example

@lilypond[quote,ragged-right]
music = { c4 c4 }
arts = { s4-. s4-> }
\relative c'' <<
  \new Staff \context Voice = "A" \music
  \context Voice = "A" \arts
>>
@end lilypond

Durch diesen Mechanismus ist es möglich eine Urtextausgabe zu
erstellen, mit der optionalen Möglichkeit, bestimmte zusätzliche
Artikulationszeichen zu den gleichen Noten hinzuzufügen und so
eine editierte Ausgabe zu erhalten.

@cindex Kontexte erstellen

@item
Der dritte Befehl, um Kontexte zu erstellen, ist:

@example
\context @var{Kontext} @var{musik. Ausdruck}
@end example

@noindent
Dies entspricht dem @code{\context} mit @code{= @var{ID}}, aber hier
wird ein beliebiger Kontext des Typs @var{Kontext} gesucht und der
musikalische Ausdruck darin ausgewertet, unabhängig von der Bezeichnung,
die dem Kontext gegeben wurde.

Diese Variante wird bei musikalischen Ausdrücken benutzt, die auf
verschiedenen Ebenen interpretiert werden können.  Beispielsweise
der @code{\applyOutput}-Befehl (siehe
@rextend{Eine Funktion auf alle Layout-Objekte anwenden}).  Ohne einen
expliziten @code{\context} wird die Ausgabe normalerweise einem
@code{Voice}-Kontext zugewiesen:

@example
\applyOutput #'@var{Kontext} #@var{Funktion}   % auf Voice anwenden
@end example

Damit aber die Funktion auf @code{Score}- oder @code{Staff}-Ebene
interpretiert wird, muss folgende Form benutzt werden:

@example
\applyOutput #'Score #@var{Funktion}
\applyOutput #'Staff #@var{Funktion}
@end example

@end itemize



@node Kontexte am Leben halten
@subsection Kontexte am Leben halten
@translationof Keeping contexts alive

@cindex Kontexte, am Leben erhalten
@cindex Kontexte, Lebensdauer

Kontexte werden normalerweise am ersten musikalischen Moment
beendet, an dem sie nichts mehr zu tun haben.  Ein
@code{Voice}-Kontext stirbt also sofort, wenn keine Ereignisse
mehr auftreten, @code{Staff}-Kontexte sobald alle in ihnen
enthaltenen @code{Voice}-Kontexte keine Ereignisse mehr aufweisen
usw.  Das kann Schwierigkeiten ergeben, wenn auf frühere
Kontexte verwiesen werden soll, die in der Zwischenzeit schon
gestorben sind, beispielsweise wenn man Systemwechsel mit
@code{\change}-Befehlen vornimmt, wenn Gesangstext einer
Stimme mit dem @code{\lyricsto}-Befehl zugewiesen wird oder
wenn weitere musikalische Ereignisse zu einem früheren Kontext
hinzugefügt werden sollen.

Es gibt eine Ausnahme dieser Regel: genau ein @code{Voice}-Kontext
innerhalb eines @code{Staff}-Kontextes oder in einer
@code{<<...>>}-Konstruktion bleibt immer erhalten bis zum Ende
des @code{Staff}-Kontextes oder der @code{<<...>>}-Konstruktion, der ihn einschließt, auch wenn es Abschnitte gibt, in der er nichts zu
tun hat.  Der Kontext, der erhalten bleibt ist immer der erste,
der in der ersten enthaltenden @code{@{...@}}-Konstruktion
angetroffen wird, wobei @code{<<...>>}-Konstruktionen ignoriert
werden.

Jeder Kontext kann am Leben gehalten werden, indem man sicherstellt
dass er zu jedem musikalischen Moment etwas zu tun hat.
@code{Staff}-Kontexte werden am Leben gehalten, indem man sicherstellt,
dass eine der enthaltenen Stimmen am Leben bleibt.  Eine Möglichkeit,
das zu erreichen, ist es, unsichtbare Pause zu jeder Stimme
hinzuzufügen, die am Leben gehalten werden soll.  Wenn mehrere
Stimmen sporadisch benutzt werden sollen, ist es am sichersten,
sie alle am Leben zu halten und sich nicht auf die Ausnahmeregel
zu verlassen, die im vorigen Abschnitt dargestellt wurde.

Im folgenden Beispiel werden sowohl Stimme A als auch B auf diese
Weise für die gesamte Dauer des Stückes am Leben gehalten.

@lilypond[quote,verbatim]
musicA = \relative c'' { d4 d d d }
musicB = \relative c'' { g4 g g g }
keepVoicesAlive = {
  <<
    \new Voice = "A" { s1*5 }  % Keep Voice "A" alive for 5 bars
    \new Voice = "B" { s1*5 }  % Keep Voice "B" alive for 5 bars
  >>
}

music = {
  \context Voice = "A" {
    \voiceOneStyle
    \musicA
  }
  \context Voice = "B" {
    \voiceTwoStyle
    \musicB
  }
  \context Voice = "A" { \musicA }
  \context Voice = "B" { \musicB }
  \context Voice = "A" { \musicA }
}

\score {
  \new Staff <<
    \keepVoicesAlive
    \music
  >>
}
@end lilypond

@cindex Gesangstext, an einer sporadischen Melodie ausrichten

Das nächste Beispiel zeigt eine Melodie, die zeitweise unterbrochen
wird und wie man den entsprechenden Gesangstext mit ihr verknüpfen
kann, indem man die Stimme am Leben hält.  In wirklichen Situationen
würden Begleitung und Melodie natürlich aus mehreren Abschnitten bestehen.

@lilypond[quote,verbatim]
melody = \relative c'' { a4 a a a }
accompaniment = \relative c' { d4 d d d }
words = \lyricmode { These words fol -- low the mel -- o -- dy }
\score {
  <<
    \new Staff = "music" {
      <<
        \new Voice = "melody" {
          \voiceOne
          s1*4  % Keep Voice "melody" alive for 4 bars
        }
        {
          \new Voice = "accompaniment" {
            \voiceTwo
            \accompaniment
          }
          <<
            \context Voice = "melody" { \melody }
            \context Voice = "accompaniment" { \accompaniment }
          >>
          \context Voice = "accompaniment" { \accompaniment }
          <<
            \context Voice = "melody" { \melody }
            \context Voice = "accompaniment" { \accompaniment }
          >>
        }
      >>
    }
    \new Lyrics \with { alignAboveContext = #"music" }
    \lyricsto "melody" { \words }
  >>
}
@end lilypond

Eine Alternative, die in manchen Umständen besser geeignet sein kann,
ist es, einfach unsichtbare Pausen einzufügen, um die Melodie
mit der Begleitung passend auszurichten:

@lilypond[quote,verbatim]
melody = \relative c'' {
  s1  % skip a bar
  a4 a a a
  s1  % skip a bar
  a4 a a a
}
accompaniment = \relative c' {
  d4 d d d
  d4 d d d
  d4 d d d
  d4 d d d
}
words = \lyricmode { These words fol -- low the mel -- o -- dy }

\score {
  <<
    \new Staff = "music" {
      <<
        \new Voice = "melody" {
          \voiceOne
          \melody
        }
        \new Voice = "accompaniment" {
          \voiceTwo
          \accompaniment
        }
      >>
    }
    \new Lyrics \with { alignAboveContext = #"music" }
    \lyricsto "melody" { \words }
  >>
}
@end lilypond



@node Umgebungs-Plugins verändern
@subsection Umgebungs-Plugins verändern
@translationof Modifying context plug-ins

Notationskontexte (wie @code{Score} oder @code{Staff}) speichern
nicht nur Eigenschaften, sie enthalten auch Plugins (@qq{engraver}
genannt), die die einzelnen Notationselemente erstellen.  Ein
@code{Voice}-Kontext enthält beispielsweise einen
@code{Note_heads_engraver}, der die Notenköpfe erstellt, und ein
@code{Staff}-Kontext einen @code{Key_engraver}, der die
Vorzeichen erstellt.

Eine vollständige Erklärung jedes Plugins findet sich in
@ifhtml
@rinternals{Engravers and Performers}.
@end ifhtml
@ifnothtml
Referenz der Interna: @expansion{} Translation @expansion{} Engravers.
@end ifnothtml
Alle Kontexte sind erklärt in
@ifhtml
@rinternals{Contexts},
@end ifhtml
@ifnothtml
Referenz der Interna: @expansion{} Translation @expansion{} Context,
@end ifnothtml
wobei die in diesem Kontext vorkommenden Engraver aufgelistet sind.

Es kann teilweise nötig sein, diese Engraver umzupositionieren.  Das
geschieht, indem man einen neuen Kontext mit @code{\new} oder
@code{\context} beginnt und ihn dann verändert:

@funindex \with
@funindex with

@example
\new @var{context} \with @{
  \consists @dots{}
  \consists @dots{}
  \remove @dots{}
  \remove @dots{}
  @emph{etc.}
@}
@{
  @emph{..Noten..}
@}
@end example

@noindent
@dots{} steht hier für die Bezeichnung des Engravers.  @code{\consists}
fügt einen Engraver hinzu und @code{\remove} entfernt ihn.
Es folgt ein einfaches Beispiel, in dem der
@code{Time_signature_engraver} (Engraver für den Takt) und der
@code{Clef_engraver} (Engraver für den Schlüssel) aus dem
@code{Staff}-Kontext entfernt werden:

@lilypond[quote,relative=1,verbatim]
<<
  \new Staff {
    f2 g
  }
  \new Staff \with {
     \remove "Time_signature_engraver"
     \remove "Clef_engraver"
  } {
    f2 g2
  }
>>
@end lilypond

Das zweite Notensystem enthält keine Taktangabe und keinen Notenschlüssel.
Das ist eine recht brutale Methode, Objekte zu verstecken, weil es sich
auf das gesamte System auswirkt.  Diese Methode beeinflusst auch die
Platzaufteilung, was erwünscht sein kann.  Vielfältigere Methoden,
mit denen Objekte unsichtbar gemacht werden können, finden sich in
@rlearning{Sichtbarkeit und Farbe von Objekten}.

Das nächste Beispiel zeigt eine Anwendung in der Praxis.  Taktstriche
und Taktart werden normalerweise in einer Partitur synchronisiert.  Das
geschieht durch @code{Timing_translator} und @code{Default_bar_line_engraver}.
Diese Plugins sorgen sich um die Verwaltung der Taktzeiten und die
Stelle innerhalb des Taktes, zu dem eine Note erscheint usw.  Indem
man diese Engraver aus dem @code{Score}-Kontext in den @code{Staff}-Kontext
verschiebt, kann eine Partitur erstellt werden, in welcher
jedes System eine unterschiedliche Taktart hat:

@cindex polymetrische Partitur
@cindex Taktarten, mehrere in Partitur
@cindex Taktarten, unterschiedliche per System

@lilypond[quote,verbatim]
\score {
  <<
    \new Staff \with {
      \consists "Timing_translator"
      \consists "Default_bar_line_engraver"
    } {
        \time 3/4
        c4 c c c c c
    }
  \new Staff \with {
    \consists "Timing_translator"
    \consists "Default_bar_line_engraver"
  } {
      \time 2/4
      c4 c c c c c
  }
>>
\layout {
  \context {
    \Score
    \remove "Timing_translator"
    \remove "Default_bar_line_engraver"
    }
  }
}
@end lilypond

@knownissues

Die Reihenfolge, in der die Engraver definiert werden,
ist die Reihenfolge, in welcher sie aufgerufen werden, um
ihre Verarbeitung vorzunehmen.  Normalerweise spielt die
Reihenfolge, in welcher die Engraver angegeben werden,
keine Rolle, aber in einigen Spezialfällen
ist die Reihenfolge sehr wichtig.  Das kann beispielsweise
vorkommen, wenn ein Engraver eine Eigenschaft erstellt und
ein anderer von ihr liest, oder ein Engraver erstellt ein
Grob und ein anderer wertet es aus.

Folgende Reihenfolgen müssen beachtet werden:

@itemize
@item
der @code{Bar_engraver} muss normalerweise zuerst kommen,

@item
der @code{New_fingering_engraver} muss vor dem
@code{Script_column_engraver} kommen,

@item
der @code{Timing_translator} muss vor dem @code{Bar_number_engraver}
kommen.
@end itemize

@seealso
Installlierte Dateien:
@file{ly/engraver-init.ly}.


@node Die Standardeinstellungen von Kontexten ändern
@subsection Die Standardeinstellungen von Kontexten ändern
@translationof Changing context default settings

@cindex Standardkontexteigenschaften, ändern
@cindex Kontexteigenschaften, Einstellungen ändern

Kontext- und Grob-Eigenschaften können mit den Befehlen @code{\set}
und @code{\override} verändert werden, wie beschrieben in
@ref{Eigenschaften verändern}.  Diese Befehle erstellen musikalische
Ereignisse, damit die Veränderungen zum Zeitpunkt der Verarbeitung
in den Noten erscheinen.

Dieser Abschnitt hingegen erklärt, wie man die @emph{Standardwerte} von
Kontext- und Grob-Eigenschaften zum Zeitpunkt, an dem der Kontext erstellt
wird, verändert.  Es gibt hierzu zwei Möglichkeiten.  Die eine verändert
die Standardeinstellungen aller Kontexte eines bestimmten Typs, die andere
verändert die Standardwerte nur eines bestimmten Kontextes.

@menu
* Alle Kontexte des gleichen Typs verändern::
* Nur einen bestimmten Kontext verändern::
* Rangfolge von Kontextwerten::
@end menu

@node Alle Kontexte des gleichen Typs verändern
@unnumberedsubsubsec Alle Kontexte des gleichen Typs verändern
@translationof Changing all contexts of the same type

@cindex \context in \layout-Umgebung
@funindex \context
@funindex \layout



@node Nur einen bestimmten Kontext verändern
@unnumberedsubsubsec Nur einen bestimmten Kontext verändern
@translationof Changing just one specific context



@node Rangfolge von Kontextwerten
@unnumberedsubsubsec Rangfolge von Kontextwerten
@translationof Order of precedence

 

@node Neue Kontexte definieren
@subsection Neue Kontexte definieren
@translationof Defining new contexts

@cindex Kontexte, neue definieren
@cindex Engraver, in Kontexte einfügen

@funindex \alias
@funindex alias
@funindex \name
@funindex name
@funindex \type
@funindex type
@funindex \consists
@funindex consists
@funindex \accepts
@funindex accepts
@funindex \denies
@funindex denies

Bestimme Kontexte, wie @code{Staff} oder @code{Voice}, werden
erstellt, indem man sie mit einer Musikumgebung aufruft.  Es ist
aber auch möglich, eigene neue Kontexte zu definieren, in denen
dann unterschiedliche Engraver benutzt werden.

Das folgende Beispiel zeigt, wie man etwa @code{Voice}-Kontexte
von Grund auf neu bauen kann.  Ein derartiger Kontext ähnelt
@code{Voice}, es werden aber nur zentrierte Schrägstriche als
Notenköpfe ausgegeben.  Das kann benutzt werden, um Improvisation
in Jazzmusik anzuzeigen.

@c KEEP LY
@lilypond[quote,ragged-right]
\layout { \context {
  \name ImproVoice
  \type "Engraver_group"
  \consists "Note_heads_engraver"
  \consists "Rhythmic_column_engraver"
  \consists "Text_engraver"
  \consists Pitch_squash_engraver
  squashedPosition = #0
  \override NoteHead #'style = #'slash
  \override Stem #'transparent = ##t
  \override Flag #'transparent = ##t
  \alias Voice
}
\context { \Staff
  \accepts "ImproVoice"
}}

\relative c'' {
  a4 d8 bes8 \new ImproVoice { c4^"ad lib" c
   c4 c^"ausziehen" c_"während des Spiels :)" c }
  a1
}
@end lilypond

Diese Einstellungen werden innerhalb der @code{\context}-Umgebung
innerhalb der @code{\layout}-Umgebung definiert:

@example
\layout @{
  \context @{
    @dots{}
  @}
@}
@end example

Der Beispielcode des folgenden Abschnittest muss anstelle der Punkte
im vorigen Beispiel eingesetzt werden.

Zuerst ist es nötig eine Bezeichnung für den neuen Kontext zu
definieren:

@example
\name ImproVoice
@end example

Weil dieser neue Kontext ähnlich wie @code{Voice} ist, sollen die Befehle,
die in @code{Voice}-Kontexten funktionieren, auch
in dem neuen Kontext funktionieren.  Das wird erreicht, indem der
Kontext als Alias @code{Voice} erhält:

@example
\alias Voice
@end example

Der Kontext gibt Noten und Text aus, darum müssen wir die Engraver
hinzufügen, die für diese Aktionen zuständig sind:

@example
\consists Note_heads_engraver
\consists Text_engraver
@end example

@noindent
aber die Noten sollen nur auf der mittleren Linie ausgegeben werden:

@example
\consists Pitch_squash_engraver
squashedPosition = #0
@end example

Der @code{Pitch_squash_engraver} verändert Notenköpfe (die vom
@code{Note_heads_engraver} erstellt werden) und setzt ihre vertikale
Position auf den Wert von @code{squashedPosition}, in diesem Fall ist
das die Mittellinie.

Die Noten sehen wie ein Querstrich aus und haben keine Hälse:

@example
\override NoteHead #'style = #'slash
\override Stem #'transparent = ##t
\override Flag #'transparent = ##t
@end example

Alle diese Engraver müssen zusammenarbeiten, und das wird erreicht mit
einem zusätzlichen Plugin, das mit dem Befehl @code{\type} gekennzeichnet
werden muss.  Dieser Typ solle immer @code{Engraver_group} lauten:

@example
\type "Engraver_group"
@end example

Alles zusammen haben wir folgende Einstellungen:

@example
\context @{
  \name ImproVoice
  \type "Engraver_group"
  \consists "Note_heads_engraver"
  \consists "Text_engraver"
  \consists Pitch_squash_engraver
  squashedPosition = #0
  \override NoteHead #'style = #'slash
  \override Stem #'transparent = ##t
  \override Flag #'transparent = ##t
  \alias Voice
@}
@end example

@funindex \accepts
@funindex accepts

Kontexte sind hierarchisch.  Wie wollen, dass @code{ImproVoice}
sich als Unterkontext von @code{Staff} erkennt, wie eine normale
Stimme.  Darum wird die Definition von @code{Staff} mit dem
@code{\accepts}-Befehl verändert:

@example
\context @{
  \Staff
  \accepts ImproVoice
@}
@end example

@funindex \denies
@funindex denies

Das Gegenteil von @code{\accepts} ist @code{\denies} (verbietet), was
manchmal gebraucht werden kann, wenn schon existierende Kontext-Definitionen
wieder benutzt werden sollen.

Beide Definitionen müssen in die @code{\layout}-Umgebung geschrieben
werden:

@example
\layout @{
  \context @{
    \name ImproVoice
    @dots{}
  @}
  \context @{
    \Staff
    \accepts "ImproVoice"
  @}
@}
@end example

Jetzt kann die Notation zu Beginn des Abschnitts folgendermaßen
notiert werden:

@example
\relative c'' @{
  a4 d8 bes8
  \new ImproVoice @{
    c4^"ad lib" c
    c4 c^"ausziehen"
    c c_"während des Spielens :)"
  @}
  a1
@}
@end example


@node Reihenfolge des Kontextlayouts
@subsection Reihenfolge des Kontextlayouts
@translationof Context layout order

@cindex Kontext, Layoutreihenfolge
@funindex \accepts
@funindex \denies

Kontexte werden in einer Systemgruppe normalerweise von oben nach
unten positioniert in der Reihenfolge, wie sie in der Quelldatei
auftreten.  Wenn Kontext verschachtelt ewrden, enthält der äußere
Kontexte geschachtelte innere Kontexte, wie in der Quelldatei
angegeben, vorausgesetzt, die inneren Kontexte befinden sich auch
in der @qq{accepts}-Liste.  Geschachtelte Kontexte, die nicht
in dieser @qq{accepts}-Liste enthalten sind, werden unterhalb
des äußeren Kontextes neu positioniert, anstatt innerhalb von ihm
gesetzt zu werden.

Die @qq{accepts}-Liste eines Kontextes kann mit dem Befehlen
@code{\accepts} und @code{\denies} verändert werden.  @code{\accepts} 
fügt einen Kontext zur @qq{accepts}-Liste, und @code{\denies}
entfernt einen Kontext aus der Liste.  Akkordbezeichnungen sollen
beispielsweise normalerweise nicht innerhalb eines @code{Staff}-Kontextes
geschachtelt werden, sodass der @code{ChordNames}-Kontext nicht
automatisch in der @qq{accepts}-Liste des @code{Staff}-Kontextes
geführt ist.  Wenn er aber benötigt wird, kann er hinzugefügt werden:

@lilypond[verbatim,quote]
\score {
  \new Staff {
    c' d' e' f'
    \chords { d1:m7 b1:min7.5- }
  }
}
@end lilypond

@lilypond[verbatim,quote]
\score {
  \new Staff {
    c' d' e' f'
    \chords { d1:m7 b1:min7.5- }
  }
  \layout {
    \context {
      \Staff
      \accepts "ChordNames"
    }
  }
}
@end lilypond

@code{\denies} wird vorrangig eingesetzt, wenn ein neuer Kontext
basierend auf einem existierenden erstellt wird, aber sein 
Schachtelungsverhalten sich unterscheidet.  Der
@code{VaticanaStaff}-Kontext beispielsweise basiert auf dem
@code{Staff}-Kontext, hat aber den @code{VaticanaVoice}-Kontext
anstellt des @code{Voice}-Kontexts in seiner @qq{accepts}-Liste.

Zur Erinnerung: ein Kontext wird automatisch erstellt, wenn ein
Befehl auftritt, der in den aktuellen Kontexten nicht enthalten
sein kann.  Dass kann zu unerwarteten neuen Systemgruppen oder Partituren
führen.

@seealso
Handbuch zur Benutzung:
@rprogram{Ein zusätzliches System erscheint}.

Installierte Dateien:
@file{ly/engraver-init.ly}.


@node Die Referenz der Programminterna erklärt
@section Die Referenz der Programminterna erklärt
@translationof Explaining the Internals Reference

@menu
* Zurechtfinden in der Programmreferenz::
* Layout-Schnittstellen::
* Die Grob-Eigenschaften::
* Benennungskonventionen::
@end menu


@node Zurechtfinden in der Programmreferenz
@subsection Zurechtfinden in der Programmreferenz
@translationof Navigating the program reference

Arbeit mit der Referenz der Interna soll hier an
einigen Beispiel illustriert werden.  Die Referenz
der Interna existiert nur auf Englisch,
darum sind auch die Beispiele dieses Abschnittes nicht
übersetzt.

Folgende Aufgabe wird bearbeitet:  Der Fingersatz aus dem Beispiel
unten soll verändert werden:

@lilypond[quote,relative=2,verbatim]
c-2
\stemUp
f
@end lilypond

In der Dokumentation über Fingersatz (in
@ref{Fingersatzanweisungen}) gibt es folgenden Abschnitt:

@quotation
@strong{Siehe auch:}

Referenz der Interna: @rinternals{Fingering}.

@end quotation

@c all ignored text just left out

@ifnothtml
Die Referenz der Interna gibt es als HTML-Dokument.  Sie sollten sie als
HTML-Dokument lesen, entweder online oder indem Sie die HTML-Dokumentation
herunterladen.  Dieser Abschnitt ist sehr viel schwieriger zu verstehen,
wenn Sie die PDF-Version verwenden.
@end ifnothtml

Gehen Sie über diesen Link zum Abschnitt @rinternals{Fingering}.
Oben auf der Seite findet sich:

@quotation
Fingering objects are created by: @rinternals{Fingering_engraver} and
@rinternals{New_fingering_engraver}.
@end quotation

Indem Sie die Links in der Referenz der Interna folgen, können Sie
verfolgen, wie LilyPond intern arbeitet:

@itemize

@item @rinternals{Fingering}:
@rinternals{Fingering} objects are created by:
@rinternals{Fingering_engraver}

@item @rinternals{Fingering_engraver}:
Music types accepted: @rinternals{fingering-event}

@item @rinternals{fingering-event}:
Music event type @code{fingering-event} is in Music expressions named
@rinternals{FingeringEvent}
@end itemize

@c translation of the above
Fingersatz-Objekte werden also durch den @code{Fingering_engraver}
erstellt, welcher folgende Musikereignistypen akzeptiert:
@code{fingering-event}.  Ein Musikereignis vom Typ
@code{fingering-event} ist ein musikalischer Ausdruck mit der
Bezeichnung @rinternals{FingeringEvent}.

Dieser Pfad geht genau die entgegengesetzte Richtung von LilyPonds
Wirkungsweise: er beginnt bei der graphischen Ausgabe und
arbeitet sich voran zur Eingabe.  Man könnte auch mit einem
Eingabe-Ereignis starten und dann die Links zurückverfolgen,
bis man zum Ausgabe-Objekt gelangt.


Die Referenz der Interna kann auch wie ein normales Dokument
durchsucht werden.  Sie enthält Kapitel über
@ifhtml
@rinternals{Music definitions},
@end ifhtml
@ifnothtml
@code{Music definitions},
@end ifnothtml
über @rinternals{Translation} und @rinternals{Backend}.  Jedes
Kapitel listet alle die Definitionen und Eigenschaften auf,
die benutzt und verändert werden können.


@node Layout-Schnittstellen
@subsection Layout-Schnittstellen
@translationof Layout interfaces

@cindex Layout-Schnittstelle
@cindex Schnittstelle, Layout-
@cindex Grob

Die HTML-Seite, die im vorigen Abschnitt betrachtet wurde,
beschreibt ein Layoutobjekt mit der Bezeichnung
@code{Fingering}.  Ein derartiges Objekt ist ein Symbol
in der Partitur.  Es hat Eigenschaften, die bestimmte
Zahlen speichern (wie etwa Dicke und Richtung), aber auch
Weiser auf verwandte Objekte.  Ein Layoutobjekt wird auch
als @qq{Grob} bezeichnet, die Abkürzung für @emph{Gr}aphisches
@emph{Ob}jekt.  Mehr Information zu Grobs findet sich in
@rinternals{grob-interface}.

Die Seite zu @code{Fingering} enthält Definitionen für das
@code{Fingering}-Objekt.  Auf der Seite steht etwa:

@quotation
@code{padding} (dimension, in staff space):

@code{0.5}
@end quotation

@noindent
was bedeutet, dass der Abstand zu anderen Objekten mindestens
0.5 Notenlinienabstände beträgt.

Jedes Layoutobjekt kann mehrere Funktionen sowohl als typographisches
als auch als Notationselement einnehmen.  Das Fingersatzobjekt
beispielsweise hat folgende Aspekte:

@itemize
@item
Seine Größe ist unabhängig von der horizontalen Platzaufteilung,
anders als etwa bei Legatobögen.

@item
Es handelt sich um Text, normalerweise sehr kurz.

@item
Dieser Text wird durch ein Glyph einer Schriftart gesetzt,
anders als bei Legatobögen.

@item
Der Mittelpunkt des Symbols sollte horizontal mit dem
Mittelpunkt des Notenkopfes ausgerichtet werden.

@item
Vertikal wird das Objekt neben die Note und das Notensystem
gesetzt.

@item
Die vertikale Position wird auch mit anderen Textelementen
abgeglichen.

@end itemize

Jeder dieser Aspekte findet sich in sogenannten Schnittstellen
(engl. interface), die auf der @rinternals{Fingering}-Seite
unten aufgelistet sind:

@quotation
This object supports the following interfaces:
@rinternals{item-interface},
@rinternals{self-alignment-interface},
@rinternals{side-position-interface}, @rinternals{text-interface},
@rinternals{text-script-interface}, @rinternals{font-interface},
@rinternals{finger-interface}, and @rinternals{grob-interface}.
@end quotation

Ein Klick auf einen der Links öffnet die Seite der entsprechenden
Schnittstelle.  Jede Schnittstelle hat eine Anzahl von Eigenschaften.
Einige sind nicht vom Benutzer zu beeinflussen (@qq{interne
Eigenschaften}), andere aber können verändert werden.

Es wurde immer von einem @code{Fingering}-Objekt gesprochen, aber
eigentlich handelt es sich nicht um sehr viel.  Die Initialisierungsdatei
@file{scm/define-grobs.scm} zeigt den Inhalt dieses @qq{Objekts}
(zu Information, wo diese Dateien sich finden siehe
@rlearning{Mehr Information}):

@example
(Fingering
  . ((padding . 0.5)
     (avoid-slur . around)
     (slur-padding . 0.2)
     (staff-padding . 0.5)
     (self-alignment-X . 0)
     (self-alignment-Y . 0)
     (script-priority . 100)
     (stencil . ,ly:text-interface::print)
     (direction . ,ly:script-interface::calc-direction)
     (font-encoding . fetaText)
     (font-size . -5) 		; don't overlap when next to heads.
     (meta . ((class . Item)
     (interfaces . (finger-interface
                    font-interface
                    text-script-interface
                    text-interface
                    side-position-interface
                    self-alignment-interface
                    item-interface))))))
@end example

@noindent
Wie man sehen kann, ist das Fingersatzobjekt nichts anderes als
eine Ansammlung von Variablen, und die Internetseite der
Referenz der Interna ist direkt aus diesen Anweisungen generiert.


@node Die Grob-Eigenschaften
@subsection Die Grob-Eigenschaften
@translationof Determining the grob property

Die Position der @b{2} aus dem Beispiel unten soll also geändert werden:

@lilypond[quote,relative=2,verbatim]
c-2
\stemUp
f
@end lilypond

Weil die @b{2} vertikal an der zugehörigen Note ausgerichtet ist,
müssen wir uns mit der Schnittstelle auseinander setzen, die diese
Positionierung veranlasst.  Das ist hier @code{side-position-interface}.
Auf der Seite für diese Schnittstelle heißt es:

@quotation
@code{side-position-interface}

Position a victim object (this one) next to other objects (the
support).  The property @code{direction} signifies where to put the
victim object relative to the support (left or right, up or down?)
@end quotation

@cindex Verschiebung

@noindent
Darunter wird die Variable @code{padding} (Verschiebung) beschrieben:

@quotation
@table @code
@item padding
(dimension, in staff space)

Add this much extra space between objects that are next to each other.
@end table
@end quotation

Indem man den Wert von @code{padding} erhöht, kann die Fingersatzanweisung
weiter weg von der Note gesetzt werden.  Dieser Befehl beispielsweise
fügt drei Notenlinienzwischenräume zwischen die Zahl und den Notenkopf:

@example
\once \override Voice.Fingering #'padding = #3
@end example

Wenn dieser Befehl in den Quelltext eingefügt wird, bevor der
Fingersatz notiert ist, erhält man folgendes:

@lilypond[quote,relative=2,verbatim]
\once \override Voice.Fingering #'padding = #3
c-2
\stemUp
f
@end lilypond

In diesem Fall muss die Veränderung speziell für den @code{Voice}-Kontext
definiert werden.  Das kann auch aus der Referenz der Interna entnommen
werden, da die Seite des @rinternals{Fingering_engraver} schreibt:

@quotation
Fingering_engraver is part of contexts: @dots{} @rinternals{Voice}
@end quotation


@node Benennungskonventionen
@subsection Benennungskonventionen
@translationof Naming conventions

Die Bezeichnungen für Funktionen, Variablen, Engraver und Objekte
folgen bestimmten Regeln:

@itemize

@item
    Scheme-Funktionen: kleinbuchstaben-mit-bindestrichen

@item
    Scheme-Funktionen: ly:plus-scheme-stil

@item
    Musikalische Ereignisse, Musikklassen und Musikeigenschaften: wie-scheme-funktionen

@item
    Grob-Schnittstellen: scheme-stil

@item
    backend-Eigenschaften: scheme-stil (aber X und Y)

@item
    Kontexte: Großbuchstabe, oder GroßbuchstabeZwischenWörtern (CamelCase)

@item
    Kontext-Eigenschaften: kleinbuchstabeMitFolgendenGroßbuchstaben

@item
    Engraver:  Großbuchstabe_gefolgt_von_kleinbuchstaben_mit_unterstrichen
@end itemize

@c todos left out


@node Eigenschaften verändern
@section Eigenschaften verändern
@translationof Modifying properties

@menu
* Grundlagen zum Verändern von Eigenschaften::
* Der set-Befehl::
* Der override-Befehl::
* Der tweak-Befehl::
* set versus override::
* Alisten verändern::
@end menu


@node Grundlagen zum Verändern von Eigenschaften
@subsection Grundlagen zum Verändern von Eigenschaften
@translationof Overview of modifying properties

Jeder Kontext ist verantwortlich für die Erstellung bestimmter
graphischer Objekte.  Die Einstellungen für diese Objekte werden
auch in dem Kontext gespeichert.  Wenn man diese Einstellungen
verändert, kann die Erscheinung der Objekte geändert werden.

Es gibt zwei unterschiedliche Eigenschaftenarten, die in Kontexten
gespeichert werden: Kontexteigenschaften und Grob-Eigenschaften.
Kontexteigenschaften sind Eigenschaften, die sich auf den gesamten Kontext
beziehen und seine Darstellung beinflussen.  Grob-Eigenschaften dagegen
wirken sich nur auf bestimmte graphische Objekte aus, die in einem
Kontext dargestellt werden.

Die @code{\set}- und @code{\unset}-Befehle werden benutzt, um die Werte
von Kontexteigenschaften zu ändern.  Die Befehle @code{\override} und
@code{\revert} hingegen verändern die Werte von Grob-Eigenschaften.

@ignore
Die Syntax hierzu lautet:

@example
\override @var{Kontext}.@var{Bezeichnung} #'@var{Eigenschaft} = #@var{Wert}
@end example


@var{Bezeichnung} ist die Bezeichnung eines graphischen Objekts,
wie @code{Stem} (Hals) oder @code{NoteHead} (Notenkopf), und
@var{Eigenschaft} ist eine interne Variable des Formatierungssystems
(eine @qq{Grob-Eigenschaft} oder @qq{Layout-Eigenschaft}).  Diese
Eigenschaft ist ein Symbol, muss also mit einem Anführungsstrich
versehen werden.  Wie die Felder @var{Bezeichnung}, @var{Eigenschaft}
und @var{Wert} richtig gefüllt werden, zeigt der Abschnitt
@ref{Eigenschaften verändern}.  Hier wird nur die Funktionalität des
Befehls betrachtet.

Der Befehl

@verbatim
\override Staff.Stem #'thickness = #4.0
@end verbatim

@noindent
bewirkt, dass der Notenhals dicker gesetzt wird (Standard ist
1.3, die Dicke der Notenlinie entspricht dem Wert 1).  Da der
Befehl den Kontext @code{Staff} angibt, wirkt er sich nur auf
das gerade aktuelle Notensystem aus.  Andere Systeme behalten
ihr normales Aussehen.  Hier ein Beispiel mit diesem Befehl:

@lilypond[quote,verbatim,relative=2]
c4
\override Staff.Stem #'thickness = #4.0
c4
c4
c4
@end lilypond

Der @code{\override}-Befehl verändert die Definitionen von
@code{Stem} (Hals) innerhalb des aktuellen @code{Staff}
(Notensystems).  Nachdem der Befehl gelesen wurde, werden
alle Hälse dicker gesetzt.

Wie auch bei dem @code{\set}-Befehl kann auch hier der
Kontext ausgelassen werden, wobei dann immer implizit der
@code{Voice}-Kontext angenommen wird.  Mit einem zusätzlichen
@code{\once} wirkt sich die Änderung nur einmal aus:

@lilypond[quote,verbatim,relative=2]
c4
\once \override Stem #'thickness = #4.0
c4
c4
@end lilypond

Der @code{\override}-Befehl muss geschrieben sein, bevor das Objekt
begonnen wird.  Wenn also ein @emph{Strecker}-Objekt wie etwa
ein Bogen verändert werden soll, muss der @code{\override}-Befehl
schon geschrieben werden, bevor das Objekt begonnen wird.  In dem
folgenden Beispiel

@lilypond[quote,verbatim,relative=2]
\override Slur #'thickness = #3.0
c8[( c
\override Beam #'beam-thickness = #0.6
c8 c])
@end lilypond

@noindent
ist der Bogen dicker, der Balken aber nicht.  Das liegt daran, dass der Befehl
zum Ändern des @code{Beam}-Objekts erst gesetzt wurde, nachdem der Balken
schon begonnen hat.

Der @code{\revert}-Befehl macht alle Änderungen rückgängig, die mit einem
@code{\override}-Befehl vorgenommen worden sind, dabei werden allerdings
nur Einstellungen betroffen, die sich im gleichen Kontext befinden.  Der
@code{\revert}-Befehl des folgenden Beispiels bewirkt also gar nichts,
weil er für den falschen Kontext gefordert wird.

@example
\override Voice.Stem #'thickness = #4.0
\revert Staff.Stem #'thickness
@end example

Einige veränderbare Optionen werden als Untereigenschaften (engl.
subproperties) bezeichnet und befinden sich innerhalb von den
normalen Eigenschaften.  Wenn man sie verändern will, nimmt der
Befehl folgende Form an:

@c leave this as a long long
@example
\override @var{Kontext}.@var{Bezeichnung} #'@var{Eigenschaft} #'@var{Untereigenschaft} = #@var{Wert}
@end example

@noindent
wie beispielsweise

@example
\override Stem #'(details beamed-lengths) = #'(4 4 3)
@end example
@end ignore

@seealso
Referenz der Interna:
@rinternals{OverrideProperty},
@rinternals{RevertProperty},
@rinternals{PropertySet},
@rinternals{Backend},
@rinternals{All layout objects}.


@knownissues

Das Back-end ist nicht sehr streng bei der Überprüfung
der Typen von Objekteigenschaften.  Auf sich selbst verweisende
Bezüge in Scheme-Werten der Eigenschaften können Verzögerung
oder einen Absturz des Programms hervorrufen.



@node Der set-Befehl
@subsection Der @code{@bs{}set}-Befehl
@translationof The set command

@cindex Eigenschaften
@cindex Verändern von Eigenschaften

@funindex \set
@funindex set

Jeder Kontext kann unterschiedliche @emph{Eigenschaften} besitzen,
Variablen, die in diesem Kontext definiert sind.  Sie können
während der Interpretation des Kontextes verändert werden.  Hierzu
wird der @code{\set}-Befehl eingesetzt:

@example
\set @var{Kontext}.@var{Eigenschaft} = #@var{Wert}
@end example

@var{Wert} ist ein Scheme-Objekt, weshalb ihm@tie{}@code{#} vorangestellt
werden muss.

Kontexteigenschaften werden üblicherweise mit @code{kleinGroßbuchstabe}
benannt.  Sie kontrollieren vor allem die Übersetzung von Musik in
Notation, wie etwa @code{localKeySignature}, welche bestimmt, wann
ein Taktstrich gesetzt werden muss.  Kontexteigenschaften können
ihren Wert mit der Zeit ändern, während eine Notationsdatei interpretiert
wird.  Ein gutes Beispiel dafür ist @code{measurePosition}, was die
Position der Noten im Takt angibt.  Kontexteigenschaften werden mit dem
@code{\set}-Befehl verändert.

Mehrtaktpausen etwa können in einen Takt zusammengefasst werden, wenn die
Kontexteigenschaft @code{skipBars} (Takte überspringen) auf @code{#t}
(wahr) gesetzt wird:

@lilypond[quote,verbatim,relative=2]
R1*2
\set Score.skipBars = ##t
R1*2
@end lilypond

Wenn das @var{Kontext}-Argument ausgelassen wird, bezieht sich
der Befehl auf den gerade aktiven unterstmöglichen Kontext,
üblicherweise @code{ChordNames}, @code{Voice} oder
@code{Lyrics}.

@lilypond[quote,verbatim,relative=2]
\set Score.autoBeaming = ##f
<<
  {
    e8 e e e
    \set autoBeaming = ##t
    e8 e e e
  } \\ {
    c8 c c c c8 c c c
  }
>>
@end lilypond

Die Änderung wird zur Laufzeit während der Musik interpretiert, sodass
diese Einstellung sich nur auf die zweite Gruppe von Achteln auswirkt.

Dabei gilt zu beachten, dass der unterste Kontext nicht immer die
Eigenschaft enthält, die verändert werden soll.  Wenn man
beispielsweise @code{skipBars} aus dem oberen Beispiel
ohne Angabe des Kontextes zu verändern sucht, hat der Befehl
keine Auswirkung, weil er sich auf den @code{Voice}-Kontext
bezieht, die Eigenschaft sich aber im @code{Score}-Kontext
befindet:

@lilypond[quote,verbatim,relative=2]
R1*2
\set skipBars = ##t
R1*2
@end lilypond

Kontexte sind hierarchisch angeordnet.  Wenn ein übergeordneter
Kontext angegeben wird, etwa @code{Staff}, dann beziehen sich
die Änderungen auf alle Stimmen (@code{Voice}), die in diesem
Kontext enthalten sind.

@funindex \unset
@funindex unset

Es gibt auch einen @code{\unset}-Befehl:

@example
\unset @var{Kontext}.@var{Eigenschaft}
@end example

@noindent
der bewirkt, dass die vorgenommenen Definitionen für @var{Eigenschaft}
entfernt werden.  Dieser Befehl macht nur Einstellungen im richtigen
Kontext rückgängig.  Wenn also im @code{Staff}-Kontext die
Bebalkung ausgeschaltet wird:

@lilypond[quote,verbatim,relative=2]
\set Score.autoBeaming = ##t
<<
  {
    \unset autoBeaming
    e8 e e e
    \unset Score.autoBeaming
    e8 e e e
  } \\ {
    c8 c c c c8 c c c
  }
>>
@end lilypond

Wie für @code{\set} muss das @var{Kontext}-Argument für den untersten
Kontext nicht mitangegeben werden.  Die zwei Versionen

@example
\set Voice.autoBeaming = ##t
\set autoBeaming = ##t
@end example

verhalten sich gleich, wenn die gegenwärtige Basis der
@code{Voice}-Kontext ist.

@funindex \once
@funindex once

Einstellungen, die nur einmal vorgenommen werden sollen, können
mit @code{\once} notiert werden, etwa:

@lilypond[quote,verbatim,relative=2]
c4
\once \set fontSize = #4.7
c4
c4
@end lilypond

Eine vollständige Beschreibung aller vorhandenen Kontexteigenschaften
findet sich in der Referenz der Interna, siehe
@ifhtml
@rinternals{Tunable context properties}.
@end ifhtml
@ifnothtml
@qq{Translation @expansion{} Tunable context properties}.
@end ifnothtml

@seealso

Internals Reference:

@rinternals{Tunable context properties}.



@node Der override-Befehl
@subsection Der @code{\\override}-Befehl
@translationof The override command

@cindex Grob-Eigenschaften
@cindex Eigenschaften von Grob
@cindex graphische Objekte, Eigenschaften

@funindex \override
@funindex override

Es gibt eine besondere Art von Kontexteigenschaft: die Grob-Beschreibung.
Grob-Beschreibungen werden mit @code{GroßGroßbuchstabe} benannt.  Sie
enthalten @qq{Standardeinstellungen} für ein bestimmtes Grob als eine
assoziative Liste.  Siehe @file{scm/define-grobs.scm} für die
Einstellungen aller Grob-Beschreibungen.  Grob-Beschreibungen werden
mit @code{\override} verändert.

@code{\override} ist eigentlich eine Kurzform, der Befehl

@example
\override @var{Kontext}.@var{GrobBezeichnung} #'@var{Eigenschaft} = #@var{Wert}
@end example

ist äquivalent zu

@example
\set @var{Kontext}.@var{GrobBezeichnung}  =
  #(cons (cons '@var{Eigenschaft} @var{Wert})
         <vorheriger Wert von @var{Kontext}.@var{GrobBezeichnung}>)
@end example

Der Wert von @code{Kontext}.@code{GrobBezeichnung} (die assoz. Liste @qq{alist}) wird benutzt um die Eigenschaften von individuellen Grobs
zu initialisieren.  Grobs haben Eigenschaften, die im Scheme-Stil mit
@code{bindestrich-wörtern} benannt sind.  Diese Werte der Grob-Eigenschaften
verändern sich während des Notensetzens:  LilyPonds Notensatz heißt im
Grunde, die Eigenschaften mit Callback-Fuktionen auszurechnen.

Beispielsweise kann die Dicke eines Notenhalses verändert werden, indem
man die @code{thickness}-Eigenschaft des @code{Stem}-Objekts verändert:

@lilypond[quote, verbatim, relative=2]
c4 c
\override Voice.Stem #'thickness = #3.0
c4 c
@end lilypond

Wenn kein Kontext angegeben wird, wird der tiefste aktuelle Kontext
benutzt:

@lilypond[quote, verbatim, relative=2]
{ \override Staff.Stem #'thickness = #3.0
  <<
    {
      e4 e
      \override Stem #'thickness = #0.5
      e4 e
    } \\ {
      c4 c c c
    }
  >>
}
@end lilypond

@cindex rückgängig machen von Kontextveränderungen
@cindex Kontextveränderungen rückgängig machen
@cindex override rückgängig machen
@cindex \override rückgängig machen

@funindex \revert
@funindex revert

Die Auswirkungen von @code{\override} können mit @code{\revert} wieder
rückgängig gemacht werden:

@lilypond[quote, verbatim, relative=2]
c4
\override Voice.Stem #'thickness = #3.0
c4 c
\revert Voice.Stem #'thickness
c4
@end lilypond

Die Auswirkungen von @code{\override} und @code{\revert} wirken sich auf alle
Grobs im entsprechenden Kontext aber der Stelle aus, an der sie gesetzt werden:

@lilypond[quote, verbatim, relative=2]
{
  <<
    {
      e4
      \override Staff.Stem #'thickness = #3.0
      e4 e e
    } \\ {
      c4 c c
      \revert Staff.Stem #'thickness
      c4
    }
  >>
}
@end lilypond

@cindex Veränderung von Kontexten nur einmal
@cindex Einmal verändern von Kontexten
@cindex Kontexte, einmal verändern
@cindex \override, nur einmal

@funindex \once
@funindex once

@code{\once} kann zusammen mit @code{\override} benutzt werden,
um nur den aktuellen Zeitwert zu verändern:

@lilypond[quote, verbatim, relative=2]
{
  <<
    {
      \override Stem #'thickness = #3.0
      e4 e e e
    } \\ {
      c4
      \once \override Stem #'thickness = #3.0
      c4 c c
    }
  >>
}
@end lilypond


@ignore
@cindex Referenz der Interna
@cindex Grafische Objekte, Finden
@cindex Finden von graphischen Objekten
@cindex Beschreibung von graphischen Objekten
@cindex Grafische Objekte, Beschreibung
@cindex Grob, Beschreibung
@cindex Veränderungen der Einstellungen
@cindex Einstellungen verändern

@funindex override
@funindex \override

Viele Eigenschaften können unabhängig von der Art der Daten, die
sie enthalten, ausgeschaltet werden, indem man sie als @qq{falsch}
(@code{#f}) definiert.  Dadurch wird diese Eigenschaft von LilyPond
ignoriert.  Das ist insbesondere nützlich, wenn man Grob-Eigenschaften
ausschalten will, die Probleme verursachen.
@end ignore


@seealso

Referenz der Interna:
@rinternals{Backend}.


@node Der tweak-Befehl
@subsection Der @code{\\tweak}-Befehl
@translationof The tweak command

@funindex \tweak
@funindex tweak

@cindex Optimieren

Wenn man Grob-Eigenschaften mit @code{\override} verändert, verändern sich
alle fraglichen Objekte zu dem gegebenen musikalischen Moment.  Manchmal
will man allerdings nur ein Grob verändern, anstatt allen Grobs des
aktuellen Kontextes.  Das kann mit dem @code{\tweak}-Befehl erreicht
werden, mit dem man Optimierungen vornehmen kann:

@example
\tweak #'@code{grob-eigenschaft} #@code{Wert}
@end example

Der @code{\tweak}-Befehl wirkt sich auf das Objekt aus, dass direkt auf
@code{Wert} folgt.

@ignore
In einigen Fällen ist es möglich, mit einem abgekürzten Befehl
graphische Objekte zu verändern.  Wenn Objekte direkt von einem
Element des Quelltextes erstellt werden, kann der @code{\tweak}-Befehl
eingesetzt werden:

@lilypond[relative=2,verbatim]
< c
  \tweak #'color #red
  d
  g
  \tweak #'duration-log #1
  a
> 4
-\tweak #'padding #8
-^
@end lilypond

@cindex Akkord, eine Note verändern

Die hauptsächliche Benutzung von @code{\tweak} ist dann, wenn
man nur ein Element von einer Ansammlung an Elementen verändern
will, die alle zum gleichen musikalischen Moment beginnen.  Das
kann eine Noten in einem Akkord sein, oder eine von mehreren
Triolenklammern, die zur gleichen Zeit beginnen.

Eine Einleitung der Syntax für den @code{\tweak}Befehl findet
sich in @rlearning{Optimierungsmethoden}.

Der @code{\tweak}-Befehl verändert die Eigenschaft des folgenden
Objekts direkt, ohne dass die Bezeichnung des Objekts (Grobs) oder
des Kontextes angegeben werden muss.  Damit das funktioniert, muss
das Objekt direkt auf den @code{\tweak}-Befehl folgen, auf das
er sich auswirken soll.  Das ist in manchen Fällen nicht gegeben,
da viele Objekte durch LilyPond automatisch eingesetzt werden.
Wenn etwa eine Note interpretiert wird, die nicht Teil eines
Akkords ist, fügt LilyPond implizit einen @code{ChordEvent}
vor die Note ein, sodass der @code{\tweak}-Befehl von der
Note getrennt wird.  Wenn aber Akkord-Klammern um die Note
und den @code{\tweak}-Befehl gesetzt werden, folgt der
@code{ChordEvent} auf den @code{\tweak}-Befehl und befindet
sich deshalb direkt vor der Note, auf die er einwirken soll,
sodass die Veränderung funktioniert.

An einem Beispiel demonstriert:  Das funktioniert:


@lilypond[relative=2,verbatim,quote]
<\tweak #'color #red c>4
@end lilypond

@noindent
und das nicht:

@lilypond[relative=2,verbatim,quote]
\tweak #'color #red c4
@end lilypond

@end ignore

Eine Einleitung der Syntax und Benutzungen des @code{\tweak}-(Optimierungs)-Befehls findet sich in @rlearning{Optimierungsmethoden}.

Wenn mehrere gleichartige Elemente zum gleichen musikalischen
Moment auftreten, kann der @code{\override}-Befehl nicht
benutzt werden, um nur einen von ihnen zu verändern: hier braucht
man den @code{\tweak}-Befehl.  Elemente, die mehrfach zum
gleichen musikalischen Moment auftreten können sind unter Anderem:

@c TODO expand to include any further uses of \tweak
@itemize
@item Notenköpfe von Noten innerhalb eines Akkordes
@item Artikulationszeichen an einer einzelnen Note
@item Bindebögen zwischen Noten eines Akkordes
@item Llammern für rhythmische Verhältnisse (wie Triolen), die zur gleichen Zeit beginnen
@end itemize

@c TODO add examples of these

@cindex Akkord, eine Noten verändern

In diesem Beispiel wird die Farbe eines Notenkopfes und die Art eines
anderen Notenkopfes innerhalb eines Akkordes verändert:

@lilypond[relative=2,verbatim,quote]
< c
  \tweak #'color #red
  d
  g
  \tweak #'duration-log #1
  a
> 4
@end lilypond

@code{\tweak} kann auch benutzt werden, um Bögen zu verändern:

@lilypond[verbatim,quote,relative=1]
c-\tweak #'thickness #5 ( d e f)
@end lilypond

Damit der @code{\tweak}-Befehl funktioniert, muss er direkt vor dem
Objekt stehen, auf das er sich bezieht.  Manchmal kommt es vor, dass
LilyPond während der Kompilierung der Datei zusätzliche Elemente
einfügt, die dann zwischen der Optimierung und dem Objekt stehen.
Noten, auch einzlene Noten, werden beispielsweise intern von LilyPond
immer wie Akkorde behandelt, sodass auch ein @code{\tweak}-Befehl
für eine einzelne Note innerhalb von Akkordzeichen notiert werden
muss:

@lilypond[relative=2,verbatim,quote]
\tweak #'color #red c4
<\tweak #'color #red c>4
@end lilypond

Der @code{\tweak}-Befehl kann @emph{nicht} eingesetzt werden, um
Elemente zu verändern, die sich nicht direkt im Notentext befinden.
Insbesondere Hälse, Balken oder Versetzungszeichen lassen sich nicht
beeinflussen, weil diese später durch den Notenkopf erstellt werden
und nicht direkt durch
den Quelltext.  @code{\tweak} kann auch nicht verwendet werden,
um Schlüssel oder Taktarten zu verändern, denn sie werden von
dem @code{\tweak}-Befehl während der Interpretation durch
automatisches Einfügen von zusätzlichen Kontextelementen getrennt.

Mehrere @code{\tweak}-Befehle können vor ein Notationselement
gesetzt werden und alle werden interpretiert:

@lilypond[verbatim,quote,relative=1]
c
-\tweak #'style #'dashed-line
-\tweak #'dash-fraction #0.2
-\tweak #'thickness #3
-\tweak #'color #red
 \glissando
f'
@end lilypond

Der Strom der musikalischen Ereignisse (engl. music stream), der aus
dem Quelltext erstellt wird, und zu dem auch die automatisch eingefügten
Elemente gehören, kann betrachtet werden, siehe
@rextend{Musikalische Funktionen darstellen}.  Das kann nützlich sein,
wenn man herausfinden will, was mit dem @code{\tweak}-Befehl
verändert werden kann.

@seealso
Handbuch zum Lernen:
@rlearning{Optimierungsmethoden}.

Erweitern:
@rextend{Musikalische Funktionen darstellen}.

@knownissues

@cindex tweak-Befehl in einer Variable
@cindex Variable, tweak-Befehl benutzen
@cindex Optimierung innerhalb einer Variable

Der @code{\tweak}-Befehl kann nicht innerhalb von einer Variable eingesetzt werden.

@cindex tweaks-Befehl in Gesangstext
@cindex lyrics und tweak-Befehl
@cindex Gesangstext und tweak-Befehl

Der @code{\tweak}-Befehl kann nicht innerhalb von @code{\lyricmode} eingesetzt werden.

@cindex Kontrollpunkte und tweak
@cindex tweak und Kontrollpunkte

Der @code{\tweak}-Befehl kann nicht benutzt werden, um die Kontrollpunkte
eines von mehreren Bindebögen eines Akkorden zu verändern. Anstelle dessen
wird der erste Bogen verändert, der in der Eingabedatei auftritt.


@node set versus override
@subsection @code{\\set} versus @code{\\override}
@translationof set versus override

@c TODO: überflüssig?

@ignore
Es wurden zwei unterschiedliche Methoden vorgestellt, mit denen
Eigenschaften verändert werden können: @code{\set} und
@code{\override}.  Im Grunde genommen gibt es auch zwei
unterschiedliche Arten von Eigenschaften.

Kontexte können Eigenschaften haben, deren Bezeichnungen
üblicherweise dem Schema @code{kleinGroß} folgen.  Derartige
Eigenschaften sind vor allen Dingen für die Übersetzung der
Musik in Notation zuständig, beispielsweise @code{localKeySignature}
(um zu bestimmen, ob Versetzungszeichen ausgegeben werden
müssen), @code{measurePosition} (um zu bestimmen, ob eine
Taktlinie gesetzt werden muss).  Kontexteigenschaften können
ihren Wert verändern, während ein Musikstück ausgewertet wird;
@code{measurePosition} (Taktposition) ist ein gutes Beispiel
hierfür.  Kontexteigenschaften werden mit dem Befehl @code{\set}
verändert.

Dann gibt es einen Spezialtyp der Kontexeigenschaften: die
Elementbeschreibung.  Diese Eigenschaften werden mit
@code{GroßGroß} benannt (beginnen also auch mit einem
Großbuchstaben).  Sie beinhalten die Standardeinstellungen
für die besagten graphischen Objekte in Form einer
Assosiationsliste.  Siehe auch die Datei @file{scm/define-grobs.scm}
für ein Beispiel zu diesen Einstellungen.  Elementbeschreibungen
können mit dem Befehl @code{\override} verändert werden.

@code{\override} ist eigentlich eine Abkürzung:

@example
\override @var{Kontext}.@var{Bezeichnung} #'@var{Eigenschaft} = #@var{Wert}
@end example

@noindent
entspricht mehr oder weniger:

@c  leave this long line -gp
@example
\set @var{Kontext}.@var{Bezeichnung} #'@var{Eigenschaft} = #(cons (cons '@var{Eigenschaft} @var{Wert}) <voriger Wert von @var{Kontext})
@end example

Der Wert von @code{context} (die @qq{alist}) wird benutzt, um
die Eigenschaften von einzelnen Grobs zu initiieren.  Grobs haben
auch Eigenschaften, die im Scheme-Stil benannt werden, also
@code{wort-mit-bindestrich}.  Die Werte der Grob-Eigenschaften
ändern sich während des Formatierungsprozesses: Formatierung
läuft im Prinzip darauf hinaus, Eigenschaften zu errechnen, indem
Callback-Funktionen eingesetzt werden.

@code{fontSize} ist eine besondere Eigenschaft: sie entspricht
@code{\override ... #'font-size} für alle möglichen Objekte.
Weil es sich hier um eine globale Änderung handelt, wurde
die spezielle Form (die mit @code{\set} verändert wird) erstellt.
@end ignore


@node Alisten verändern
@subsection Alisten verändern
@translationof Modifying alists

Einige vom Benutzer einstellbare Eigenschaften sind intern als
@emph{alists} (Assoziative Listen) dargestellt, die Paare von
Schlüsseln und Werten speichern.  Die Struktur einer Aliste ist:

@example
'((@var{Schlüssel1} . @var{Wert1})
  (@var{Schlüssel2} . @var{Wert2})
  (@var{Schlüssel3} . @var{Wert3})
  @dots{})
@end example

Wenn eine Aliste eine Grob-Eigenschaft oder eine Variable der
@code{\paper}-Umgebung ist, können ihre Schlüssel einzeln verändert
werden, ohne andere Schlüssel zu beeinflussen.

Um beispielsweise den Freiraum zwischen benachbarten Systemen
in einer Systemgruppe zu verkleinern, kann man die
@code{staff-staff-spacing}-Eigenschaft des
+@code{StaffGrouper}-Grobs benutzen.  Die Eigenschaft ist eine
Aliste mit vier Schlüsseln: : @code{basic-distance} (Grund-Abstand),
@code{minimum-distance} (minimaler Abstand), @code{padding} (Verschiebung)
und @code{stretchability} (Dehnbarkeit).  Die Standardwerte dieser
Eigenschaft finden sich im Abschnitt @qq{Backend} der Referenz der
Interna (siehe @rinternals{StaffGrouper}):

@example
'((basic-distance . 9)
  (minimum-distance . 7)
  (padding . 1)
  (stretchability . 5))
@end example

Eine Möglichkeit, die Systemen dichter zueinander zu zwingen,
ist es, der Wert des  @code{basic-distance}-Schlüssels (@code{9}) zu
verändern, sodass der den gleichen Wert wie
@code{minimum-distance} (@code{7}) hat.  Um einen einzelnen
Schlüssel zu verändern, wird ein geschachtelter Aufruf benutzt:

@lilypond[quote,verbatim]
% default space between staves
\new PianoStaff <<
  \new Staff { \clef treble c''1 }
  \new Staff { \clef bass   c1   }
>>

% reduced space between staves
\new PianoStaff \with {
  % this is the nested declaration
  \override StaffGrouper #'staff-staff-spacing #'basic-distance = #7
} <<
  \new Staff { \clef treble c''1 }
  \new Staff { \clef bass   c1   }
>>
@end lilypond

Wenn man diese Art des geschachtelten Aufrufs einsetzt, wird der
spezifische Schlüssel (@code{basic-distance} im obigen Beispiel) verändert,
ohne dass sich andere Wert für die gleiche Eigenschaft ändern würden.

Nun sollen die Systeme so dicht wie möglich gesetzt werden, ohne das
Überlappungen vorkommen.  Die einfachste Möglichkeit, das zu tun, wäre
es, alle vier Wert auf 0 zu setzen.  Man muss jedoch nicht vier
Werte definieren, sondern die Eigenschaft
kann mit einem Aufruf als Aliste vollständig verändert werden:

@lilypond[quote,verbatim]
\new PianoStaff \with {
  \override StaffGrouper #'staff-staff-spacing =
    #'((basic-distance . 0)
       (minimum-distance . 0)
       (padding . 0)
       (stretchability . 0))
} <<
  \new Staff { \clef treble c''1 }
  \new Staff { \clef bass   c1   }
>>
@end lilypond

Dabei sollte beachtet werden, dass alle Schlüssel, die bei dieser
Weise des Aufrufs nicht explizit aufgelistet sind, auf den Standardwert
gesetzt werden, den sie hätten, wenn sie nicht definiert werden.
Im Falle von @code{staff-staff-spacing} würden alle nicht genannten
Schlüsselwerte auf 0 gesetzt (außer @code{stretchability}, welche immer
den Wert von @code{space} hat, wenn sie nicht definiert ist).  Somit sind
folgende Aufrufe äquivalent:

@example
\override StaffGrouper #'staff-staff-spacing =
  #'((basic-distance . 7))

\override StaffGrouper #'staff-staff-spacing =
  #'((basic-distance . 7)
     (minimum-distance . 0)
     (padding . 0)
     (stretchability . 7))
@end example

Eine möglicherweise ungewollte Konsequenz hiervon ist, dass alle
Standardwerte, die etwa in einer Initialisierungsdatei
zu Beginn einer LilyPond-Partitur geladen werden, nach dem Aufruf
rückgängig gemacht werden.  Im obigen Beispiel werden die
initialisierten Standardwerte für @code{padding} und @code{minimum-distance}
(definiert in @file{scm/define-grobs.scm}) auf den Standard zurückgesetzt,
den sie uninitialisiert hätten (0 in beiden Fällen).  Wenn eine Eigenschaft oder
Variable in Form einer Aliste (jeder Größe) definiert wird, werden
immer alle Schlüsselwerte auf den uninitialisierten Zustand zurückgesetzt.
Es ist also sicherer, geschachtelte Aufrufe zu benutzen, wenn man nicht
bewusst alle Werte zurücksetzen will.

@warning{Geschachtelte Aufrufe funktionieren nicht mit
Kontexteigenschaften (wie etwa @code{beamExceptions}, @code{keySignature},
@code{timeSignatureSettings}, usw.)  Diese Eigenschaften können
nur verändert werden, indem man sie vollständig als Alisten umdefiniert.}


@node Nützliche Konzepte und Eigenschaften
@section Nützliche Konzepte und Eigenschaften
@translationof Useful concepts and properties

@menu
* Eingabe-Modi::
* Richtung und Platzierung::
* Abstände und Maße::
* Eigenschaften des Staff-Symbols::
* Strecker::
* Sichtbarkeit von Objekten::
* Linienstile::
* Drehen von Objekten::
@end menu


@node Eingabe-Modi
@subsection Eingabe-Modi
@translationof Input modes

Die Art, wie die Notation einer Eingabedatei interpretiert
wird, hängt vom aktuellen Eingabemodus ab.

@strong{Chord (Akkordmodus)}

Man erreicht ihn durch den Befehl @code{\chordmode}.  Hierdurch
wird die Eingabe entsprechend der Syntax der Akkordnotation
interpretiert, siehe @ref{Notation von Akkorden}.  Akkorde werden als
Noten auf einem System dargestellt.

Der Akkordmodus wird auch mit dem Befehl @code{\chords} initiiert.
Dadurch wird gleichzeitig ein neuer @code{ChordNames}-Kontext
erstellt, die Eingabe entsprechend der Syntax der Akkordnotation
interpretiert und als Akkordbezeichnungen in einem
@code{ChordNames}-Kontext dargestellt. Siehe @ref{Akkordbezeichnungen drucken}.

@strong{Drum (Schlagzeugmodus)}

Man erreicht ihn mit dem Befehl @code{\drummode}.  Die Eingabe
wird entsprechend der Syntax der Schlagzeugnotation interpretiert,
siehe @ref{Grundlagen der Schlagzeugnotation}.

Der Schlagzeugmodus wird auch mit dem Befehl @code{\drums} aktiviert.
Dadurch wird gleichzeitig ein neuer @code{DrumStaff}-Kontext
erstellt, die Eingabe entsprechend der Syntax der Schlagzeugnotation
interpretiert und als Schlagzeugsymbole auf einem Schlagzeugsystem
dargestellt.  Siehe @ref{Grundlagen der Schlagzeugnotation}.

@strong{Figure (Ziffernmodus)}

Man erreicht ihn mit dem Befehl @code{\figuremode}.  Die Eingabe
wird entsprechend der Syntax für Generalbass interpretiert, siehe
@ref{Eingabe des Generalbass'}.

Der Ziffernmodus wird auch mit dem Befehl @code{\figures} aktiviert.
Dadurch wird gleichzeitig ein neuer @code{FiguredBass}-Kontext
erstellt, die Eingabe entsprechend der Syntax für Generalbass
interpretiert und als Generalbassziffern im @code{FiguredBass}-Kontext
dargestellt.  Siehe @ref{Grundlagen des Bezifferten Basses}.

@strong{Fret/tab (Griffsymbol-/Tabulaturmodus)}

Es gibt keinen besonderen Eingabemodus für Griffsymbole und
Tabulaturen.

Um Tabulaturen zu erstellen, werden Noten oder Akkorde im
Notenmodus notiert und dann in einem @code{TabStaff}-Kontext
interpretiert, siehe
@ref{Standardtabulaturen}.

Um Griffsymbole oberhalb eines Notensystems zu erstellen, gibt
es zwei Möglichkeiten.  Man kann den @code{FretBoards}-Kontext
einsetzen (siehe @ref{Automatische Bund-Diagramme}) oder sie können
als Beschriftung über den Noten eingefügt werden, indem man
den @code{\fret-diagram}-Befehl einsetzt (siehe
@ref{Bund-Diagramm-Beschriftung}).

@strong{Lyrics (Gesangstextmodus)}

Man erreicht ihn mit dem Befehl @code{\lyricmode}.  Die Eingabe
wird entsprechend der Syntax für Silben eines Gesangstextes
interpretiert, wobei optional Dauern und verknüpfte
Gesangstextveränderer möglich  sind, siehe @ref{Notation von Gesang}.

Der Gesangstextmodus wird auch durch den Befehl @code{\addlyrics}
aktiviert.  Dadurch wird auch ein neuer @code{Lyrics}-Kontext
erstellt und ein impliziter @code{\lyricsto}-Befehl, der den
nachfolgenden Gesangstext mit der vorhergehenden Musik verknüpft.

@strong{Markup (Textbeschriftungsmodus)}

Man erreicht ihn mit dem Befehl @code{\markup}.  Die Eingabe wird
entsprechend der Syntax für Textbeschriftung interpretiert, siehe
@ref{Textbeschriftungsbefehle}.

@c silly work-around for texinfo broken-ness
@c (@strong{Note...} causes a spurious cross-reference in Info)
@b{Note (Notenmodus)}

Das ist der Standardmodus.  Er kann auch mit dem Befehl
@code{\notemode} gefordert werden.  Die Eingabe wird als Tonhöhen,
Dauern, Beschriftung usw. interpretiert und als musikalische
Notation auf einem Notensystem gesetzt.

Es ist normalerweise nicht nötig, den Notenmodus extra anzugeben,
aber es kann in bestimmten Situationen durchaus nützlich sein,
etwa wenn man in einem Gesangstext-, Akkord- oder einem anderen
Modus arbeitet aber ein Zeichen braucht, das nur im Notenmodus
benutzt werden kann.

Um etwa Dynamikzeichen vor die Nummern von unterschiedlichen
Strophen zu setzen, muss man den Notenmodus betreten:

@lilypond[verbatim,relative=2,quote]
{ c4 c4 c4 c4 }
\addlyrics {
  \notemode{ \set stanza = \markup{ \dynamic f 1. } }
  To be sung loudly
}
\addlyrics {
  \notemode{ \set stanza = \markup{ \dynamic p 2. } }
  To be sung quietly
}
@end lilypond


@node Richtung und Platzierung
@subsection Richtung und Platzierung
@translationof Direction and placement

Die Platzierung und Richtung von Objekten ist im Notensatz oft durch eine
enge Auswahl begrenzt: Notenhälse beispielsweise können entweder nach
oben oder nach unten zeigen, Gesangstext, Dynamikzeichen und andere
Ausdrucksbezeichnungen können über oder unter dem System gesetzt werden,
Text kann rechts, links oder mittig ausgerichtet werden usw.  Die meisten
dieser Entscheidungen können LilyPond direkt überlassen werden; in
einigen Fällen kann es allerdings nötig sein, eine bestimmte Richtung
oder eine Position zu erzwingen.

@strong{Richtungseinstellung von Artikulationszeichen}

Standardmäßig sind bestimmte Objekte immer nach oben oder unten ausgerichtet,
wie Dynamikzeichen oder Fermaten, während andere Objekte zwischen
oben und unten wechseln, was vor allem von der Richtung der Notenhälse
abhängt und etwa Bögen und Akzente betrifft.

Die Standardeinstellungen können verändert werden, indem dem
Artikulationszeichen ein Ausrichtungsmarkierer vorangeht.  Drei
derartige Ausrichtungsmarkierer sind vorhanden:  @code{^} (bedeutet @qq{nach oben}), @code{_}
(bedeutet @qq{nach unten}) bzw. @code{-} (bedeutet @qq{Standardrichtung}
benutzen) normalerweise weggelassen werden.  In diesem Fall wird
@code{-} angenommen.  Eine Richtungsanweisung ist jedoch
@strong{immer} erforderlich vor

@itemize
@item @code{\tweak}-Befehlen
@item @code{\markup}-(Textbeschriftungs-)Befehlen
@item @code{\tag}-Befehlen
@item Textbeschriftungen in reiner Textform, wie etwa @code{-"string"}
@item Fingersatzanweisungen: @w{@code{-1}}
@item Abkürzungen von Artikulationen, wie @w{@code{-.}}, @w{@code{->}}, @w{@code{--}}
@end itemize

Ausrichtungsmarkierer haben nur eine Auswirkung auf die nächste Note:

@lilypond[verbatim,quote,relative=2]
c2( c)
c2_( c)
c2( c)
c2^( c)
@end lilypond


@strong{Die @code{direction}-(Richtungs-)Eigenschaft}

Die Position oder Richtung vieler Layoutobjekte wird von der
@code{direction}-Eigenschaft kontrolliert.

Der Wert der @code{direction}-Eigenschaft kann auf den Wert
@code{1} gesetzt werden, was gleichbedeutend mit @qq{nach oben}
bzw. @qq{oberhalb} ist, oder auf den Wert @w{@code{-1}}, was
@qq{nach unten} bzw. @qq{unterhalb} bedeutet.  Die Symbole
@code{UP} und @code{DOWN} können anstelle von @code{1}
und @w{@code{-1}} benutzt werden.  Die Standardausrichtung kann
angegeben werden, indem @code{direction} auf den Wert
@code{0} oder @code{CENTER} gesetzt wird.  In vielen Fällen
bestehen auch vordefinierte Befehle, mit denen die Ausrichtung
bestimmt werden kann.  Sie haben die Form

@noindent
@code{\xxxUp}, @code{xxxDown}, @code{xxxNeutral}

@noindent
wobei @code{xxxNeutral} bedeutet: @qq{Benutze die
Standardausrichtung}.  Siehe auch
@rlearning{within-staff (Objekte innerhalb des Notensystems)}.

In wenigen Fällen, von denen Arpeggio das einzige häufiger
vorkommende Beispiel darstellt, entscheidet der Wert von
@code{direction}, ob das Objekt auf der rechten oder linken
Seite das Ursprungsobjektes ausgegeben wird.  In diesem Fall
bedeutet @w{@code{-1}} oder @code{LEFT} @qq{auf der linken Seite}
und @code{1} oder @code{RIGHT} @qq{auf der rechten Seite}.  @code{0}
oder @code{CENTER} bedeutet @qq{benutze Standardausrichtung}.

@c ignore left out
Diese Ausrichtungsanzeigen wirken sich auf alle Noten aus, bis sie
rückgängig gemacht werden:

@lilypond[verbatim,quote,relative=2]
c2( c)
\slurDown
c2( c)
c2( c)
\slurNeutral
c2( c)
@end lilypond

In polyphoner Musik ist es normalerweise besser, eine explizite
Stimme (@code{voice} zu erstellen, als die Richtung eines Objektes zu
ändern.  Zu mehr Information siehe @ref{Mehrere Stimmen}.

@seealso
Handbuch zum Lernen:
@rlearning{within-staff (Objekte innerhalb des Notensystems)}.

Notationsreferenz:
@ref{Mehrere Stimmen}.


@node Abstände und Maße
@subsection Abstände und Maße
@translationof Distances and measurements

@cindex Abstände, absolut
@cindex Abstände, skaliert

@funindex \mm
@funindex \cm
@funindex \in
@funindex \pt

In LilyPond gibt es zwei Arten von Abständen: absolute und
skalierte.

Absolute Abstände werden benutzt, um Ränder, Einzüge und andere
Einzelheiten des Seitenlayouts zu bestimmen.  Sie sind in den
Standardeinstellungen in Millimetern definiert.  Abstände können
auch in anderen Einheiten definiert werden, indem folgende
Befehle auf die Zahl folgen: @code{\mm}, @code{\cm},
@code{\in}@tie{}(Zoll=2,54 cm) und @code{\pt}@tie{}(Punkte, 1/72.27
eines Zolls).  Abstände des Seitenlayouts können auch in
skalierbaren Einheiten (siehe folgenden Absatz) definiert
werden, indem man den Befehl @code{\staff-space} an die
Zahl hängt.  Das Seitenlayout ist genauer beschrieben in
@ref{Seitenlayout}.

Skalierbare Abstände werden immer in Einheiten von
Notenlinienabständen angegeben, oder seltener in halben
Notenlinienabständen.  Ein Notenlinienabstand ist der
Abstand zwischen zwei benachbarten Linien eines Notensystems.
Der Standardwert dieser Einheit kann global geändert werden,
indem man die globale Notensystemgröße ändert, oder sie
kann lokal geändert werden, indem man die Eigenschaft
@code{staff-space} des @code{StaffSymbol}-Objekts mit
@code{\override} verändert.  Skalierte Abstände verändern
sich automatisch entsprechend, wenn der Notenlinienabstand
entweder global oder lokal verändert wird, aber Schriftarten
verändern ihre Größe nur, wenn der Notenlinienabstand
global verändert wird.  Mit dem globalen Notenlinienabstand
kann man also auf einfach Art und Weise die gesamte Größe
einer Partitur verändern.  Zu Methoden, wie der globale
Notenlinienabstand verändert werden kann, siehe
@ref{Die Notensystemgröße einstellen}.

@funindex magstep

Wenn nur eine ein Abschnitt einer Partitur in einer anderen
Größe erscheinen soll, etwa ein Ossia-Abschnitt in einer
Fußnote, kann die globale Notensystemgröße nicht einfach
geändert werden, weil sich diese Änderung auf die gesamte Partitur
auswirken würde.  In derartigen Fällen muss die Größenänderung
vorgenommen werden, indem man sowohl die
@code{staff-space}-Eigenschaft von @code{StaffSymbol} als auch
die Größe der Schriftarten verändert.  Eine Scheme-Funktion,
@code{magstep}, kann von einer Schriftartveränderung zu der
entsprechenden Veränderung in @code{staff-space} (Notenlinienabständen)
konvertieren.  Zu einer Erklärung und Beispielen zu ihrer
Verwendung siehe @rlearning{Länge und Dicke von Objekten}.


@seealso
Handbuch zum Lernen:
@rlearning{Länge und Dicke von Objekten}.

Notationsreferenz:
@ref{Seitenlayout},
@ref{Die Notensystemgröße einstellen}.


@node Eigenschaften des Staff-Symbols
@subsection Eigenschaften des Staff-Symbols
@translationof Staff symbol properties

@cindex Anpassen von staff symbol
@cindex Notensystem, anpassen
@cindex Veränderung des Notensystems

Die vertikale Position der Notenlinien und die Anzahl der
Notenlinien kann gleichzeitig definiert werden.  Wie das
folgende Beispiel zeigt, werden Notenpositionen nicht
durch die Position der Notenlinien verändert:

@warning{Die @code{'line-positions}-Eigenschaft
verändert die @code{'line-count}-Eigenschaft.  Die
Anzahl der Notenlinien wird implizit definiert durch
die Anzahl der Elemente in der Liste der Werte von
@code{'line-positions}.}

@lilypond[verbatim,quote,relative=1]
\new Staff \with {
  \override StaffSymbol #'line-positions = #'(7 3 0 -4 -6 -7)
}
{ a4 e' f b | d1 }
@end lilypond

Die Breite eines Notensystems kann verändert werden.  Die Einheit
ist in Notenlinienabständen.  Die Abstände von Objekten
in diesem Notensystem wird durch diese Einstellung nicht
beeinflusst.

@lilypond[verbatim,quote,relative=1]
\new Staff \with {
  \override StaffSymbol #'width = #23
}
{ a4 e' f b | d1 }
@end lilypond


@node Strecker
@subsection Strecker
@translationof Spanners

Viele Objekte der Musiknotation erstrecken sich über mehrere
Objekte oder gar mehrere Takte.  Beispiele hierfür sind etwa
Bögen, Balken, Triolenklammern, Volta-Klamern in Wiederholungen,
Crescendo, Triller und Glissando.  Derartige Objekte werden
als @qq{Strecker} bezeichnet.  Sie haben spezielle Eigenschaften,
mit welchen ihre Eigenschaften und ihr Verhalten beeinflusst
werden kann.  Einige dieser Eigenschaften gelten für alle
Strecker, andere beschränken sich auf eine Untergruppe der
Strecker.

Alle Strecker unterstützen das @code{spanner-interface}
(Strecker-Schnittstelle).
Ein paar, insbesondere die, die zwischen zwei Objekten eine
gerade Linie ziehen, unterstützen auch das
@code{line-spanner-interface} (Strecker-Linienschnittstelle).


@unnumberedsubsubsec Das @code{spanner-interface} benutzen

Diese Schnittstelle stellt zwei Eigenschaften zur Verfügung,
die sich auf mehrere Strecker auswirken:

@strong{@i{Die @code{minimum-length}-Eigenschaft}}

Die Mindestlänge eines Streckers wird durch die
@code{minimum-length}-Eigenschaft definiert.  Wenn diese
Eigenschaft vergrößert wird, muss in den meisten Fällen
auch der Abstand der Noten zwischen den zwei Endpunkten
eines Streckers verändert werden.  Eine Veränderung dieser
Eigenschaft hat jedoch auf die meisten Strecker keine Auswirkung,
weil ihre Länge aus anderen Berechnungen hervorgeht.
Einige Beispiele, wo die Eigenschaft benutzt wird, sind
unten dargestellt.

@lilypond[verbatim,quote,relative=2]
a~a
a
% increase the length of the tie
-\tweak #'minimum-length #5
~a
@end lilypond

@lilypond[verbatim,quote,relative=2]
a1
\compressFullBarRests
R1*23
% increase the length of the rest bar
\once \override MultiMeasureRest #'minimum-length = #20
R1*23
a1
@end lilypond

@lilypond[verbatim,quote,relative=2]
a \< a a a \!
% increase the length of the hairpin
\override Hairpin #'minimum-length = #20
a \< a a a \!
@end lilypond

Diese Veränderung kann auch eingesetzt werden, um die Länge
von Legato- und Phrasierungsbögen zu verändern:

@lilypond[verbatim,quote,relative=2]
a( a)
a
-\tweak #'minimum-length #5
( a)

a\( a\)
a
-\tweak #'minimum-length #5
\( a\)
@end lilypond

Im Falle einiger Layoutobjekte wirkt sich die
@code{minimum-length}-Eigenschaft erst dann aus, wenn die
@code{set-spacing-rods}-Prozedur explizit aufgerufen wird.
Um das zu tun, sollte die @code{springs-and-rods}-Eigenschaft
auf @code{ly:spanner::set-spacing-rods} gesetzt werden.  Die
Mindestlänge eines Glissandos etwa wird erst aktiv, wenn
die @code{springs-and-rods}-Eigenschaft gesetzt ist:

@lilypond[verbatim,quote,relative=1]
% default
e \glissando c'

% not effective alone
\once \override Glissando #'minimum-length = #20
e, \glissando c'

% effective only when both overrides are present
\once \override Glissando #'minimum-length = #20
\once \override Glissando #'springs-and-rods = #ly:spanner::set-spacing-rods
e, \glissando c'
@end lilypond

Das gilt auch für das @code{Beam}-(Balken-)Objekt:

@lilypond[verbatim,quote,relative=1]
% not effective alone
\once \override Beam #'minimum-length = #20
e8 e e e

% effective only when both overrides are present
\once \override Beam #'minimum-length = #20
\once \override Beam #'springs-and-rods = #ly:spanner::set-spacing-rods
e8 e e e
@end lilypond

@strong{@i{Die @code{to-barline}-Eigenschaft}}

Die zweite nützliche Eigenschaft des @code{spanner-interface} ist
@code{to-barline} (bis zum Taktstrich).  In den Standardeinstellungen
ist diese Eigenschaft auf @qq{wahr} gesetzt, was bedeutet, dass
ein Strecker, etwa eine Crescendo-Klammer, der an der ersten Noten
eines Taktes beendet wird, sich nur bis zum vorhergehenden
Taktstrich erstreckt.  Wenn die Eigenschaft auf @qq{falsch} gesetzt
wird, erstrecken sich die Strecker entsprechend über die Taktlinie
hinüber und enden erst an der entsprechenden Note:

@lilypond[verbatim,quote,relative=2]
a \< a a a a \! a a a \break
\override Hairpin #'to-barline = ##f
a \< a a a a \! a a a
@end lilypond

Diese Eigenschaft wirkt sich nicht auf alle Strecker aus.  Im Falle
von Legato- oder Phrasierungsbögen etwa hat diese Eigenschaft
keinen Effekt.  Das gilt auch für alle anderen Streckern, bei
denen es nicht sinnvoll währe, sie an einer Taktlinie abzuschließen.


@unnumberedsubsubsec Das @code{line-spanner-interface} benutzen

Objekte, die das @code{line-spanner-interface} unterstützen,
sind unter Anderem:

@itemize
@item @code{DynamicTextSpanner}
@item @code{Glissando}
@item @code{TextSpanner}
@item @code{TrillSpanner}
@item @code{VoiceFollower}
@end itemize

Die Routine, die das Setzen der Matrizen dieser Strecker
hervorruft, ist @code{ly:line-interface::print}.  Diese
Routine bestimmt die exakte Position der zwei Endpunkte
und zeichnet eine Linie zwischen ihnen, in dem erforderlichen
Stil.  Die Position der zwei Endpunkte des Streckers wird
in Echtzeit errechnet, aber es ist möglich, ihre
Y-Koordinaten zu verändern.  Die Eigenschaften, die angegeben
werden müssen, sind zwei Ebenen in der Objekthierarchie
tiefer angeordnet, aber die Syntax des @code{\override}-Befehls
ist ziemlich einfach:

@lilypond[relative=2,quote,verbatim]
e2 \glissando b
\once \override Glissando #'(bound-details left Y) = #3
\once \override Glissando #'(bound-details right Y) = #-2
e2 \glissando b
@end lilypond

Die Einheiten für die @code{Y}-Eigenschaft werden in
Notenlinienabständen angegeben, wobei die Mittellinie des
Notensystems die Null darstellt.  Für das Glissando ist
der Wert von @code{Y} am entsprechenden X-Koordinatenpunkt
entsprechend dem Mittelpunkt des Notenkopfes, wenn die
Linie bis in die Noten hinein weitergeführt werden würde.

Wenn @code{Y} nicht gesetzt wird, wird der Wert aus der
vertikalen Position des entsprechenden Anknüpfpunkts des
Streckers errechnet.

Im Fall eines Zeilenumbruchs werden die Werte der Endpunkte
in den Unterlisten @code{left-broken} bzw. @code{right-broken}
von @code{bound-details} abgelegt.  Zum Beispiel:

@lilypond[relative=2,ragged-right,verbatim,quote]
\override Glissando #'breakable = ##t
\override Glissando #'(bound-details right-broken Y) = #-3
c1 \glissando \break
f1
@end lilypond

Eine Anzahl weitere Eigenschaft der @code{left}- und
@code{right}-Unterlisten der @code{bound-details}-Eigenschaft
kann auf gleiche Weise wie  @code{Y} verändert werden:

@table @code
@item Y
Hiermit wird der Y-Koordinationspunkt des Endpunktes in
Notenlinienabständen vom Mittelpunkt des Notensystems
ausgehend angegeben.  Der Endpunkt ist normalerweise
der Mittelpunkt des Elternobjektes, sodass Glissandos
vertikal auf den Mittelpunkt eines Notenkopfes weist.

Für horizontale Strecker, wie Textstrecker und Trillerstrecker
ist sein Wert mit 0 definiert.

@item attach-dir
Das entscheidet, wo die Linie auf der X-Achse beginnt und endet,
relativ zum Elternobjekt.  Ein Wert @w{@code{-1}} (oder
@code{LEFT}) lässt die Linie an der linken Seite der Noten
beginnen/enden, mit der sie verknüpft ist.

@item X
Das ist der absolute X-Koordinatenpunkt des Endpunktes.  Der
Wert wird normalerweise in Echtzeit errechnet, und ihn zu
verändern ist normalerweise nicht nützlich.

@item stencil
Linienstrecker können Symbole am Ende oder zu Anfang des
Streckers haben, die in dieser Untereigenschaft definiert
werden.  Die Eigenschaft ist für interne Benutzung, es
wird empfohlen, die Eigenschaft @code{text} zu benutzen.

@item text
Das ist eine Textbeschriftung, die ausgewertet wird und die
@code{stencil}-Eigenschaft überschreibt.  Sie wird eingesetzt,
um @i{cresc.}, @i{tr} oder andere Texte an horizontale
Strecker zu setzen.

@lilypond[quote,ragged-right,relative=2,verbatim]
\override TextSpanner #'(bound-details left text)
   = \markup { \small \bold Slower }
c2\startTextSpan b c a\stopTextSpan
@end lilypond

@item stencil-align-dir-y
@item stencil-offset
Wenn keine dieser beiden Eigenschaften gesetzt wird, wird
die Matrize (engl. stencil) einfach am Endpunkt des Streckers,
auf seiner Mittellinie (wie durch @code{X} und @code{Y}
definiert) zentriert, ausgegeben.  Wenn entweder
@code{stencil-align-dir-y} oder @code{stencil-offset}
gesetzt werden, wird das Symbol am Rand vertikal entsprechend
des Endpunktes der Linie verschoben:

@lilypond[relative=1,quote,verbatim]
\override TextSpanner
  #'(bound-details left stencil-align-dir-y) = #-2
\override TextSpanner
  #'(bound-details right stencil-align-dir-y) = #UP

\override TextSpanner
  #'(bound-details left text) = #"ggg"
\override TextSpanner
  #'(bound-details right text) = #"hhh"
c4^\startTextSpan c c c \stopTextSpan
@end lilypond

Dabei sollte beachtet werden, dass negative Werte das Objekt
nach @emph{oben} verschieben, anders als man erwarten könnte,
weil der Wert @w{@code{-1}} oder @code{DOWN} bedeutet, dass
die @emph{Unterkante} des Textes mit der Streckerlinie
ausgerichtet wird.  Ein Wert @code{1} oder @code{UP}
richtet die Oberkante des Textes mit der Streckerlinie aus.

@item arrow
Wenn diese Untereigenschaft auf @code{#t} gesetzt wird,
wird ein Pfeilkopf am Ende der Linie erstellt.

@item padding
Diese Eigenschaft kontrolliert den Abstand zwischen
dem angegebenen Endpunkt der Linie und dem wirklichen Ende.
Ohne Füllung (engl. padding) würde ein Glissando in der
Mitte eines Notenkopfes beginnen und enden.

@end table

Die musikalische Funktion @code{\endSpanners} beschließt
den Strecker, der an der direkt folgenden Note beginnt,
bevor er eigentlich zu ende wäre.  Er wird exakt nach
einer Note beendet, oder am nächsten Taktstrich, wenn
@code{to-barline} auf wahr gesetzt ist und eine Taktlinie
vor der nächsten Note erscheint.

@lilypond[verbatim,quote,ragged-right,relative=2]
\endSpanners
c2 \startTextSpan c2 c2
\endSpanners
c2 \< c2 c2
@end lilypond

Wenn man @code{\endSpanners} benutzt, ist es nicht
nötig, den Befehl \startTextSpan mit \stopTextSpan
zu beenden, und es ist auch nicht nötig, Crescendo-Klammern
mit @code{\!} zu beenden.


@seealso
Referenz der Interna:
@rinternals{TextSpanner},
@rinternals{Glissando},
@rinternals{VoiceFollower},
@rinternals{TrillSpanner},
@rinternals{line-spanner-interface}.


@node Sichtbarkeit von Objekten
@subsection Sichtbarkeit von Objekten
@translationof Visibility of objects

@cindex Objekte, Sichtbarkeit
@cindex Grobs, Sichtbarkeit
@cindex Sichtbarkeit von Objekten

Die Sichtbarkeit von Layout-Objekten kann auf vier Arten
kontrolliert werden: Ihre Matrizen (engl stencil) können
entfernt werden, sie können unsichtbar gemacht werden,
sie können weiß eingefärbt werden und ihre
@code{break-visibility}-Eigenschaft kann verändert werden.
Die ersten drei Möglichkeiten beziehen sich auf alle
Layout-Objekte, die letzte nur auf einige wenige, nämlich
die @emph{zerteilbaren} Objekte.  Das Handbuch zum Lernen
führt in alle vier Möglichkeiten ein, siehe
@rlearning{Sichtbarkeit und Farbe von Objekten}.

Es gibt auch einige weitere Techniken, die sich nur auf
bestimmte Layout-Objekte beziehen.  Sie werden im letzten
Abschnitt behandelt.

@menu
* Einen stencil entfernen::
* Objekten unsichtbar machen::
* Objekte weiß malen::
* break-visibility (unsichtbar machen) benutzen::
* Besonderheiten::
@end menu


@node Einen stencil entfernen
@unnumberedsubsubsec Einen @code{stencil} entfernen
@translationof Removing the stencil

@cindex stencil, entfernen
@cindex Matrize, entfernen
@cindex Stempel (stencil), entfernen
@cindex Entfernen eines Stencil

Jedes Layout-Objekt hat eine Matrizen-(stencil)-Eigenschaft.
Sie ist normalerweise definiert als die Funktion, die das
entsprechende Objekt zeichnet.  Wenn die Eigenschaft mit
@code{\override} auf @code{#f} gesetzt wird, wird keine
Funktion aufgerufen und also auch kein Objekt gezeichnet.
Das Standardverhalten kann mit dem Befehl @code{\revert}
wieder hergestellt werden.

@lilypond[quote,verbatim,relative=1]
a1 a
\override Score.BarLine #'stencil = ##f
a a
\revert Score.BarLine #'stencil
a a a
@end lilypond


@node Objekten unsichtbar machen
@unnumberedsubsubsec Objekten unsichtbar machen
@translationof Making objects transparent

@cindex transparent, Objekte
@cindex unsichtbar, Objekte
@cindex durchsichtig, Objekte

Jedes Layout-Objekt hat eine Durchsichtigkeits-Eigenschaft
(@code{'transparent}),
die normalerweise auf den Wert @code{#f} gesetzt ist.  Wenn
sie auf @code{#t} gesetzt wird, nimmt das Objekt immer noch
den entsprechenden Platz ein, ist aber unsichtbar.

@lilypond[quote,verbatim,relative=2]
a4 a
\once \override NoteHead #'transparent = ##t
a a
@end lilypond


@node Objekte weiß malen
@unnumberedsubsubsec Objekte weiß malen
@translationof Painting objects white

@cindex Objekte, einfärben
@cindex Färben von Objekten
@cindex Einfärben von Objekten
@cindex Ebenen (layer)
@cindex layer (Ebenen)
@cindex Druckreihenfolge
@cindex Objekte verändern
@cindex verändern von Objekten
@cindex Grobs, verändern

Alle Layout-Objekte haben eine Farb-(color)-Eigenschaft, die
normalerweise schwarz (@code{black}) definiert ist.  Wenn
sie nach weiß (@code{white}) verändert wird, kann man das
Objekt nicht mehr vom weißen Hintergrund unterscheiden.
Wenn das Objekt jedoch andere Objekte überschneidet, wird
die Farbe der Überschneidungen von der Reihenfolge entschieden,
in welcher die Objekte gesetzt werden.  Es kann also vorkommen,
dass man die Umrisse des weißen Objektes erahnen kann, wie
in diesem Beispiel:

@lilypond[quote,verbatim,relative=2]
\override Staff.Clef #'color = #white
a1
@end lilypond

Das kann man vermeiden, indem man die Satzreihenfolge der Objekte
verändert.  Alle Layout-Objekte haben eine @code{layer}-Eigenschaft,
die auf eine ganze Zahl gesetzt sein muss.  Objekte mit der
niedrigsten Zahl in der @code{layer}-Eigenschaft werden zuerst
gesetzt, dann die nächsten Objekte in ansteigender Ordnung.  Objekte
mit höheren Werten überschneiden also Objekte mit niedrigeren
Werten.  Die meisten Objekte bekommen den Wert @code{1} zugewiesen,
einige wenige Objekte, unter die auch @code{StaffSymbol} (die
Notenlinien) gehört, jedoch den Wert @code{0}.  Die Reihenfolge,
in der Objekte mit demselben Wert gesetzt werden, ist nicht
definiert.

Im oberen Beispiel wird der weiße Schlüssel, der einen Wert von
@code{1} für @code{layer} hat, nach den Notenlinien gesetzt
(die einen Wert von @code{0} für @code{layer} haben) und
überschneidet sie also.  Um das zu ändern, muss dem @code{Clef}-Objekt
(Notenschlüssel) ein niedrigerer Wert, etwa @w{@code{-1}}, gegeben
werden, sodass es früher gesetzt wird:

@lilypond[quote,verbatim,relative=2]
\override Staff.Clef #'color = #white
\override Staff.Clef #'layer = #-1
a1
@end lilypond


@node break-visibility (unsichtbar machen) benutzen
@unnumberedsubsubsec @code{break-visibility} (unsichtbar machen) benutzen
@translationof Using break-visibility

@funindex break-visibility

@cindex break-visibility

Die meisten Layout-Objekte werden nur einmal gesetzt, aber
einige, wie Taktstriche, Schlüssel, Taktartbezeichnung und
Tonartvorzeichen, müssen mehrmals gesetzt werden, wenn
die Zeile gewechselt wird: einmal am Ende des oberen Systems
und ein zweites Mal zu Beginn des nächsten Systems.
Derartige Objekte werden als @emph{trennbar} bezeichnet
und haben eine Eigenschaft, die @code{break-visibility}-Eigenschaft,
mit der ihre Sichtbarkeit an allen drei Positionen, an denen
sie auftreten können, kontrolliert werden kann: zu Beginn
einer Zeile, innerhalb einer Zeile, wenn sie verändert werden,
und am Ende einer Zeile, wenn die Änderung hier stattfindet.

Die Taktart wird beispielsweise standardmäßig nur zu Beginn des
ersten Systems gesetzt, aber an anderen Stellen nur, wenn sie
sich ändert.  Wenn diese Änderung am Ende eines Systems auftritt,
wird die neue Taktart am Ende des aktuellen Systems als auch
zu Beginn des nächsten Systems gesetzt.

Dieses Verhalten wird von der @code{break-visibility}-Eigenschaft
kontrolliert, die erklärt wird in
@c Leave this ref on a newline - formats incorrectly otherwise -td
@rlearning{Sichtbarkeit und Farbe von Objekten}.  Die Eigenschaft
braucht einen Vektor von drei Booleschen Werten, die in ihrer
Reihenfolge bestimmte, ob das Objekt a) zu Ende der Zeile,
b) innerhalb einer Zeile oder c) zu Beginn einer Zeile gesetzt
wird.  Oder, genauer gesagt, vor einem Zeilenumbruch, an Stellen,
wo kein Zeilenumbruch auftritt oder nach einem Zeilenumbruch.

Die acht möglichen Kombinationen können auch durch vordefinierte
Funktionen bestimmt werden, welche in der Datei @file{scm/output-lib.scm}
definiert sind.  Die letzten drei Spalten der folgenden Tabelle
zeigen an, ob das Layout-Objekt an einer bestimmten Position
sichtbar sein wird oder nicht:

@multitable {@code{begin-of-line-invisible}} {@code{'#(#t #t #t)}} {ja} {ja} {ja}
@headitem Funktion                   @tab Vektor                  @tab Vor @tab kein    @tab Nach
@headitem Form                       @tab Form                    @tab Umbruch  @tab Umbruch    @tab Umbruch

@item @code{all-visible}             @tab @code{'#(#t #t #t)}     @tab ja    @tab ja      @tab ja
@item @code{begin-of-line-visible}   @tab @code{'#(#f #f #t)}     @tab nein  @tab nein       @tab ja
@item @code{center-visible}          @tab @code{'#(#f #t #f)}     @tab nein    @tab ja      @tab nein
@item @code{end-of-line-visible}     @tab @code{'#(#t #f #f)}     @tab ja   @tab nein       @tab nein
@item @code{begin-of-line-invisible} @tab @code{'#(#t #t #f)}     @tab ja    @tab ja       @tab nein
@item @code{center-invisible}        @tab @code{'#(#t #f #t)}     @tab ja    @tab nein       @tab ja
@item @code{end-of-line-invisible}   @tab @code{'#(#f #t #t)}     @tab nein     @tab ja     @tab ja
@item @code{all-invisible}           @tab @code{'#(#f #f #f)}     @tab nein   @tab nein       @tab nein
@end multitable

Die Standardeinstellungen von @code{break-visibility} hängen vom
Layout-Objekt ab.  Die folgende Tabelle zeigt alle wichtigen Layout-Objekte,
die mit @code{break-visibility} verändert werden können und die
jeweiligen Standardeinstellungen der Eigenschaft:

@multitable @columnfractions .3 .3 .4

@headitem Layout-Objekt   @tab Normaler Kontext  @tab Standardeinstellung

@c omit Ambitus as it appears not to be affected by break-visibility -td
@c @item @code{Ambitus}          @tab as specified   @tab @code{begin-of-line-visible}
@item @code{BarLine} (Taktstrich)            @tab @code{Score}          @tab calculated
@item @code{BarNumber} (Taktzahl)          @tab @code{Score}          @tab @code{begin-of-line-visible}
@c omit the following item until it can be explained -td
@c @item @code{BreakAlignGroup}  @tab @code{Score}          @tab calculated
@item @code{BreathingSign} (Atemzeichen)       @tab @code{Voice}          @tab @code{begin-of-line-invisible}
@item @code{Clef}  (Schlüssel)              @tab @code{Staff}          @tab @code{begin-of-line-visible}
@item @code{Custos}              @tab @code{Staff}          @tab @code{end-of-line-visible}
@item @code{DoublePercentRepeat} (Doppel-Prozent-Wiederholung @tab @code{Voice}          @tab @code{begin-of-line-invisible}
@c omit KeyCancellation until it can be explained -td
@c @item @code{KeyCancellation}  @tab ??             @tab @code{begin-of-line-invisible}
@item @code{KeySignature} (Tonart)       @tab @code{Staff}          @tab @code{begin-of-line-visible}
@c omit LeftEdge until it can be explained -td
@c @item @code{LeftEdge}         @tab @code{Score}          @tab @code{center-invisible}
@item @code{OctavateEight} (Oktavierungs-Acht)      @tab @code{Staff}          @tab @code{begin-of-line-visible}
@item @code{RehearsalMark} (Übungszeichen)      @tab @code{Score}          @tab @code{end-of-line-invisible}
@item @code{TimeSignature} (Taktart)      @tab @code{Staff}          @tab @code{all-visible}

@end multitable

Das Beispiel unten zeigt die Verwendung der Vektor-Form um die
Sichtbarkeit von Taktlinien zu bestimmten:

@lilypond[quote,verbatim,relative=1,ragged-right]
f4 g a b
f4 g a b
% Remove bar line at the end of the current line
\once \override Score.BarLine #'break-visibility = #'#(#f #t #t)
\break
f4 g a b
f4 g a b
@end lilypond

Obwohl alle drei Bestandteile des Vektors, mit denen
@code{break-visibility} definiert wird, vorhanden sein
müssen, haben nicht alle eine Auswirkung auf jedes
Layout-Objekt, und einige Kombinationen können sogar
Fehler hervorrufen.  Es gelten die folgenden Einschränkungen:

@itemize @bullet
@item
Taktstriche können nicht zu Beginn einer Zeile gesetzt werden.

@item
Eine Taktzahl kann nicht zu Beginn der ersten Zeile gesetzt
werden, außer wenn er nicht 1 ist.

@item
Schlüssel -- siehe unten.

@item
Doppel-Prozent-Wiederholungen werden entweder alle ausgegeben
oder alle unterdrückt.  Mit @code{begin-of-line-invisible} werden
sie ausgegeben, mit @code{all-invisible} unterdrückt.

@item
Tonart -- siehe unten.

@item
Oktavierungs-Acht -- siehe unten.

@end itemize


@node Besonderheiten
@unnumberedsubsubsec Besonderheiten
@translationof Special considerations

@strong{@emph{Sichtbarkeit nach expliziten Änderungen}}

@cindex Tonart, Sichtbarkeit nach expliziter Änderung
@cindex Schlüssel, Sichtbarkeit nach expliziter Änderung

@funindex explicitKeySignatureVisibility
@funindex explicitClefVisibility

Die @code{break-visibility}-Eigenschaft kontrolliert die Sichtbarkeit
von Tonarten und Schlüsseländerungen nur zu Beginn einer Zeile,
d.h. nach einem Zeilenumbruch.  Sie hat keinen Einfluss auf die
Sichtbarkeit von Tonarten bzw. Schlüsseln, die nach einer
expliziten Tonart- oder Schlüsseländerung in oder am Ende einer
Zeile angezeigt werden.  Im nächsten Beispiel ist die Tonartangabe
nach dem expliziten Wechsel zu B-Dur immer noch sichtbar, obwohl
@code{all-invisible} eingesetzt wurde:

@lilypond[quote,verbatim,relative=1,ragged-right]
\key g \major
f4 g a b
% Try to remove all key signatures
\override Staff.KeySignature #'break-visibility = #all-invisible
\key bes \major
f4 g a b
\break
f4 g a b
f4 g a b
@end lilypond

Die Sichtbarkeit derartiger expliziter Tonart- und Schlüsseländerungen
wird von den @code{explicitKeySignatureVisibility}- und
@code{explicitClefVisibility}-Eigenschaften kontrolliert.  Sie
entsprechen der @code{break-visibility}-Eigenschaft und beide
brauchen drei Boolesche Werte bzw. die oben aufgelisteten vordefinierten
Funktionen als Argument, genau wie @code{break-visibility}.
Beide sind Eigenschaft des @code{Staff}-Kontextes, nicht der
Layout-Objekte selber, weshalb sie mit dem Befehl @code{\set}
eingesetzt werden.  Beide sind standardmäßig auf die Funktion
@code{all-visible} gesetzt.  Diese Eigenschaften kontrollieren nur
die Sichtbarkeit von Tonarten bzw. Schlüssel, die von expliziten
Änderungen herrühren, und haben keinen Einfluss auf Tonarten und
Schlüssel zu Beginn einer Zeile -- um diese zu beeinflussen, muss
@code{break-visibility} benutzt werden.

@lilypond[quote,verbatim,relative=1,ragged-right]
\key g \major
f4 g a b
\set Staff.explicitKeySignatureVisibility = #all-invisible
\override Staff.KeySignature #'break-visibility = #all-invisible
\key bes \major
f4 g a b \break
f4 g a b
f4 g a b
@end lilypond

@strong{@emph{Sichtbarkeit von erinnernden Versetzungszeichen}}

Um erinnernde Versetzungszeichen zu entfernen, die nach einer
expliziten Tonartänderung auftreten, muss die @code{Staff}-Eigenschaft
@code{printKeyCancellation} auf @code{#f} gesetzt werden:

@lilypond[quote,verbatim,relative=1,ragged-right]
\key g \major
f4 g a b
\set Staff.explicitKeySignatureVisibility = #all-invisible
\set Staff.printKeyCancellation = ##f
\override Staff.KeySignature #'break-visibility = #all-invisible
\key bes \major
f4 g a b \break
f4 g a b
f4 g a b
@end lilypond

Mit diesen Veränderungen bleiben nur noch die Versetzungszeichen
vor den Noten übrig um den Wechsel der Tonart anzuzeigen.

@strong{@emph{Automatische Takte}}

@funindex automaticBars

@cindex Taktstriche, unterdrücken

Ein Sonderfall sind die automatischen Taktstriche, die mit der
Eigenschaft @code{automaticBars} im @code{Score}-Kontext
ausgeschaltet werden können.  Wenn sie auf @code{#f} gesetzt
ist, werden Taktstrich nicht automatisch ausgegeben sondern
müssen explizit mit dem @code{\bar}-Befehl eingegeben werden.
Anders als bei dem @code{\cadenzaOn}-Befehl werden die Takte
allerdings immer noch gezählt.  Takterstellung wird später
wieder mit diesem Zahl aufgenommen, wenn die Eigenschaft
wieder auf @code{#t} gesetzt wird.  Wenn sie den Wert @code{#f}
hat, können Zeilenumbrüche nur an expliziten @code{\bar}-Befehlen
auftreten.

@c TODO Add example

@strong{@emph{Oktavierte Schlüssel}}

@cindex oktavierte Schlüssel, Sichtbarkeit
@cindex Sichtbarkeit von oktavierten Schlüsseln
@cindex Schlüssel, Sichtbarkeit der Oktavierung

Das kleine Oktavierungssymbol von oktavierten Notenschlüsseln
wird durch das @code{OctavateEight}-Layout-Objekt erstellt.
Seine Sichtbarkeit wird automatisch vom @code{Clef}-Objekt
geerbt, sodass Veränderungen von @code{break-visibility}
des @code{OctavateEight}-Layout-Objekts nicht auch noch
für unsichtbare Schlüssel zusätzlich vorgenommen werden müssen.

Bei expliziten Schlüsseländerungn kontrolliert die
@code{explicitClefVisibility}-Eigenschaft wohl das
Schlüsselsymbol als auch das damit verknüpfte Oktavierungssymbol.

@seealso
Handbuch zum Lernen:
@rlearning{Sichtbarkeit und Farbe von Objekten}.


@node Linienstile
@subsection Linienstile
@translationof Line styles

Einige Aufführungsanweisungen (z. B. @i{rallentando} und
@i{accelerando} oder Triller werden als Text gesetzt und
möglicherweise über mehrere Takte mit Linien fortgeführt,
die teilweise gestrichelt oder gewellt sind.

Alle benutzen die gleichen Routinen wie das Glissando,
um Text und Linien zu produzieren, weshalb auch eine
Veränderungen der Erscheinung auf gleiche Weise vonstatten
geht.  Die Ausgabe erfolgt durch einen Strecker (engl. spanner), und
die Routine, die ihn setzt, heißt @code{ly:line-interface::print}.
Diese Routine bestimmt die exakte Position von zwei
@i{Strecker-Punkten} und zeichnet eine Linie zwischen sie
im gewünschten Linienstil.

Hier einige Beispiele, welche Linienstile möglich sind
und wie sie verändert werden können:

@lilypond[relative=2,ragged-right,verbatim,quote]
d2 \glissando d'2
\once \override Glissando #'style = #'dashed-line
d,2 \glissando d'2
\override Glissando #'style = #'dotted-line
d,2 \glissando d'2
\override Glissando #'style = #'zigzag
d,2 \glissando d'2
\override Glissando #'style = #'trill
d,2 \glissando d'2
@end lilypond

Die Position der Endpunkte des Streckers werden in
Realzeit für jedes graphische Objekt errechnet, aber
es ist möglich, sie manuell vorzugeben:

@c TODO Complete
@lilypond[relative=2,ragged-right,verbatim,quote]
e2 \glissando f
\once \override Glissando #'(bound-details right Y) = #-2
e2 \glissando f
@end lilypond

Der Wert von @code{Y} wird für den rechten Endpunkt auf
@w{@code{-2}} gesetzt.  Die linke Seite kann ähnlich angepasst
werden, indem man @code{left} anstelle von @code{right} angibt.

Wenn @code{Y} nicht gesetzt ist, wird der Wert ausgehend von
der vertikalen Position der linken und rechten Anbindepunkte
des Streckers errechnet.

Andere Anpassungen der Strecker sind auch möglich, für Einzelheiten
siehe @ref{Strecker}.


@node Drehen von Objekten
@subsection Drehen von Objekten
@translationof Rotating objects

Layout-Objekte und Textbeschriftungselemente können zu einem
beliebigen Winkel um einen beliebigen Punkt herum gedreht
werden, aber die Methode, mit der die Änderung vorgenommen
werden muss, unterscheidet sich je nach Objekt.

@menu
* Drehen von Layout-Objekten::
* Textbeschriftung drehen::
@end menu

@node Drehen von Layout-Objekten
@unnumberedsubsubsec Drehen von Layout-Objekten
@translationof Rotating layout objects

@cindex Drehen von Objekten
@cindex Objekte, Drehen

Alle Layout-Objekte, die das @code{grob-interface} unterstützen,
können gedreht werden, indem man ihre @code{rotation}-Eigenschaft
einstellt.  Sie erhält eine Liste mit drei Einträgen: den
Winkel der Drehung gegen den Uhrzeiger sowie die X- und
Y-Koordinaten des Punktes relativ zum Referenzpunkt des Objekts,
um welchen herum die Drehung stattfinden soll.  Der Winkel
der Drehung wird in Grad angegeben, die Koordinaten in
Notenlinienzwischenräumen.

Der Winkel der Drehung und die Koordinaten des Drehpunktes müssen
durch Ausprobieren herausgefunden werden.

@cindex Crescendoklammern, gedreht
@cindex gedrehte Crescendoklammern
@cindex schräge Crescendoklammern
@cindex Klammern, Crescendo, schräg

Es gibt nur wenige Situationen, in welchen die Drehung eines
Layout-Objektes sinnvoll ist.  Das folgende Beispiel zeigt
eine sinnvolle Anwendung:

@lilypond[quote,verbatim,relative=1]
g4\< e' d' f\!
\override Hairpin #'rotation = #'(20 -1 0)
g,,4\< e' d' f\!
@end lilypond


@node Textbeschriftung drehen
@unnumberedsubsubsec Textbeschriftung drehen
@translationof Rotating markup

Jede Textbeschriftung kann gedreht werden, indem vor die Anweisung
der Befehl @code{\rotate} gesetzt wird.  Der Befehl hat zwei
Argumente:  Den Winkel der Drehung in Grad gegen den Uhrzeiger und
der Text, der gedreht dargestllt werden soll.  Die Ausdehnung des
Textes wird nicht gedreht, sie erhält ihren Wert von den Extrempunkten
der x- und y-Koordinaten des gedrehten Textes.  Im folgenden
Beispiel wird die @code{outside-staff-priority}-Eigenschaft auf
@code{#f} gesetzt, damit automatische Zusammenstöße nicht verhindert
werden, wodurch andernfalls einige der Texte zu hoch geschoben werden
würden.

@lilypond[quote,verbatim,relative=1]
\override TextScript #'outside-staff-priority = ##f
g4^\markup { \rotate #30 "a G" }
b^\markup { \rotate #30 "a B" }
des^\markup { \rotate #30 "a D-Flat" }
fis^\markup { \rotate #30 "an F-Sharp" }
@end lilypond


@node Fortgeschrittene Optimierungen
@section Fortgeschrittene Optimierungen
@translationof Advanced tweaks

Dieser Abschnitt behandelt verschiedene Möglichkeiten, das
Aussehen des Notenbildes zu polieren.

@menu
* Objekte ausrichten::
* Vertikale Gruppierung der grafischen Objekte („grob“s)::
* stencils verändern::
* Formen verändern::
* Reine und unreine Container::
@end menu


@seealso
Handbuch zum Lernen:
@rlearning{Die Ausgabe verändern},
@rlearning{Mehr Information}.

Notationsreferenz:
@ref{Die Referenz der Programminterna erklärt},
@ref{Eigenschaften verändern}.

Erweitern:
@rextend{Schnittstellen für Programmierer}.

Installierte Dateien:
@file{scm/define-grobs.scm}.

Schnipsel:
@rlsr{Tweaks and overrides}.

Referenz der Interna:
@rinternals{All layout objects}.


@node Objekte ausrichten
@subsection Objekte ausrichten
@translationof Aligning objects

Graphische Objekte, die das @code{self-alignment-interface} und/obder
das @code{side-position-interface} unterstützen, können an einem
vorher gesetzten Objekt auf verschiedene Weise ausgerichtet werden.
Eine Liste derartiger Objekte findet sich in
@rinternals{self-alignment-interface} und @rinternals{side-position-interface}.

Alle graphischen Objekte haben einen Referenzpunkt, eine horizontale
Ausdehnung und eine vertikale Ausdehnung.  Die horizontale Ausdehnung ist
ein Zahlenpaar, mit dem die Verschiebung der rechten und linken Ecken
ausgehend vom Referenzpunkt angegeben werden, wobei Verschiebungen
nach links mit negativen Zahlen notiert werden.  Die vertikale Ausdehnung
ist ein Zahlenpaar, das die Verschiebung der unteren und oberen
Ränder vom Referenzpunkt ausgehend angibt, wobei Verschiebungen nach
unten mit negativen Zahlen notiert werden.

Die Position eines Objektes auf dem Notensystem wird mit Werten
von @code{X-offset} und @code{Y-offset} angegeben.  Der Wert von
@code{X-offset} gibt die Verschiebung von der X-Koordinate des
Referenzpunkts des Elternobjektes an, der Wert von @code{Y-offset}
die Verschiebung ausgehend von der Mittellinie des Notensystemes.
Die Werte von @code{X-offset} und @code{Y-offset} können direkt
bestimmt werden oder durch Prozeduren errechnet werden, sodass
eine Ausrichtung mit dem Elternobjekt erreicht werden kann.

@warning{Viele Objekte brauchen besondere Überlegungen zu ihrer
Position, weshalb in manchen Fällen manuell gesetzte Werte von
@code{X-offset} oder @code{Y-offset} ignoriert oder verändert
werden können, obwohl das Objekt das
@code{self-alignment-interface} unterstützt.  Wenn man @code{X-offset}
oder @code{Y-offset} auf einen festen Wert setzt, wird die entsprechende
@code{self-alignment}-Eigenschaft ignoriert.}

Ein Versetzungszeichen beispielsweise kann vertikal durch Veränderung
von @code{Y-offset} verschoben werden, aber Änderungen von
@code{X-offset} haben keine Auswirkung.

Übungszeichen können an trennbaren Objekten (wie Taktstrichen,
Schlüsseln, Taktarten und Tonartvorzeichen) ausgerichtet werden.
In @code{break-aligned-interface} finden sich besondere Eigenschaften,
mit denen Übungszeichen an derartigen Objekten ausgerichtet werden können.

@seealso

Notationshandbuch:
@ref{Benutzung des break-alignable-interface}.

Erweitern:
@rextend{Callback functions}.


@menu
* X-offset und Y-offset direkt setzen::
* Das side-position-interface benutzen::
* Das self-alignment-interface benutzen::
* Benutzung des break-alignable-interface::
@end menu

@node X-offset und Y-offset direkt setzen
@unnumberedsubsubsec @code{X-offset} und @code{Y-offset} direkt setzen
@translationof Setting X-offset and Y-offset directly

Numerische Werte können den @code{X-offset}- und @code{Y-offset}-Eigenschaften
vieler Objekte zugewiesen werden.  Das folgende Beispiel zeigt
drei Noten mit der Standardposition von Fingersatzanweisungen
und die Positionen, wenn @code{X-offset} und @code{Y-offset}
verändert werden.

@lilypond[verbatim,quote,relative=2]
a-3
a
-\tweak #'X-offset #0
-\tweak #'Y-offset #0
-3
a
-\tweak #'X-offset #-1
-\tweak #'Y-offset #1
-3
@end lilypond



@node Das side-position-interface benutzen
@unnumberedsubsubsec Das @code{side-position-interface} benutzen
@translationof Using the side-position-interface

Ein Objekt, das die @code{side-position-interface}-Schnittstelle
unterstützt, kann neben sein Elternobjekt gesetzt werden,
sodass zwei definierte Enden der Objekte sich berühren.
Das Objekt kann über, unter, rechts oder links vom
Ursprungsobjekt positioniert werden.  Das Ursprungsobjekt
kann nicht definiert werden: es ergibt sich aus der Reihenfolge
der Objekte in der Eingabe.  Die meisten Objekte haben
einen Notenkopf als Ursprung assoziiert.

Die Werte von @code{side-axis} und @code{direction} bestimmen,
wo das Objekt platziert werden soll, wie in der Tabelle
zu sehen:

@c TODO add an example of each to the table

@multitable @columnfractions .3 .3 .3
@headitem @code{side-axis}-  @tab @code{direction}-  @tab
@headitem Eigenschaft          @tab Eigenschaft          @tab Platzierung

@item     @code{0}          @tab @code{-1}         @tab links
@item     @code{0}          @tab @code{1}          @tab rechts
@item     @code{1}          @tab @code{-1}         @tab unten
@item     @code{1}          @tab @code{1}          @tab oben

@end multitable

Wenn @code{side-axis} gleich @code{0} ist, sollte @code{X-offset}
auf die Prozedur @code{ly:side-position-interface::x-aligned-side}
gesetzt werden.  Diese Prozedur errechnet den richtigen Wert für
@code{X-offset}, sodass das Objekt auf der rechten oder linken
Seite des Ursprungs angeordnet wird, entsprechend dem Wert
der @code{direction}-Eigenschaft.

Wenn @code{side-axis} gleich @code{1} ist, sollte @code{Y-offset}
auf die Prozedur @code{ly:side-position-interface::y-aligned-side}
gesetzt werden.  Diese Prozedur errechnet den richtigen Wert für
@code{Y-offset}, sodass das Objekt über oder unter dem Ursprungsobjekt
angeordnet wird, entsprechend dem Wert der @code{direction}-Eigenschaft.




@node Das self-alignment-interface benutzen
@unnumberedsubsubsec Das @code{self-alignment-interface} benutzen
@translationof Using the self-alignment-interface

@emph{Selbstausrichtende Objekte horizontal}

Die horizontale Ausrichtung eines Objektes, das die
@code{self-alignment-interface}-(Selbstausrichtungs)-Schnittstelle
unterstützt, wird durch den Wert von @code{self-alignment-X}
kontrolliert, vorausgesetzt die Eigenschaft @code{X-offset} des
Objektes ist auf @code{ly:self-alignment-interface::x-aligned-on-self}
gesetzt.  @code{self-alignment-X} kann eine beliebige reale
Zahl zugewiesen werden, in Einheiten der Hälfte der
X-Gesamtausdehnung des Objekts.  Negative Werte verschieben
das Objekt nach rechts, positive nach links.  Ein Wert von
@code{0} zentriert das Objekt auf dem Referenzpunkt des
Ursprungs, ein Wert von @w{@code{-1}} richtet die linke Ecke des
Objekts am Referenzpunkt des Ursprungsobjektes aus, ein
Wert von @code{1} richtet die rechte Ecke des Objektes am
Referenzpunkt des Ursprungsobjektes aus.  Die Symbole
@code{LEFT}, @code{CENTER} und @code{RIGHT} können anstelle
von @w{@code{-1}}, @code{0} und @code{1} eingesetzt werden.

Normalerweise würde der @code{\override}-Befehl benutzt werden, um
die Werte von @code{self-alignment-X} zu verändern, aber der
@code{\tweak}-Befehl kann benutzen, um verschiedene Anmerkungen
an einer einzigen Note auszurichten:

@lilypond[quote,verbatim,relative=1]
a'
-\tweak #'self-alignment-X #-1
^"left-aligned"
-\tweak #'self-alignment-X #0
^"center-aligned"
-\tweak #'self-alignment-X #RIGHT
^"right-aligned"
-\tweak #'self-alignment-X #-2.5
^"aligned further to the right"
@end lilypond


@emph{Objekte vertikal automatisch ausrichten}

Objekte können auf ähnliche Weise auch vertikal aneinander
ausgerichtet werden, wenn ihre @code{Y-offset}-Eigenschaft
auf @code{ly:self-alignment-interface::y-aligned-on-self}
gesetzt ist.  Oft greifen jedoch auch andere Mechanismen
bei der vertikalen Ausrichtung ein:  Der Wert von
@code{Y-offset} ist nur eine der Variablen, die für die
Berechnung benutzt werden.  Darum ist es kompliziert, den
Wert für einige Objekte richtig anzupassen.  Die Einheiten
sind Halbe der vertikalen Ausdehnung des Objektes, welche
normalerweise recht klein ist, sodass ziemlich große Werte
erforderlich sein können.  Der Wert @w{@code{-1}} richtet die
untere Kante des Objekts am Referenzpunkt des Ursprungsobjektes
aus, der Wert @code{0} richtet die Mitte des Objekts am
Referenzpunkt des Ursprungsobjektes aus und der Wert @code{1}
richtet die Oberkante des Objektes am Referenzpunkt des
Ursprungsobjektes aus.  Die Symbole @code{DOWN}, @code{CENTER}
und @code{UP} können anstelle von @w{@code{-1}}, @code{0}
und @code{1} benutzt werden.

@emph{Automatische Ausrichtung in beide Richtungen}

Indem sowohl @code{X-offset} als auch @code{Y-offset} eingestellt
werden, kann ein Objekt gleichzeitig in beiden Richtungen ausgerichtet
werden.

Das folgende Beispiel zeigt, wie man eine Fingersatzanweisung so
ausrichtet, dass sie nah am Notenkopf bleibt.

@lilypond[quote,verbatim,relative=2]
a
-\tweak #'self-alignment-X #0.5  % move horizontally left
-\tweak #'Y-offset #ly:self-alignment-interface::y-aligned-on-self
-\tweak #'self-alignment-Y #-1  % move vertically up
-3  % third finger
@end lilypond




@node Benutzung des break-alignable-interface
@unnumberedsubsubsec Benutzung des @code{break-alignable-interface}
@translationof Using the break-alignable-interface

@cindex Ausrichtung an Objekten

@funindex break-align-symbols

Übungszeichen und Taktzahlen können an Notationsobjekten (ausschließlich
Taktstriche) ausgerichtet werden.  Zu diesen Objekten gehören
@code{ambitus}, @code{breathing-sign}, @code{clef}, @code{custos},
@code{staff-bar}, @code{left-edge}, @code{key-cancellation},
@code{key-signature} und @code{time-signature}.

Standardmäßig werden Übungszeichen und Taktzahlen horizontal
über dem Objekt zentriert:

@lilypond[verbatim,quote,relative=1]
% The RehearsalMark will be centered above the Clef
\override Score.RehearsalMark #'break-align-symbols = #'(clef)
\key a \major
\clef treble
\mark "↓"
e1
% The RehearsalMark will be centered above the TimeSignature
\override Score.RehearsalMark #'break-align-symbols = #'(time-signature)
\key a \major
\clef treble
\time 3/4
\mark "↓"
e2.
% The rehearsal mark will be centered above the Breath Mark
\override Score.RehearsalMark #'break-align-symbols = #'(breathing-sign)
\key a \major
\clef treble
\time 4/4
e1
\breathe
\mark "↓"
@end lilypond

Eine Liste von möglichen Objekten zur Ausrichtung kann definiert
werden.  Wenn eins dieser Objekte an der aktuellen Stelle unsichtbar
ist (etwa durch Einstellung von @code{break-visibility} oder die
expliziten Sichtbarkeitseinstellungen von Taktart und Vorzeichen),
werden Übungszeichen und Taktzahlen an dem ersten Objekt in der
Liste ausgerichtet, dass sichtbar ist.  Wenn keine Objekte in der
Liste sichtbar sind, wird das Objekt am Taktstrich ausgerichtet.
Wenn der Taktstrich unsichtbar ist, wird das Objekt an der Stelle
ausgerichtet, an der sich der Taktstrich befinden würde.

@lilypond[verbatim,quote,relative=1]
% The RehearsalMark will be centered above the Key Signature
\override Score.RehearsalMark #'break-align-symbols = #'(key-signature clef)
\key a \major
\clef treble
\mark "↓"
e1
% The RehearsalMark will be centered above the Clef
\set Staff.explicitKeySignatureVisibility = #all-invisible
\override Score.RehearsalMark #'break-align-symbols = #'(key-signature clef)
\key a \major
\clef bass
\mark "↓"
gis,,1
% The rehearsal mark will be centered above the Bar Line
\set Staff.explicitKeySignatureVisibility = #all-invisible
\set Staff.explicitClefVisibility = #all-invisible
\override Score.RehearsalMark #'break-align-symbols = #'(key-signature clef)
\key a \major
\clef treble
\mark "↓"
e''1

@end lilypond

Die Ausrichtung des Übungszeichen relativ zum Notationsobjekt kann
verändert werden, wie das nächste Beispiel zeigt.  In einer Partitur
mit vielen Systemen würde man diese Einstellung für alle Systeme
vornehmen.

@lilypond[verbatim,quote,relative=1]
% The RehearsalMark will be centered above the KeySignature
\override Score.RehearsalMark #'break-align-symbols = #'(key-signature)
\key a \major
\clef treble
\time 4/4
\mark "↓"
e1
% The RehearsalMark will be aligned with the left edge of the KeySignature
\once \override Score.KeySignature #'break-align-anchor-alignment = #LEFT
\mark "↓"
\key a \major
e1
% The RehearsalMark will be aligned with the right edge of the KeySignature
\once \override Score.KeySignature #'break-align-anchor-alignment = #RIGHT
\key a \major
\mark "↓"
e1
@end lilypond

Das Übungszeichen kann auch nach rechts oder links um einen beliebigen Wert
verschoben werden.  Die Einheiten sind in Notenlinienzwischenräumen:

@lilypond[verbatim,quote,relative=1]
% The RehearsalMark will be aligned with the left edge of the KeySignature
% and then shifted right by 3.5 staff-spaces
\override Score.RehearsalMark #'break-align-symbols = #'(key-signature)
\once \override Score.KeySignature #'break-align-anchor = #3.5
\key a \major
\mark "↓"
e1
% The RehearsalMark will be aligned with the left edge of the KeySignature
% and then shifted left by 2 staff-spaces
\once \override Score.KeySignature #'break-align-anchor = #-2
\key a \major
\mark "↓"
e1
@end lilypond



@node Vertikale Gruppierung der grafischen Objekte („grob“s)
@subsection Vertikale Gruppierung der grafischen Objekte („grob“s)
@translationof Vertical grouping of grobs

Die graphischen Objekte @code{VerticalAlignment} und
@code{VerticalAxisGroup} funktionieren zusammen.
@code{VerticalAxisGroup} gruppiert unterschiedliche Objekte
wie Notensysteme, Gesangstext usw. zusammen.
@code{VerticalAlignment} richtet die unterschiedlichen
Objektgruppen dann aneinander aus.  Es gibt normalerweise
nur ein @code{VerticalAlignment} in einer Partitur, aber
jedes Notensystem, Gesangstext usw. hat eine eigene
@code{VerticalAxisGroup}.


@node stencils verändern
@subsection stencils verändern
@translationof Modifying stencils

Alle Layout-Objekte haben eine @code{stencil}-(Stempel-)Eigenschaft,
die ein Teil von @code{grob-interface} ist.  Diese Eigenschaft
ist normalerweise als eine Funktion definiert, die auf das jeweilige
Objekt angepasst ist und das Symbol erstellt, dass dann im Druckbild
erscheint.  Beispielsweise die Standardeinstellung für die
@code{stencil}-Eigenschaft von @code{MultiMeasureRest}
(Ganztaktpausenobjekt) ist @code{ly:multi-measure-rest::print}.

Das Standardsymbol für jedes Objekt kann ersetzt werden, indem man
die @code{stencil}-Eigenschaft verändert, sodass sie auf eine
andere, speziell geschriebene Prozedur verweist.  Das erfordert
einen hohen Grad an Kenntnis der LilyPond-Interna, aber es gibt
einen einfacheren Weg, mit dem man oft vergleichbarere Ergebnisse
erzielen kann.

Dieser Weg besteht darin, die @code{stencil}-Eigenschaft auf die
Prozedur zu verweisen, die Text ausgibt: @code{ly:text-interface::print}
und eine @code{text}-Eigenschaft zu dem Objekt hinzuzufügen,
in welcher dann die Textbeschriftung definiert wird, mit der
das entsprechende Symbol dargestellt wird.  Aufgrund der
Flexibilität der Textbeschriftung ist hier sehr viel möglich.
Siehe zu Details insbesondere
@ref{Graphische Notation innerhalb einer Textbeschriftung}.

Das folgende Beispiel zeigt diese Methode, indem das Symbol
der Notenköpfe in ein Kreuz innerhalb eines Kreises umgewandelt
wird.

@lilypond[verbatim,quote]
XinO = {
  \once \override NoteHead  #'stencil = #ly:text-interface::print
  \once \override NoteHead #'text = \markup {
    \combine
      \halign #-0.7 \draw-circle #0.85 #0.2 ##f
      \musicglyph #"noteheads.s2cross"
  }
}
\relative c'' {
  a a \XinO a a
}
@end lilypond

Alle Schriftzeichen in der feta-Schriftart können
mit dem @code{\musicglyph}-Befehl erreicht werden.
Siehe auch @ref{Die Feta-Schriftart}.

@seealso
Notationsreferenz:
@ref{Graphische Notation innerhalb einer Textbeschriftung},
@ref{Text formatieren},
@ref{Textbeschriftungsbefehle},
@ref{Die Feta-Schriftart}.



@node Formen verändern
@subsection Formen verändern
@translationof Modifying shapes

@menu
* Bögen verändern::
@end menu

@node Bögen verändern
@unnumberedsubsubsec Bögen verändern
@translationof Modifying ties and slurs

@cindex Bögen, verändern
@cindex Bindebögen, verändern
@cindex Legatobögen, verändern
@cindex Bézier-Kurven
@cindex Kontrollpunkte, Bézier-Kurven

Binde-, Legato- und Phrasierungsbögen werden als Bézierkurven
dritter Ordnung gezeichnet.  Wenn die Form eines automatischen
Bogens nicht optimal ist, kann sie manuell verändert werdne,
indem man die vier erforderlichen Kontrollpunkte angibt.

Bézierkurven dritter Ordnung (auch als quadratische Bézierkurven
bezeichnet) werden durch vier Kontrollpunkte definiert.  Der
erste und vierte Kontrollpunkt geben Beginn und Ende der Kurve
an.  Die zwei Punkte dazwischen werden benutzt, um die Form
der Kurve zu bestimmen.  Im Internet gibt es Animationen,
die illustrieren, wie eine derartige Kurve gezeichnet wird,
aber die folgende Beschreibung kann hilfreich sein.  Die
Kurve beginnt am ersten Kontrollpunkt in Richtung des zweiten,
wobei sie sich schrittweise krümmt um zum dritten Kontrollpunkt
zu gelangen, von wo aus sie sich weiter zum vierten Punkt hin
krümmt.  Die Form der Kurve wird vollständig von den vier
Punkten definiert.

Hier ein Beispiel eines Falles, in dem der Bogen nicht optimal
erscheint, und wo auch @code{\tieDown} das Problem nicht
lösen würde.

@lilypond[verbatim,quote,relative=1]
<<
  { e1~ e }
\\
  { r4 <g c,> <g c,> <g c,> }
>>
@end lilypond

Eine Möglichkeit, diesen Bogen zu verbessern, ist es, seine
Kontrollpunkte manuell zu verändern:

Die Koordinaten von Bézierkontrollpunkten werden in
Notenlinienzwischenräumen angegeben.  Die X-Achse
ist relativ zum Referenzpunkt der Note, an die der Bogen
angefügt wird, und die Y-Achse relativ zur Mittellinie
des Notensystems.  Die Koordinaten werden als eine Liste
von vier Paaren an realen Dezimalzahlen eingegeben.  Eine
Möglichkeit ist es, die Koordinaten der zwei Endpunkte
zu schätzen und dann die zwei Zwischenpunkte zu erraten.
Die optimalen Werte können nur durch Ausprobieren gefunden
werden.

Es lohnt sich daran zu denken, dass eine symmetrische Kurve
symmetrische Kontrollpunkte benötigt, und dass Bézierkurven
die nützliche Eigenschaft haben, dass eine Transformation
der Kurve wie eine Übersetzung, Drehung oder Skalierung
der Kurve erreicht werden kann, indem man die gleiche
Skalierung auf die Kontrollpunkte anwendet.

In dem obigen Beispiel geben folgende Werte einen
zufriedenstellenden Bogen -- Achtung: der Befehl muss direkt
vor dem Beginn der Note gesetzt werden, an die der (Binde-)Bogen angehängt
wird.

@lilypond[verbatim,quote,relative=1]
<<
  {
  \once \override Tie
    #'control-points = #'((1 . -1) (3 . 0.6) (12.5 . 0.6) (14.5 . -1))
  e1~ e1
  }
\\
  { r4 <g c,> <g c,> <g c,>  }
>>
@end lilypond

@knownissues

Es ist nicht möglich, die Form von Bögen anhand ihrer
@code{control-points}-Eigenschaft zu verändern, wenn
mehrere Binde- oder Legatobögen zum gleichen musikalischen Moment
auftreten, nicht einmal mit dem @code{\tweak}-Befehl.  Die Eigenschaft
@code{tie-configuration} von @code{TieColumn} kann jedoch verändert
werden, sodass Startlinie und Richtung wie benötigt platziert werden.

@seealso
Referenz der Interna:
@rinternals{TieColumn}.


@cindex Scheme, reine Container
@cindex Scheme, unreine Container
@cindex reine Container, Scheme
@cindex unreine Container, Scheme
@cindex horizontale Platzierung, verändern

@node Reine und unreine Container
@subsection Reine und unreine Container
@translationof Unpure-pure containers

Unreine und reine Container (engl. unpure/pure containers) sind
nützlich, wenn man die Berechnungen der Platzierungen für die
@emph{Y-Achse} verändern will, insbesondere für @code{Y-offset}
und @code{Y-extent}.  Mit diesen Containern kann die Veränderung
durch eine Scheme-Funktion anstelle einer direkten Zahl oder eines
Paares vorgenommen werden.

Für bestimmte Grobs basiert die Eigenschaft @code{Y-extent} auf
der @code{stencil}-Eigenschaft.  Wenn diese mit @code{\override}
verändert werden soll, braucht man eine zusätzliche Veränderung
von @code{Y-extent} mit einem unreinen-reinen Container.  Wenn eine
Funktion @code{Y-offset} und/oder @code{Y-extent} verändert, wird
angenommen, dass dadurch Zeilenumbruchsberechnungen zu früh während
der Kompilation aufgerufen werden.  Die Funktion wird also überhaupt
nicht ausgewertet (und gibt also normalerweise den Wert @samp{0} oder
@samp{'(0 . 0)} zurück), wodurch sich Zusammenstöße ergeben können.
Eine @qq{saubere} Funktion beeinflusst keine Eigeschaften, Objekte
oder Grob-Suizide, weshalb ihre Werte, die sich auf @code{Y-axis}
beziehen, richtig berechnet werden.

Es gibt zuzeit etwa 30 Funktionen, die schon als @qq{sauber} erachtet
werden, und unsaubere-saubere Container sind eine Möglichkeit, auch
Funktionen, die sich nicht auf dieser Liste befinden, als @qq{sauber}
zu markieren.  Die @qq{saubere} Funktion wird ausgewertet, @emph{bevor}
Seitenumbruch stattfindet, sodass die horizontale Platzierung
@qq{rechtzeitig} stattfindet.  Die @qq{unsaubere} Funktion wird dann
@emph{nach} dem Seitenumbruch ausgewertet.

@warning{Da es schwierig ist, immer sicher zu sein, welche Funktionen sich
auf dieser Liste befinden, wird empfohlen, dass die selbsterstellten
@qq{sauberen} Funktionen nicht die Grobs @code{Beam} oder @code{VerticalAlignment}
einsetzen.}

Ein unsauberer-sauberer Container wird wie folgend erstellt:

@code{(ly:make-unpure-pure-container f0 f1)}

wobei @code{f0} eine Fuktion ist, die @var{n} Arguments braucht
(@var{n >= 1}) und deren erstes Argument immer der Grob sein muss.
Das ist die Funktion, die das eigentliche Resultat ausgibt.  @var{f1}
ist die Funktion, die als @qq{sauber} bezeichnet wird, und braucht @var{n + 2}
Argumente.  Wiederum muss das erste Argument immer der Grob sein, aber
das erste und zweite Argument sind @qq{Beginn-} und @qq{Endeargumente}.



@var{start} (Beginn) und @var{end} (Ende) sind absichtlich
nur Platzhalter, die nur für die Strecker gelten (etwa @code{Hairpin} oder
@code{Beam}), die unterschiedliche Höhenberechnungen je nach beginnender und
endender Note ausgeben können.

Der Rest sind andere Argumente für die erste Funktion (es können auch
Null sein, wenn @var{n = 1}).

Die Ergebnisse der zweiten Funktion werden als Näherungswert des benötigten
Wertes benutzt, welche dann von der ersten Funktion eingesetzt wird,
um den wirklichen Wert auszugeben, mit dem dann sehr viel später im
Layoutprozess die Platzierung justiert werden soll.

@lilypond[verbatim,quote,ragged-right]
#(define (square-line-circle-space grob)
(let* ((pitch (ly:event-property (ly:grob-property grob 'cause) 'pitch))
      (notename (ly:pitch-notename pitch)))
 (if (= 0 (modulo notename 2))
     (make-circle-stencil 0.5 0.0 #t)
     (make-filled-box-stencil '(0 . 1.0)
                              '(-0.5 . 0.5)))))

squareLineCircleSpace = {
  \override NoteHead #'stencil = #square-line-circle-space
}

smartSquareLineCircleSpace = {
  \squareLineCircleSpace
  \override NoteHead #'Y-extent =
   #(ly:make-unpure-pure-container
      ly:grob::stencil-height
      (lambda (grob start end) (ly:grob::stencil-height grob)))
}

\new Voice \with { \remove "Stem_engraver" }
\relative c'' {
  \squareLineCircleSpace
  cis4 ces cisis c
  \smartSquareLineCircleSpace
  cis4 ces cisis c
}
@end lilypond

Im ersten Takt weiß die Layoutmaschine ohne den unsauberen-sauberen
Container nicht die Breite des Notenkopfes und lässt ihn deshalb mit
den Versetzungszeichen zusammenstoßen.  Im zweiten Takt, mit
unreinen-reinen Containern, weiß die Layoutmaschine die Breite
des Notenkopfes und vermeidet den Zusammenstoßf, indem die Zeile
entsprechend verlängert wird.

Normalerweise können für eine einfache Berechnungen fast identische
Funktionen für den @qq{unsauberen} und @qq{sauberen} Teil benutzt
werden, indem nur die Zahl der Argumente und die Reichweite der
Funktion verändert wird.

@warning{Wenn eine Funktion als @qq{sauber} bezeichnet ist und das aber
nicht ist, können unerwartete Ergebnisse auftreten.}


@node Musikfunktionen benutzen
@section Musikfunktionen benutzen
@translationof Using music functions

@c TODO -- add @seealso, etc. to these subsections

Wenn Optimierungen von unterschiedlichen musikalischen Ausdrücken
wiederverwendet werden sollen, bietet es sich oft an, den
@qq{Optimierungsanteil} einer @emph{musikalischen Funktion} zu
erstellen.  In diesem Abschnitt sollen nur @emph{Ersetzungen}
erklärt werden, wo es darum geht, eine Variable mit einem Stück
LilyPond-Code zu ersetzen.  Andere komplexere Funktionen werden
beschrieben in @rextend{Musikalische Funktionen}.

@menu
* Syntax der Ersetzungsfunktion::
* Beispiele der Ersetzungsfunktionen::
@end menu

@node Syntax der Ersetzungsfunktion
@subsection Syntax der Ersetzungsfunktion
@translationof Substitution function syntax

Es ist einfach eine Funktion zu erstellen, die eine Variable
in LilyPond-Code umwandelt.  Die generelle Form dieser
Funktionen ist:

@example
Funktion =
#(define-music-function
     (parser location @var{Arg1} @var{Arg2} @dots{})
     (@var{Typ1?} @var{Typ2?} @dots{})
   #@{
     @var{@dots{}Noten@dots{}}
   #@})
@end example

@noindent
wobei

@multitable @columnfractions .33 .66
@item @code{@var{ArgN}}
@tab @var{n}tes Argument

@item @code{@var{TypN?}}
@tab ein Scheme @emph{Typenprädikat}, für das @code{@var{ArgN}}
den Wert @code{#t} ausgibt.

@item @code{@var{@dots{}Noten@dots{}}}
@tab normale LilyPond-Eingabe, wobei @code{$} (wenn nur LilyPond-Konstruktionen
erlaubt sind) oder @code{#} (um es als Scheme-Wert oder Argument einer
musikalischen Funktionen einzusetzen) benutzt wird, um
Argumente zu referenzieren (etwa @samp{$Arg1}).
@end multitable

Die @code{parser} und @code{location}-Argumente sind zwingend und
werden in einigen fortgeschrittenen Situationen benutzt, wie sie
im @qq{Erweitern}-Handbuch beschrieben werden (siehe
@rextend{Musikalische Funktionen}).  In Ersetzungsfunktionen
gehen Sie einfach sicher, dass sie die beiden Wörter auch mit
aufnehmen.

Die Liste der Typenprädikate ist auch notwendig.  Einige der
häufigsten Typenprädikate, die in musikalischen Funktionen
benutzt werden, sind:

@example
boolean?
cheap-list?  @emph{(benutze anstelle von }@q{list?}@emph{ für schnelleres Kompilieren)}
ly:duration?
ly:music?
ly:pitch?
markup?
number?
pair?
string?
symbol?
@end example

@noindent
Eine Liste aller Typprädikate findet sich unter
@ref{Vordefinierte Typprädikate}.  Eigene Typprädikate
sind auch erlaubt.


@seealso

Notationsreferenz:
@ref{Vordefinierte Typprädikate}.

Erweitern:
@rextend{Musikalische Funktionen}.

Installierte Dateien:
@file{lily/music-scheme.cc},
@file{scm/c++.scm},
@file{scm/lily.scm}.


@node Beispiele der Ersetzungsfunktionen
@subsection Beispiele der Ersetzungsfunktionen
@translationof Substitution function examples

Dieser Abschnitt zeigt einige Beispiele von Ersetzungsfunktionen.
Sie sind nicht vollständig, sondern sollen einige der
Möglichkeiten von einfachen Ersetzungsfunktionen aufzeigen.

Im ersten Beispiel wird eine Funktione definiert, die
das Verschieben von @code{TextScript} erleichtert:

@lilypond[quote,verbatim,ragged-right]
padText =
#(define-music-function
     (parser location padding)
     (number?)
   #{
     \once \override TextScript #'padding = #padding
   #})

\relative c''' {
  c4^"piu mosso" b a b
  \padText #1.8
  c4^"piu mosso" d e f
  \padText #2.6
  c4^"piu mosso" fis a g
}
@end lilypond

Neben Zahlen können auch musikalische Ausdrücke wie Noten
als Argumente für musikalische Funktionen eingesetzt werden:

@c TODO: use a better example (the music argument is redundant).

@lilypond[quote,verbatim,ragged-right]
custosNote =
#(define-music-function
     (parser location note)
     (ly:music?)
   #{
     \once \override Voice.NoteHead #'stencil =
       #ly:text-interface::print
     \once \override Voice.NoteHead #'text =
       \markup \musicglyph #"custodes.mensural.u0"
     \once \override Voice.Stem #'stencil = ##f
     $note
   #})

\relative c' { c4 d e f \custosNote g }
@end lilypond

Ersetzungsfunktionen mit mehrfachen Argumenten können definiert
werden:

@lilypond[quote,verbatim,ragged-right]
tempoPadded =
#(define-music-function
     (parser location padding tempotext)
     (number? string?)
   #{
     \once \override Score.MetronomeMark #'padding = #padding
     \tempo \markup { \bold #tempotext }
   #})

\relative c'' {
  \tempo \markup { "Low tempo" }
  c4 d e f g1
  \tempoPadded #4.0 #"High tempo"
  g4 f e d c1
}
@end lilypond

<|MERGE_RESOLUTION|>--- conflicted
+++ resolved
@@ -8,11 +8,7 @@
     Guide, node Updating translation committishes..
 @end ignore
 
-<<<<<<< HEAD
-@c \version "2.15.39"
-=======
 @c \version "2.16.0"
->>>>>>> 40a55ea7
 
 @c Translators: Till Paala
 
