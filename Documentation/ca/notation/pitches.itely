@c -*- coding: utf-8; mode: texinfo; documentlanguage: ca -*-
@ignore
    Translation of GIT committish: e45059ae37b240ce52639ad5c49110b510a89481

    When revising a translation, copy the HEAD committish of the
    version that you are working on.  For details, see the Contributors'
    Guide, node Updating translation committishes..
@end ignore

@c \version "2.21.0"

@c Translators: Walter Garcia-Fontes
@c Translation checkers:



@node Altures
@section Altures
@translationof Pitches

@lilypondfile[quote]{pitches-headword.ly}

A aquesta secció es discuteix com especificar l'altura de les
notes. Aquest procés es composa de tres fases: entrada,
modificació i sortida.

@menu
* Escriptura de notes::
* Modificació de diverses notes a l'hora::
* Impressió de les altures::
* Cap de les notes::
@end menu


@node Escriptura de notes
@subsection Escriptura de notes
@translationof Writing pitches

A aquesta secció es descriu la manera d'introduir l'altura de les
notes.  Hi ha dues formes diferents de col·locar les notes a la
seva octava corresponent: el mode absolut i el relatiu.  A gairebé
totes les ocasions, serà més pràctic el mode relatiu.

@menu
* Escriptura d'octava absoluta::
* Escriptura d'octava relativa::
* Alteracions accidentals::
* Noms de les notes en altres llengües::
@end menu


@node Escriptura d'octava absoluta
@unnumberedsubsubsec Escriptura d'octava absoluta
@translationof Absolute octave entry

@cindex noms de les notes
@cindex altures
@cindex absoluta
@cindex absoluta, especificació, de l'octava
@cindex octava, especificació absoluta
@cindex absoluta, introducció, de l'octava
@cindex octava, introducció absoluta

El nom d'una nota s'especifica usant les lletres minúscules de
l'@code{a} a la @code{g}.  Les notes els noms dels quals van des
de la @code{c} fins la @code{b} s'imprimeixen a l'octava inferior
al Do central.

@c don't use c' here.
@lilypond[verbatim,quote]
{
  \clef bass
  c4 d e f
  g4 a b c
  d4 e f g
}
@end lilypond

@cindex octava, marca de canvi de

@funindex '
@funindex ,

Es poden especificar d'altres octaves mitjançant una cometa simple
quote@tie{}(@code{'}) o una coma@tie{}(@code{,}) .
Cada@tie{}@code{'} eleva l'altura en una octava;
cada@tie{}@code{,} baixa l'altura una octava.

@lilypond[verbatim,quote]
{
  \clef treble
  c'4 e' g' c''
  c'4 g b c'
  \clef bass
  c,4 e, g, c
  c,4 g,, b,, c,
}
@end lilypond

@funindex \fixed
Les marques d'octava comunes es poden escriure una sola vegada
sobre una nota de referència si es fa servir @code{\fixed} abans
de la música.  A les notes dins de @code{\fixed} sols els calen
les marques d'apòstrof @code{'} o de coma @tie{}@code{,} quan
estan per sobre o per sota de l'octava de la nota de referència.

@lilypond[verbatim,quote]
{
  \fixed c' {
    \clef treble
    c4 e g c'
    c4 g, b, c
  }
  \clef bass
  \fixed c, {
    c4 e g c'
    c4 g, b, c
  }
}
@end lilypond

L'altura de les notes de l'expressió musical que segueix a
@code{\fixed} no resulta afectada per un @code{\relative} que
l'envolta, que s'estudia a continuació.

@seealso
Glossari musical:
@rglos{Pitch names}.

Fragments de codi:
@rlsr{Pitches}.


@node Escriptura d'octava relativa
@unnumberedsubsubsec Escriptura d'octava relativa
@translationof Relative octave entry

@cindex relatiu
@cindex relatives, especificació d'octaves
@cindex octava, introducció relativa
@cindex relativa, especificació de l'octava
@cindex octava, especificació relativa

@funindex \relative

L'entrada d'octava absoluta requereix que s'especifiqui l'octava
per a totes i cadascuna de les notes.  En contrast amb això, el
mode d'entrada d'octava relativa especifica cada octava en relació
amb la nota anterior: si es canvia l'octava d'una nota això
afectarà a totes les notes següents.

El mode relatiu de notes s'ha d'introduir de forma explícita usant
l'ordre @code{\relative}:

@example
\relative @var{altura_inicial} @var{expressió_musical}
@end example

En el mode relatiu, se suposa que cada nota es troba el més a prop
possible de la nota anterior.  Això significa que l'octava d'una
nota que està dins de @code{@var{expresión_musical}} es calcula
com segueix:

@itemize
@item
Si no s'usa cap marca de canvi d'octava en una nota, la seva
octava es calcula de forma que l'interval que formi amb la nota
anterior sigui menor d'una quinta.  Aquest interval es determina
sense considerar les alteracions.

@item
Es pot afegir una marca de canvi d'octava@tie{}@code{'}
o@tie{}@code{,} per elevar o baixar l'altura, respectivament, en
una octava més en relació con l'altura calculada sense aquesta
marca.

@item
Es poden usar diverses marques de canvi d'octava.  Per exemple,
@code{''}@tie{}i @code{,,}@tie{} alteren l'altura en dues octaves.

@item
L'altura de la primera nota és relativa a
@code{@var{altura_inicial}}.  @code{@var{altura_inicial}}
s'especifica en mode d'octava absoluta.  Quines opcions tenen
sentit?

@table @asis
@item @code{c} (Do), en qualsevol octava
La identificació del Do central amb @code{c'} és quelcom força
bàsica, per la qual cosa sol ser fàcil trobar octaves de
@code{c}.  Si la nostra música comença amb @code{gis} (un Sol
sostingut) per sobre de @code{c'''}, hauríem d'escriure quelcom
com @code{\relative @{ gis''' @dots{}  @}}

@item una nota que està una o dues octaves de la primera nota
Escriure @code{\relative @{ gis''' @dots{} @}} fa que sigui fàcil
determinar l'altura absoluta de la primera nota de dins.

@item cap altura d'inici explícita
La forma @code{\relative @{ gis''' @dots{} @}} serveix com una
versió més compacta de l'opció anterior: la primera nota de dins
s'escriu ella mateixa en altura absoluta (això resulta ser
equivalent a escollir @code{f} (Fa) como l'altura de referència).
@end table

La documentació sol utilitzar aquesta última opció.
@end itemize

Aquí podem ver el mode relatiu en acció:

@lilypond[verbatim,quote]
\relative {
  \clef bass
  c d e f
  g a b c
  d e f g
}
@end lilypond

Les marques de canvi d'octava s'utilitzen per a intervals majors
de la quarta:

@lilypond[verbatim,quote]
\relative {
  c'' g c f,
  c' a, e'' c
}
@end lilypond

Una sèrie de notes sense cap marca d'octava pot, malgrat tot,
abastar intervals molt grans:

@lilypond[verbatim,quote]
\relative {
  c f b e
  a d g c
}
@end lilypond

Quan hi ha uns blocs @code{\relative} niuats dins d'altres, el bloc
@code{\relative} més intern comença amb la seva pròpia nota de
referència independentment del @code{\relative} exterior.

@lilypond[verbatim,quote]
\relative {
  c' d e f
  \relative {
    c'' d e f
  }
}
@end lilypond

@code{\relative} no té efecte sobre els blocs
@code{\chordmode}.

@lilypond[verbatim,quote]
\new Staff {
  \relative c''' {
    \chordmode { c1 }
  }
  \chordmode { c1 }
}
@end lilypond

@code{\relative} no es permet dins des bloques
@code{\chordmode}.

La música que està dins d'un bloc @code{\transpose} és absoluta, a
no ser que s'inclogui una ordre @code{\relative}.

@lilypond[verbatim,quote]
\relative {
  d' e
  \transpose f g {
    d e
    \relative {
      d' e
    }
  }
}
@end lilypond

@cindex acords i introduccions relativa de l'octava
@cindex relativa, introducció de l'octava, i acords

Si l'element anterior és un acord, la primera nota de l'acord
s'utilitza per determinar la primera nota del següent acord.  Dins
dels acords, la següent nota sempre està en relació a l'anterior.

@lilypond[verbatim,quote]
\relative {
  c'
  <c e g>
  <c' e g'>
  <c, e, g''>
}
@end lilypond

Com es va explicar més a dalt, l'octava de les notes es calcula
solament a partir dels seus noms, sense tenir en compte cap
alteració.  Per tant, un Mi doble sostingut després d'un Si
s'escriurà més greu.  En altres paraules, es considera a la quarta
doble augmentada un interval menor que la quinta doble disminuïda,
independentment del número de semitons de cada un d'ells.

@lilypond[verbatim,quote]
\relative {
  c''2 fis
  c2 ges
  b2 eisis
  b2 feses
}
@end lilypond


@seealso
Glossari musical:
@rglos{fifth},
@rglos{interval},
@rglos{Pitch names}.

Referència de la notació:
@ref{Comprovació d'octava}.

Fragments de codi:
@rlsr{Pitches}.

Referència de funcionament intern:
@rinternals{RelativeOctaveMusic}.

@cindex relatiu, mode, transposició i
@cindex transposició i mode relatiu

@funindex \transpose
@funindex \chordmode
@funindex \relative


@node Alteracions accidentals
@unnumberedsubsubsec Alteracions accidentals
@translationof Accidentals

@cindex accidental
@cindex key signature
@cindex clef

@c duplicated in Key signature and Accidentals
@warning{Les alteracions accidentals i les armadures són una
freqüent causa de confusió per als nous usuaris.  Al LilyPond, els
noms de les notes específiques les altures; l'armadura i la clau
determinen de quin forma es presenten aquestes altures.  Una nota
sense alteració com@tie{}@code{c} significa @q{Do natural}, i sí que
l'afecten l'armadura ni la clau.  Per veure més informació, consulteu
@rlearning{Alteracions accidentals i armadures}.}

@cindex notes, noms holandesos de
@cindex notes, noms predeterminats
@cindex predeterminats, noms de nota
@cindex sostingut
@cindex bemoll
@cindex doble sostingut
@cindex sostingut, doble
@cindex doble bemoll
@cindex bemoll, doble
@cindex becaire
@cindex natural, nota

S'escriu una nota @notation{sostinguda} afegint @code{is} al
nom de la nota, i un @notation{bemoll} afegint @code{es}.
Com és d'esperar, un @notation{doble sostingut} i un
@notation{doble bemoll} s'obté afegint @code{isis} o
@code{eses}.  Aquesta sintaxi deriva dels noms de les notes en
holandès.  Per utilitzar altres noms per a les alteracions,
consulteu @ref{Noms de les notes en altres llengües}.

@lilypond[verbatim,quote,fragment]
\relative c'' { ais1 aes aisis aeses }
@end lilypond

Una nota natural s'introdueix com el nom de la nota, sense més; no
cal cap sufix.  S'imprimeix un símbol de becaire si cal per
cancel·lar l'efecte d'una alteració o armadura anterior.

@lilypond[verbatim,quote,fragment]
\relative c'' { a4 aes a2 }
@end lilypond

@cindex quarts de to
@cindex semi-bemolls
@cindex semi-sostinguts

Es poden escriure mig bemolls i els mig sostinguts; a continuació
presentem una sèrie de DOs cada com més aguts:

@lilypond[verbatim,quote,fragment]
\relative c'' { ceseh1 ces ceh c cih cis cisih }
@end lilypond

@cindex alteració recordatòria
@cindex alteració de precaució
@cindex alteració con parèntesi
@cindex recordatòria, alteració
@cindex precaució, alteració de
@cindex parèntesi, alteració amb

@funindex ?
@funindex !

Normalment les alteracions accidentals s'imprimeixen
automàticament, però també pot imprimir-les manualment.  Una
alteració recordatòria es pot forçar afegint un signe de
admiració@tie{}@code{!}  després de l'altura de la nota.  Es pot
obtenir una alteració de precaució (o sigui, una alteració entre
parèntesi) afegint el signe de interrogació@tie{}@code{?} després
del nom de la nota.

@lilypond[verbatim,quote,fragment]
\relative c'' { cis cis cis! cis? c c c! c? }
@end lilypond

@cindex alteració en nota lligada
@cindex lligadura, alteracions i

Les alteracions sobre notes unides per lligadura sols
s'imprimeixen al començament d'un sistema:

@lilypond[verbatim,quote,fragment,ragged-right]
\relative c'' {
  cis1~ 1~
  \break
  cis
}
@end lilypond


@snippets

@lilypondfile[verbatim,quote,texidoc,doctitle,ragged-right]
{hiding-accidentals-on-tied-notes-at-the-start-of-a-new-system.ly}

@lilypondfile[verbatim,quote,texidoc,doctitle]
{preventing-extra-naturals-from-being-automatically-added.ly}

@seealso
Glossari musical:
@rglos{sharp},
@rglos{flat},
@rglos{double sharp},
@rglos{double flat},
@rglos{Pitch names},
@rglos{quarter tone}.

Manual d'aprenentatge:
@rlearning{Alteracions accidentals i armadures}.

Referència de la notació:
@ref{Alteracions accidentals automàtiques},
@ref{Alteracions d'anotació (musica ficta)},
@ref{Noms de les notes en altres llengües}.

Fragments de codi:
@rlsr{Pitches}.

Referència de funcionament intern:
@rinternals{Accidental_engraver},
@rinternals{Accidental},
@rinternals{AccidentalCautionary},
@rinternals{accidental-interface}.

@cindex alteració de quarts de to
@cindex quarts de to, alteracions

@knownissues
No hi ha estàndards reconeguts àmpliament per denotar els bemolls
de tres quarts, de manera que els símbols del LilyPond no
s'ajusten a cap estàndard.

@node Noms de les notes en altres llengües
@unnumberedsubsubsec Noms de les notes en altres llengües
@translationof Note names in other languages

@cindex notes, noms de, en altres llengües
@cindex altures, noms de, altres llengües
@cindex llengua, noms de nota en altres
@cindex llengua, altures en altres

Hi ha conjunts predefinits de noms de notes i les seves
alteracions per a algunes llengües a part de l'anglès.  La
selecció de la llengua dels noms de les notes se sol fer al
principi del fitxer: l'exemple següent està escrit utilitzant els
noms italians de les notes:

@lilypond[quote,verbatim]
\language "italiano"

\relative {
  do' re mi sib
}
@end lilypond

Les llengües disponibles i els noms de les notes que defineixen
són els següents:

@quotation
@multitable {@w{@code{português} o}} {@code{do} @code{re}/@code{re} @code{mi} @code{fa} @code{sol} @code{la} @code{sib} @code{si}}
@headitem Llengua
  @tab Nom de les notes
@item @code{nederlands}
  @tab @code{c} @code{d} @code{e} @code{f} @code{g} @code{a} @code{bes} @code{b}
@item @code{català} o@*@ @code{catalan}
  @tab @code{do} @code{re} @code{mi} @code{fa} @code{sol} @code{la} @code{sib} @code{si}
@item @code{deutsch}
  @tab @code{c} @code{d} @code{e} @code{f} @code{g} @code{a} @code{b} @code{h}
@item @code{english}
  @tab @code{c} @code{d} @code{e} @code{f} @code{g} @code{a} @code{bf}/@code{b-flat} @code{b}
@item @code{español} o@*@ @code{espanol}
  @tab @code{do} @code{re} @code{mi} @code{fa} @code{sol} @code{la} @code{sib} @code{si}
@item @code{français}
  @tab @code{do} @code{ré}/@code{re} @code{mi} @code{fa} @code{sol} @code{la} @code{sib} @code{si}
@item @code{italiano}
  @tab @code{do} @code{re} @code{mi} @code{fa} @code{sol} @code{la} @code{sib} @code{si}
@item @code{norsk}
  @tab @code{c} @code{d} @code{e} @code{f} @code{g} @code{a} @code{b} @code{h}
@item @code{português} o@*@ @code{portugues}
  @tab @code{do} @code{re} @code{mi} @code{fa} @code{sol} @code{la} @code{sib} @code{si}
@item @code{suomi}
  @tab @code{c} @code{d} @code{e} @code{f} @code{g} @code{a} @code{b} @code{h}
@item @code{svenska}
  @tab @code{c} @code{d} @code{e} @code{f} @code{g} @code{a} @code{b} @code{h}
@item @code{vlaams}
  @tab @code{do} @code{re} @code{mi} @code{fa} @code{sol} @code{la} @code{sib} @code{si}
@end multitable
@end quotation

A més dels noms de les notes, els sufixos de les alteracions
poden també variar depenent de la llengua:

@quotation
@multitable {@w{@code{português} o}} {@code{s}/@code{-sharp}} {@code{f}/@code{-flat}} {@code{ss}/@code{x}/@code{-sharpsharp}} {@code{ff}/@code{-flatflat}}
@headitem Llengua
  @tab sostingut @tab bemoll @tab doble sostingut @tab doble bemoll
@item @code{nederlands}
  @tab @code{is} @tab @code{es} @tab @code{isis} @tab @code{eses}
@item @code{català} o@*@ @code{catalan}
  @tab @code{d}/@code{s} @tab @code{b} @tab @code{dd}/@code{ss}
    @tab @code{bb}
@item @code{deutsch}
  @tab @code{is} @tab @code{es} @tab @code{isis} @tab @code{eses}
@item @code{english}
  @tab @code{s}/@code{-sharp} @tab @code{f}/@code{-flat}
    @tab @code{ss}/@code{x}/@code{-sharpsharp}
    @tab @code{ff}/@code{-flatflat}
@item @code{español} o@*@ @code{espanol}
  @tab @code{s} @tab @code{b} @tab @code{ss}/@code{x} @tab @code{bb}
@item @code{français}
  @tab @code{d} @tab @code{b} @tab @code{dd}/@code{x} @tab @code{bb}
@item @code{italiano}
  @tab @code{d} @tab @code{b} @tab @code{dd} @tab @code{bb}
@item @code{norsk}
  @tab @code{iss}/@code{is} @tab @code{ess}/@code{es}
    @tab @code{ississ}/@code{isis} @tab @code{essess}/@code{eses}
@item @code{português} o@*@ @code{portugues}
  @tab @code{s} @tab @code{b} @tab @code{ss} @tab @code{bb}
@item @code{suomi}
  @tab @code{is} @tab @code{es} @tab @code{isis} @tab @code{eses}
@item @code{svenska}
  @tab @code{iss} @tab @code{ess} @tab @code{ississ} @tab @code{essess}
@item @code{vlaams}
  @tab @code{k} @tab @code{b} @tab @code{kk} @tab @code{bb}
@end multitable
@end quotation

A l'holandès, @code{aes} es contrau com @code{as}, però les dues
formes s'accepten al LilyPond.  De forma semblant, s'accepten tant
@code{es} com @code{ees}.  Això s'aplica també a
@code{aeses}@tie{}/@tie{}@code{ases} i a
@code{eeses}@tie{}/@tie{}@code{eses}.  A vegades es defineixen
sols aquest noms abreujats als fitxers de llengua corresponents.

@lilypond[verbatim,quote,fragment]
\relative c'' { a2 as e es a ases e eses }
@end lilypond

@cindex microtons
@cindex semi-sostingut
@cindex semi-bemoll
@cindex sesqui-sostingut
@cindex sesqui-bemoll

Algunes músiques utilitzen microtons les alteracions dels quals
són fraccions d'un sostingut o bemoll @q{normals}.  La taula
següent relaciona els noms de les notes per a les alteracions d'un
quart de to en diferents llengües; aquí, els prefixos
@notation{semi-} i @notation{sesqui-} respectivament signifiquen
<<<<<<< HEAD
@q{mig} i @q{u i mig}.
=======
@q{mig} i @q{u i mig}.  Les llengües que no apareixen a aquesta
taula no aporten encara noms especials per a les notes.
>>>>>>> 82fca049

@quotation
@multitable {@w{@code{português} o}} {@b{semi-sostingut}} {@b{semi-bemoll}} {@b{sesqui-sostingut}} {@b{sesqui-bemoll}}
@headitem Llengua
  @tab semi-sostingut @tab semi-bemoll @tab sesqui-sostingut @tab sesqui-bemoll
@item @code{nederlands}
  @tab @code{ih} @tab @code{eh} @tab @code{isih} @tab @code{eseh}
@item @code{català} o@*@ @code{catalan}
  @tab @code{qd}/@code{qs} @tab @code{qb} @tab @code{tqd}/@code{tqs}
   @tab @code{tqb}
@item @code{deutsch}
  @tab @code{ih} @tab @code{eh} @tab @code{isih} @tab @code{eseh}
@item @code{english}
  @tab @code{qs} @tab @code{qf} @tab @code{tqs} @tab @code{tqf}
@item @code{español} o@*@ @code{espanol}
  @tab @code{cs} @tab @code{cb} @tab @code{tcs} @tab @code{tcb}
@item @code{français}
  @tab @code{sd} @tab @code{sb} @tab @code{dsd} @tab @code{bsb}
@item @code{italiano}
  @tab @code{sd} @tab @code{sb} @tab @code{dsd} @tab @code{bsb}
@item @code{norsk}
  @tab @code{ih} @tab @code{eh} @tab @code{issih}/@code{isih}
   @tab @code{esseh}/@code{eseh}
@item @code{português} o@*@ @code{portugues}
  @tab @code{sqt} @tab @code{bqt} @tab @code{stqt} @tab @code{btqt}
@item @code{suomi}
  @tab @code{ih} @tab @code{eh} @tab @code{isih} @tab @code{eseh}
@item @code{svenska}
  @tab @code{ih} @tab @code{eh} @tab @code{issih} @tab @code{esseh}
@item @code{vlaams}
  @tab @code{hk} @tab @code{hb} @tab @code{khk} @tab @code{bhb}
@end multitable
@end quotation

Gairebé totes les llengües presentades aquí estan associades
comunament amb la música clàssica occidental, també coneguda com
@notation{Període de la pràctica comuna}.  Malgrat això, també
estan contemplades les altures i els sistemes d'afinació
alternatius: vegeu
@ref{Notació comuna per a músiques no occidentals}.

@seealso
Glossari musical:
@rglos{Pitch names},
@rglos{Common Practice Period}.

Referència de la notació:
@ref{Notació comuna per a músiques no occidentals}.

Fitxers instal·lats:
@file{scm/define-note-names.scm}.

Fragments de codi:
@rlsr{Pitches}.


@node Modificació de diverses notes a l'hora
@subsection Modificació de diverses notes a l'hora
@translationof Changing multiple pitches

Aquesta secció tracta de la manera de modificar les altures.

@menu
* Comprovació d'octava::
* Transposició::
* Inversió::
* Retrogradació::
* Transformacions modals::
@end menu


@node Comprovació d'octava
@unnumberedsubsubsec Comprovació d'octava
@translationof Octave checks

@cindex octava, comprovació de
@cindex octava, correcció de
@cindex control, altures de

@funindex =
@funindex \octaveCheck
@funindex controlpitch

Al mode relatiu és fàcil oblidar una marca de canvi d'octava.  Les
comprovacions d'octava fan més fàcil trobar aquests errors,
mitjançant la presentació d'un advertiment i corregint l'octava si
la nota es troba a una octava diferent de l'esperat.

Per comprovar l'octava d'una nota, especifiqueu l'octava absoluta
després del símbol@tie{}@code{=}.  Aquest exemple genera un
missatge d'advertiment (i corregeix l'altura) perquè la segona
nota és l'octava absoluta @code{d''} en lloc de @code{d'} com
indica la correcció d'octava.

@lilypond[verbatim,quote]
\relative {
  c''2 d='4 d
  e2 f
}
@end lilypond

L'octava de les notes es pot comprovar també amb l'ordre
@code{\octaveCheck@tie{}@var{altura_de_control}}.
@code{@var{altura_de_control}} s'especifica en mode absolut. Això
comprova que l'interval entre la nota anterior i la
@code{@var{altura_de_control}} es troba dins d'una quarta (és a
dir, el càlcul normal per al mode relatiu).  Si aquesta
comprovació fracassa, s'imprimeix un missatge d'advertiment.  Tot
i que la nota prèvia no es modifica, les notes posteriors estan en
relació al valor corregit.

@lilypond[verbatim,quote]
\relative {
  c''2 d
  \octaveCheck c'
  e2 f
}
@end lilypond

Compareu els dos compassos següents.  La primera i tercera
comprovacions de @code{\octaveCheck} fracassen, però la segona és correcta.

@lilypond[verbatim,quote]
\relative {
  c''4 f g f

  c4
  \octaveCheck c'
  f
  \octaveCheck c'
  g
  \octaveCheck c'
  f
}
@end lilypond

@seealso
Fragments de codi:
@rlsr{Pitches}.

Referència de funcionament interno:
@rinternals{RelativeOctaveCheck}.


@node Transposició
@unnumberedsubsubsec Transposició
@translationof Transpose

@cindex transport
@cindex transposició
@cindex transposició d'altures
@cindex transposició de notes
@cindex altures, transport de
@cindex notes, transport de

@funindex \transpose

Una expressió musical es pot transportar mitjançant
@code{\transpose}.  La sintaxi és
@example
\transpose @var{nota_origen} @var{nota_destí} @var{expressió_musical}
@end example

Això significa que la @code{@var{expressió_musical}} es transporta
l'interval que hi ha entre les notes @code{@var{nota_origen}} i
@code{@var{nota_destí}}: qualsevol nota amb l'altura de
@code{@var{nota_origen}} es canvia per @code{@var{nota_destí}} i
qualsevol altra nota es transporta el mateix interval.  Les dues
notes s'introdueixen en mode absolut.

@warning{La música que està dins d'un bloc
@code{@bs{}transpose} és absoluta, a no ser que s'inclogui una introducció
@code{@bs{}relative} dins del bloc.}

Per exemple, agafem una peça escrita en la tonalitat de Re major.
Es pot transposar cap amunt a Mi major; observeu que també
l'armadura de la tonalitat es transporta automàticament.

@lilypond[verbatim,quote]
\transpose d e {
  \relative {
    \key d \major
    d'4 fis a d
  }
}
@end lilypond

Si una particel·la escrita en Do (@notation{afinació de concert}
normal) es pot tocar amb un clarinet en La (per al qual un La
s'escriu com un Do, i que sona una tercera menor per sota del que
està escrit), la particel·la corresponent es produeix mitjançant:

@lilypond[verbatim,quote]
\transpose a c' {
  \relative {
    \key c \major
    c'4 d e g
  }
}
@end lilypond

@noindent
Observeu que especifiquem @code{\key c \major} de forma explícita.
Si no especifiquem cap tonalitat, les notes es transporten però no
s'imprimeix l'armadura.

@code{\transpose} distingeix entre notes enarmòniques: tant
@code{\transpose c cis} com @code{\transpose c des} transporten
un semitò cap amunt.  La primera versió imprimeix sostinguts i les
notes no es mouen del seu lloc a l'escala, en canvi la segona
imprimeix bemolls de la nota següent.

@lilypond[verbatim,quote]
music = \relative { c' d e f }
\new Staff {
  \transpose c cis { \music }
  \transpose c des { \music }
}
@end lilypond

@cindex transpositors, instruments
@cindex instruments transpositors

@code{\transpose} també es pot usar per introduir notes escrites
per a un instrument transpositor.  Els exemples interiors mostren
com escriure altures en Do (o en @notation{afinació de concert}) i
gravar-les per a un instrument transpositor, però també és
possible el cas contrari si, per exemple, tenim un conjunt de
parts instrumentals i voleu fer un guió en Do per al director. Per
exemple, en introduir música per a trompeta en Si bemoll que
comença per un Mi a la partitura (Re de concert), es pot escriure:

@example
musicaEnSiBemol = @{ e4 @dots{} @}
\transpose c bes, \musicaEnSiBemol
@end example

@noindent
Per imprimir aquesta música en Fa (per exemple, en arreglar-la per
a trompa) podeu envolta la música existent amb un altre
@code{\transpose}:

@example
musicaEnSiBemol = @{ e4 @dots{} @}
\transpose f c' @{ \transpose c bes, \musicaEnSiBemol @}
@end example

@noindent
Per veure més informació sobre instruments transpositors, consulteu
@ref{Transposició dels instruments}.

@snippets
@lilypondfile[verbatim,quote,texidoc,doctitle]
{transposing-pitches-with-minimum-accidentals-smart-transpose.ly}

@seealso
Referència de la notació:
@ref{Transposició dels instruments},
@ref{Inversió},
@ref{Transformacions modals},
@ref{Escriptura d'octava relativa},
@ref{Retrogradació}.

Fragments de codi:
@rlsr{Pitches}.

Referència de funcionament intern:
@rinternals{TransposedMusic}.

@funindex \transpose
@funindex \chordmode
@funindex \relative

@knownissues
La conversió relativa no afecta a les seccions
@code{\transpose}, @code{\chordmode} ni @code{\relative} dins del
seu argument.  Per usar el mode relatiu dins de música
transportada, es pot col·locar un altre @code{\relative} dins de
@code{\transpose}.

No s'imprimeixen alteracions accidentals triples quan s'usa
@code{\transpose}.  En lloc d'això, s'usarà una nota
@q{equivalent enarmònicament} (p.ex., Re bemoll en lloc de Mi
triple bemoll).


@node Inversió
@unnumberedsubsubsec Inversió
@translationof Inversion

@cindex inversió
@cindex operació de inversió
@funindex \inversion

Una expressió musical es pot invertir i transportar en una sola
operació amb:

@example
\inversion @var{nota_pivot} @var{nota_destí} @var{expressió_musical}
@end example

La @code{@var{expressió_musical}} s'inverteix interval a interval
al voltant de @code{@var{nota_pivot}}, i després es transport de
manera que @code{@var{nota_pivot}} es fa correspondre amb
@code{@var{nota_destí}}.

@lilypond[verbatim,quote]
music = \relative { c' d e f }
\new Staff {
  \music
  \inversion d' d' \music
  \inversion d' ees' \music
}
@end lilypond

@warning{Els motius a invertir haurien de venir expressats en mode
absolut o convertir-se prèviament a la forma absoluta
envoltant-los en un bloc @code{\relative}.}

@seealso
Referència de la notació:
@ref{Transformacions modals},
@ref{Retrogradació},
@ref{Transposició}.


@node Retrogradació
@unnumberedsubsubsec Retrogradació
@translationof Retrograde

@cindex retrogradació, transformació de
@cindex transformació de retrogradació
@cindex operació de retrogradació
@funindex \retrograde

Es pot revertir una expressió musical per produir la seva retrogradació:

@lilypond[verbatim,quote]
music = \relative { c'8. ees16( fis8. a16 b8.) gis16 f8. d16 }

\new Staff {
  \music
  \retrograde \music
}
@end lilypond

@knownissues
Les lligadures d'unió manuals dins de @code{\retrograde} es
trencaran i generaran advertiments.  Es poden generar algunes
lligadures automàticament activant
@ruser{Divisió automàtica de les notes}.

@seealso
Referència de la notació:
@ref{Inversió},
@ref{Transformacions modals},
@ref{Transposició}.


@node Transformacions modals
@unnumberedsubsubsec Transformacions modals
@translationof Modal transformations

@cindex transformacions modals
@cindex modals, transformacions
@cindex operacions modals

En una composició musical que està basada en una escala amb
freqüència es transformen els motius de diverses formes.  Un motiu
es pot @notation{transportar} perquè comenci en diferents llocs de
l'escala o pot @notation{invertir-se} al voltant d'una nota pivot
de l'escala.  També es pot revertir per produir una
@notation{retrogradació}, vegeu @ref{Retrogradació}.

@warning{Qualsevol nota que no entri a la escala donada, es
deixarà sense transformar.}

@subsubsubheading Transposició modal

@cindex transport
@cindex transport modal
@cindex modal, transposició
@cindex transposició modal
@cindex operació de transposició
@funindex \modalTranspose

Es pot transportar un motiu dins d'una escala donada amb:

@example
\modalTranspose @var{nota_origen} @var{nota_destí} @var{escala} @var{motiu}
@end example

Les notes del @var{motiu} es desplacen dins de la @var{escala} el
nombre de graus de l'escala donats per l'interval entre
@var{nota_destí} y @var{nota_origen}:

@lilypond[verbatim,quote]
diatonicScale = \relative { c' d e f g a b }
motif = \relative { c'8 d e f g a b c }

\new Staff {
  \motif
  \modalTranspose c f \diatonicScale \motif
  \modalTranspose c b, \diatonicScale \motif
}
@end lilypond

Es poden especificar escales ascendents de qualsevol longitud i
amb qualssevol intervals:

@lilypond[verbatim,quote]
pentatonicScale = \relative { ges aes bes des ees }
motif = \relative { ees'8 des ges,4 <ges' bes,> <ges bes,> }

\new Staff {
  \motif
  \modalTranspose ges ees' \pentatonicScale \motif
}
@end lilypond

Quan es fa servir amb una escola cromàtica, @code{\modalTranspose}
té un efecte semblant a @code{\transpose}, però amb la
possibilitat d'especificar els noms de les notes que es vulguin usar:

@lilypond[verbatim,quote]
chromaticScale = \relative { c' cis d dis e f fis g gis a ais b }
motif = \relative { c'8 d e f g a b c }

\new Staff {
  \motif
  \transpose c f \motif
  \modalTranspose c f \chromaticScale \motif
}
@end lilypond

@subsubsubheading Inversió modal

@cindex modal, inversió
@cindex inversió modal
@cindex operació d'inversió nmodal
@funindex \modalInversion

Es pot invertir un motiu dins d'una escala donada al voltant d'una
nota pivot donada i transportada al mateix temps en una única
operaćió, amb:

@example
\modalInversion @var{nota-pivote} @var{nota-destino} @var{escala} @var{motivo}
@end example

Les notes del @var{motiu} col·loquen al mateix nombre de graus de
distància de l'escala a partir de la @var{nota_pivot} dins de
l'@var{escala}, però en la direcció oposada, i el resultat es
desplaça després dins de l'@var{escala} el nombre de grados de
l'escala donats per l'interval entre la @var{nota_destí} i la
@var{nota_pivot}.

Així doncs, per invertir senzillament al voltant d'una nota de
l'escala, utilitzeu el mateix valor per a @var{nota_pivot} i
@var{nota_destí}:

@lilypond[verbatim,quote]
octatonicScale = \relative { ees' f fis gis a b c d }
motif = \relative { c'8. ees16 fis8. a16 b8. gis16 f8. d16 }

\new Staff {
  \motif
  \modalInversion fis' fis' \octatonicScale \motif
}
@end lilypond

Per invertir al voltant d'una nota pivot entre dues notes de
l'escala, invertiu al voltant d'una de les notes i després
transporteu en un grau de l'escala.  les dues notes especificades
es poden interpretar com que fan una forquilla entre elles a la
nota pivot:

@lilypond[verbatim,quote]
scale = \relative { c' g' }
motive = \relative { c' c g' c, }

\new Staff {
  \motive
  \modalInversion c' g' \scale \motive
}
@end lilypond

L'operació combinada d'inversió i retrogradació produeix la
inversió retrògrada:

@lilypond[verbatim,quote]
octatonicScale = \relative { ees' f fis gis a b c d }
motif = \relative { c'8. ees16 fis8. a16 b8. gis16 f8. d16 }

\new Staff {
  \motif
  \retrograde \modalInversion c' c' \octatonicScale \motif
}
@end lilypond

@seealso
Referència de la notació:
@ref{Inversió},
@ref{Retrogradació},
@ref{Transposició}.


@node Impressió de les altures
@subsection Impressió de les altures
@translationof Displaying pitches

Aquesta secció tracta de com alterar la presentació de l'altura de
les notes.

@menu
* Clau::
* Armadura de la tonalitat::
* Indicadors d'octava::
* Transposició dels instruments::
* Alteracions accidentals automàtiques::
* Tessitura::
@end menu

@node Clau
@unnumberedsubsubsec Clau
@translationof Clef

@cindex Sol, clau de
@cindex Do, clau de
@cindex Fa, clau de
@cindex violí, clau de
@cindex alto, clau de
@cindex tenor, clau de
@cindex baix, clau de
@cindex francesa, clau
@cindex soprano, clau de
@cindex mezzosoprano, clau de
@cindex baríton, clau de
@cindex contrabaix, clau de
@cindex clau
@cindex antigues, claus
@cindex clau antiga
@cindex clau de Sol
@cindex clau de Do
@cindex clau de Fa
@cindex clau de violí
@cindex clau de alto
@cindex clau de tenor
@cindex clau de baix
@cindex clau francesa
@cindex clau de soprano
@cindex clau de mezzosoprano
@cindex clau de baríton
@cindex clau de contrabaix

@funindex \clef

Sense cap ordre explícita, la clau predeterminada al LilyPond és
la clau @qq{treble} (o clau de @emph{Sol}).

@lilypond[verbatim,quote,fragment,ragged-right]
c'2 c'
@end lilypond

Tanmateix, es pot  canviar la clau usant l'ordre
@code{\clef} i el nom de la clau corresponent.  Als exemples
següents es mostra la posició del @emph{Do central} en diferents claus.

@lilypond[verbatim,quote,fragment]
\clef treble
c'2 c'
\clef alto
c'2 c'
\clef tenor
c'2 c'
\clef bass
c'2 c'
@end lilypond

Per veure el repertori complet dels possibles noms per a les
claus, consulteu @ref{Estils de clau}.

Les claus especials, com les utilitzades a la música
@emph{antiga}, es descriuen a
@ref{Claus de la música mensural} i a
@ref{Claus de cant gregorià}. La música
que requereix claus de tabulatura s'estudia a
@ref{Tabulatures predeterminades} i a
@ref{Tabulatures personalitzades}.

@cindex Claus de guia
@cindex Claus amb notes guia

Per fer servir claus a les notes guia, vegeu les ordres
@code{\cueClef} i @code{\cueDuringWithClef} a
@ref{Format de les notes guia}.

@cindex transpositores, claus
@cindex clau transpositora
@cindex octava, transposició
@cindex transposició, de octava, opcional
@cindex octava, transposició, opcional
@cindex coral, clau de tenor
@cindex tenor, clau de, coral

En afegir @code{_8} o @code{^8} al nom de la clau, la clau es
transposa una octava cap avall o cap amunt, respectivament, i
@code{_15} i @code{^15} la transposa dos octaves.  Si cal
es poden usar altres nombres enters.  L'argument
@var{nom_de_clau} s'ha de envoltar entre cometes si conté
caràcters no alfabètics:

@lilypond[verbatim,quote,fragment]
\clef treble
c'2 c'
\clef "treble_8"
c'2 c'
\clef "bass^15"
c'2 c'
\clef "alto_2"
c'2 c'
\clef "G_8"
c'2 c'
\clef "F^5"
c'2 c'
@end lilypond

Es pot obtenir una indicació d'octava opcional envoltant
l'argument numèric entre parèntesis o claudàtors:

@lilypond[verbatim,quote,fragment]
\clef "treble_(8)"
c'2 c'
\clef "bass^[15]"
c'2 c'
@end lilypond

Les altures s'imprimeixen com si l'argument numèric no tingués els
parèntesis o claudàtors.

De forma predeterminada, un canvi de clau que es produeix en un
salt de línia provoca que el símbol de clau nou s'imprimeixi al
final de la línia anterior, com una clau @emph{de cortesia}, així
com al principi del següent.  Aquesta clau @emph{de cortesia} es
pot suprimir.

@lilypond[verbatim,quote,fragment]
\clef treble { c'2 c' } \break
\clef bass { c'2 c' } \break
\clef alto
  \set Staff.explicitClefVisibility = #end-of-line-invisible
  { c'2 c' } \break
  \unset Staff.explicitClefVisibility
\clef bass { c'2 c' } \break
@end lilypond

De forma predeterminada, una clau que s'ha imprès prèviament no es
torna a imprimir si es fa servir un altre cop la mateixa ordre
@code{\clef}, i s'ignora.  La instrucció @code{\set
Staff.forceClef = ##t} modifica aquest comportament.

@lilypond[verbatim,quote,fragment]
  \clef treble
  c'1
  \clef treble
  c'1
  \set Staff.forceClef = ##t
  c'1
  \clef treble
  c'1
@end lilypond

Quan hi ha un canvi de clau manual, el glif de la clau modificada
és més petit del normal.  Es pot sobreescriure aquest comportament.

@lilypond[verbatim,quote,fragment]
  \clef "treble"
  c'1
  \clef "bass"
  c'1
  \clef "treble"
  c'1
  \override Staff.Clef.full-size-change = ##t
  \clef "bass"
  c'1
  \clef "treble"
  c'1
  \revert Staff.Clef.full-size-change
  \clef "bass"
  c'1
  \clef "treble"
  c'1
@end lilypond

@snippets

@lilypondfile[verbatim,quote,texidoc,doctitle]
{tweaking-clef-properties.ly}

@seealso
Referencia de la notación:
@ref{Claus de la música mensural},
@ref{Claus de cant gregorià},
@ref{Tabulatures predeterminades}
@ref{Tabulatures personalitzades}.
@ref{Format de les notes guia}.

Fitxers instal·lats:
@file{scm/parser-clef.scm}.

Fragments de codi:
@rlsr{Pitches}.

Referència de funcionament intern:
@rinternals{Clef_engraver},
@rinternals{Clef},
@rinternals{ClefModifier},
@rinternals{clef-interface}.

@knownissues
Els números d'octava adjunts a les claus es tracten com grobs
diferents.  Així doncs, qualsevol @code{\override}
(sobreescriptura) efectuada a l'objecte @var{Clef} s'haurà
d'aplicar també al grob @var{ClefModifier} com un @code{\override}
diferent.

@lilypond[fragment,quote,verbatim]
\new Staff \with {
  \override Clef.color = #blue
  \override ClefModifier.color = #red
}

\clef "treble_8" c'4
@end lilypond


@node Armadura de la tonalitat
@unnumberedsubsubsec Armadura de la tonalitat
@translationof Key signature

@cindex Armadura de la tonalitat

@funindex \key

@c duplicated in Key signature and Accidentals
@warning{Les alteracions accidentals i les armadures són una causa
freqüent de confusió per al nous usuaris.  Al LilyPond, el noms de
les notes són el codi d'entrada en brut; l'armadura i la clau
determinen de quina forma es presenta aquest codi en brut.  Una
nota sense alteració com@tie{}@code{c} significa @q{Do natural},
sense que l'afectin l'armadura o la clau.  Per veure més
informació, consulteu @rlearning{Alteracions accidentals i armadures}.}

L'armadura indica la tonalitat en la qual es toca una peça.  Està
denotada per un conjunt d'alteracions (bemolls o sostinguts) al
començament del pentagrama.  L'establiment o modificació de
l'armadura es fa amb l'ordre @code{\key}:

@example
\key @var{nota} @var{modo}
@end example

@funindex \major
@funindex \minor
@funindex \ionian
@funindex \locrian
@funindex \aeolian
@funindex \mixolydian
@funindex \lydian
@funindex \phrygian
@funindex \dorian

@cindex modes eclesiàstics
@cindex modes
@cindex major, mode
@cindex menor, mode
@cindex eoni, mode
@cindex locri, mode
@cindex eoli, mode
@cindex mixolidi, mode
@cindex lidi, mode
@cindex frigi, mode
@cindex dòric, mode

@noindent
Aquí, @code{@var{mode}} ha de ser @code{\major} o @code{\minor}
per obtenir la tonalitat @code{@var{nota}} major o noms estàndard
de mode (també coneguts com @notation{modes eclesiàstics}):
@code{\ionian} (jònic), @code{\dorian} (dòric),
@code{\phrygian} (frigi), @code{\lydian} (lidi),
@code{\mixolydian} (mixolidi), @code{\aeolian} (eoli) i
@code{\locrian} (locri).

@lilypond[verbatim,quote,fragment]
\relative {
  \key g \major
  fis''1
  f
  fis
}
@end lilypond

Es poden definir modes addicionals, escrivint una llista amb
l'alteració que porta cada nota de l'escala quan el mode comença
amb Do.

@lilypond[verbatim,quote]
freygish = #`((0 . ,NATURAL) (1 . ,FLAT) (2 . ,NATURAL)
    (3 . ,NATURAL) (4 . ,NATURAL) (5 . ,FLAT) (6 . ,FLAT))

\relative {
  \key c \freygish c'4 des e f
  \bar "||" \key d \freygish d es fis g
}
@end lilypond

Les alteracions de l'armadura de la tonalitat es poden imprimir en
una octava diferent que en les seves posicions tradicionals, o en
més d'una octava, usat les propietats @code{flat-positions} i
@code{sharp-positions} de @code{KeySignature}.  Les entrades en
aquestes propietats especifiquen el rang de posicions de
pentagrama en el qual s'imprimiran les alteracions, les
alteracions es col·loquen dins de l'octava que acaba en aquesta
posició del pentagrama.

@lilypond[verbatim, quote,fragment]
\override Staff.KeySignature.flat-positions = #'((-5 . 5))
\override Staff.KeyCancellation.flat-positions = #'((-5 . 5))
\clef bass \key es \major es g bes d'
\clef treble \bar "||" \key es \major es' g' bes' d''

\override Staff.KeySignature.sharp-positions = #'(2)
\bar "||" \key b \major b' fis' b'2
@end lilypond

@snippets

@lilypondfile[verbatim,quote,texidoc,doctitle]
{preventing-natural-signs-from-being-printed-when-the-key-signature-changes.ly}

@lilypondfile[verbatim,quote,texidoc,doctitle]
{non-traditional-key-signatures.ly}


@seealso
Glossari musical:
@rglos{church mode},
@rglos{scordatura}.

Manual de aprenentatge:
@rlearning{Alteracions accidentals i armadures}.

Fragments de codi:
@rlsr{Pitches}.

Referència de funcionament interno:
@rinternals{KeyChangeEvent},
@rinternals{Key_engraver},
@rinternals{Key_performer},
@rinternals{KeyCancellation},
@rinternals{KeySignature},
@rinternals{key-signature-interface}.


@node Indicadors d'octava
@unnumberedsubsubsec Indicadors d'octava
@translationof Ottava brackets

@cindex ottava
@cindex 15ma
@cindex 8va
@cindex octava

@funindex set-octavation
@funindex \ottava

Els @notation{indicadors d'octava} introdueixen un transport
addicional d'una octava per al pentagrama.

@lilypond[verbatim,quote]
\relative a' {
  a2 b
  \ottava #-2
  a2 b
  \ottava #-1
  a2 b
  \ottava #0
  a2 b
  \ottava #1
  a2 b
  \ottava #2
  a2 b
}
@end lilypond

@snippets

@lilypondfile[verbatim,quote,texidoc,doctitle]
{ottava-text.ly}

@lilypondfile[verbatim,quote,texidoc,doctitle]
{adding-an-ottava-marking-to-a-single-voice.ly}

@lilypondfile[verbatim,quote,texidoc,doctitle]
{modifying-the-ottava-spanner-slope.ly}

@seealso
Glossari musical:
@rglos{octavation}.

Fragments de codi:
@rlsr{Pitches}.

Referència de funcionament interno:
@rinternals{Ottava_spanner_engraver},
@rinternals{OttavaBracket},
@rinternals{ottava-bracket-interface}.


@node Transposició dels instruments
@unnumberedsubsubsec Transposició dels instruments
@translationof Instrument transpositions

@cindex transposició de MIDI
@cindex transposició instrumental
@cindex transpositor, instrument
@cindex MIDI
@cindex MIDI, transposició

@funindex \transposition

En gravar partitures on participen instruments transpositors,
certes partes es poden gravar en un to diferent del
@notation{to de concert}.  En aquests casos s'ha d'especificar la
tonalitat del @notation{instrumento transpositor}; si no es fa
així, la sortida MIDI i les notes guia a altres parts produiran
altures incorrectes.  Per veure més informació sobre parts citades
com a guia, consulteu @ref{Cites a altres veus}.

@example
\transposition @var{pitch}
@end example

El to usat per a @code{\transposition} s'ha de correspondre amb el
so real que s'escolta quan l'instrument transpositor interpreta un
Do central @code{c'} escrit al pentagrama.  Aquesta nota s'escriu
en altura absoluta, per tant un instrument que produeix un so real
un to més agut que la música impresa (un instrument en Re) ha d'usar
@code{\transposition d'}.  L'ordre @code{\transposition} s'ha
d'usar @emph{solament} si les notes @emph{no} s'escriuran en
afinació de concert.

A continuació es poden veure algunes notes per a violí i per a
clarinet en Si bemoll, on les parts s'han introduït usant les
notes i l'armadura tal i com apareixen a la partitura del
director.  El que toquen els dos instruments està sonant a l'uníson.

@lilypond[verbatim,quote]
\new GrandStaff <<
  \new Staff = "violin" {
    \relative c'' {
      \set Staff.instrumentName = "Vln"
      \set Staff.midiInstrument = "violin"
      % no estrictament necessari, però un bon recordatori
      \transposition c'

      \key c \major
      g4( c8) r c r c4
    }
  }
  \new Staff = "clarinet" {
    \relative c'' {
      \set Staff.instrumentName = \markup { Cl (B\flat) }
      \set Staff.midiInstrument = "clarinet"
      \transposition bes

      \key d \major
      a4( d8) r d r d4
    }
  }
>>
@end lilypond

L'ordre @code{\transposition} es pot canviar durant la peça.  Per
exemple, un clarinetista pot canviar del clarinet en La al
clarinet en Si bemoll.

@lilypond[verbatim,quote]
flute = \relative c'' {
  \key f \major
  \cueDuring "clarinet" #DOWN {
    R1 _\markup\tiny "clarinet"
    c4 f e d
    R1 _\markup\tiny "clarinet"
  }
}
clarinet = \relative c'' {
  \key aes \major
  \transposition a
  aes4 bes c des
  R1^\markup { muta in B\flat }
  \key g \major
  \transposition bes
  d2 g,
}
\addQuote "clarinet" \clarinet
<<
  \new Staff \with { instrumentName = "Flute" }
    \flute
  \new Staff \with { instrumentName = "Cl (A)" }
    \clarinet
>>
@end lilypond

@seealso
Glossari musical:
@rglos{concert pitch},
@rglos{transposing instrument}.

Referència de la notació:
@ref{Cites a altres veus},
@ref{Transposició}.

Fragments de codi:
@rlsr{Pitches}.


@node Alteracions accidentals automàtiques
@unnumberedsubsubsec Alteracions accidentals automàtiques
@translationof Automatic accidentals

@cindex automàtiques, alteracions
@cindex alteracions automàtiques
@cindex alteracions accidentals
@cindex alteracions, estil de las
@cindex predeterminat, estil de las alteracions
@cindex alteracions, estilo predeterminat de les

@funindex \accidentalStyle
@funindex voice
@funindex default

Hi ha moltes convencions diferents sobre la forma de gravar
les alteracions. El LilyPond proporciona una funció per
especificar quin estil d'alteracions usar.  Aquesta funció
s'invoca de la manera següent:

@example
\new Staff <<
  \accidentalStyle voice
  @{ @dots{} @}
>>
@end example

L'estil d'alteracions s'aplica al @code{Staff} en curs de forma
predeterminada (amb l'excepció dels estils @code{piano} i
@code{piano-cautionary}, que s'expliquen més
endavant). Opcionalment, la funció pot agafar un segon argument
que determina en quin àmbit s'ha de canviar l'estil. Per exemple,
per usar el mateix estil en tots els pentagrames del
@code{StaffGroup} en curs, useu

@example
\accidentalStyle StaffGroup.voice
@end example

Estan contemplats els següents estils d'alteració.  Per donar una
mostra de cada u dels estils, utilitzem l'exemple següent:

@lilypond[verbatim,quote]
musicA = {
  <<
    \relative {
      cis''8 fis, bes4 <a cis>8 f bis4 |
      cis2. <c, g'>4 |
    }
    \\
    \relative {
      ais'2 cis, |
      fis8 b a4 cis2 |
    }
  >>
}

musicB = {
  \clef bass
  \new Voice {
    \voiceTwo \relative {
      <fis a cis>8[ <fis a cis>
      \change Staff = up
      cis' cis
      \change Staff = down
      <fis, a> <fis a>]
      \showStaffSwitch
      \change Staff = up
      dis'4 |
      \change Staff = down
      <fis, a cis>4 gis <f a d>2 |
    }
  }
}

\new PianoStaff {
  <<
    \context Staff = "up" {
      \accidentalStyle default
      \musicA
    }
    \context Staff = "down" {
      \accidentalStyle default
      \musicB
    }
  >>
}
@end lilypond

Observeu que les últimes línies d'aquest exemple es poden
substituir per les següents, sempre i quan vulguem usar el mateix
estil als dos pentagrames.

@example
\new PianoStaff @{
  <<
    \context Staff = "up" @{
      %%% canvieu la línia següent com desitgeu:
      \accidentalStyle Score.default
      \musicA
    @}
    \context Staff = "down" @{
      \musicB
    @}
  >>
@}
@end example

@c don't use verbatim in this table.
@table @code
@item default (predeterminat)

@cindex alteracions, estil predeterminat

@funindex default

Es el comportament de gravat predeterminat per a composició.
Correspon a la pràctica comuna del segle XVIII: les alteracions
accidentals es recorden fins al final del compàs en el qual
apareixen i sols en la mateixa octava.  Així, a l'exemple següent,
no s'imprimeixen becaires abans del Si natural al segon compàs ni
a l'últim Do:

@lilypond[quote]
musicA = {
  <<
    \relative {
      cis''8 fis, bes4 <a cis>8 f bis4 |
      cis2. <c, g'>4 |
    }
    \\
    \relative {
      ais'2 cis, |
      fis8 b a4 cis2 |
    }
  >>
}

musicB = {
  \clef bass
  \new Voice {
    \voiceTwo \relative {
      <fis a cis>8[ <fis a cis>
      \change Staff = up
      cis' cis
      \change Staff = down
      <fis, a> <fis a>]
      \showStaffSwitch
      \change Staff = up
      dis'4 |
      \change Staff = down
      <fis, a cis>4 gis <f a d>2 |
    }
  }
}

\new PianoStaff {
  <<
    \context Staff = "up" {
      \accidentalStyle default
      \musicA
    }
    \context Staff = "down" {
      \accidentalStyle default
      \musicB
    }
  >>
}
@end lilypond

@item voice (veu)

@cindex alteració, estil de veu de
@cindex veu, estil d'alteracions
@cindex alteracions estil modern
@cindex modern, estil de alteracions
@cindex alteracions, estil, modern-precaució
@cindex modern-precaució, estil d'alteracions

@funindex voice

El comportament normal és recordar les alteracions accidentals al
nivell de @code{Staff}.  En aquest estil, tanmateix, es graven les
alteracions individualment per a cada veu.  A part d'això la regla
és semblant a @code{default}.

Com a resultat, les alteracions d'una veu no es cancel·len a les
altres veus, el que amb freqüència porta a un resultat no
desitjat: a l'exemple següent és difícil determinar si el segon La
s'ha de tocar natural o sostingut.  Per tant, l'opció @code{voice}
s'ha d'usar sols si les veus es llegiran individualment per músics
diferents.  Si el pentagrama s'utilitzarà per part d'un sols músic
(per exemple un director, o a una partitura de piano), aleshores
s'han d'usar en el seu lloc els estils @code{modern} o
@code{modern-cautionary}.


@lilypond[quote]
musicA = {
  <<
    \relative {
      cis''8 fis, bes4 <a cis>8 f bis4 |
      cis2. <c, g'>4 |
    }
    \\
    \relative {
      ais'2 cis, |
      fis8 b a4 cis2 |
    }
  >>
}

musicB = {
  \clef bass
  \new Voice {
    \voiceTwo \relative {
      <fis a cis>8[ <fis a cis>
      \change Staff = up
      cis' cis
      \change Staff = down
      <fis, a> <fis a>]
      \showStaffSwitch
      \change Staff = up
      dis'4 |
      \change Staff = down
      <fis, a cis>4 gis <f a d>2 |
    }
  }
}

\new PianoStaff {
  <<
    \context Staff = "up" {
      \accidentalStyle voice
      \musicA
    }
    \context Staff = "down" {
      \accidentalStyle voice
      \musicB
    }
  >>
}
@end lilypond

@item modern

@cindex alteracions, estil modern
@cindex modern, alteracions d'estil

@funindex modern

Aquesta regla correspon a la pràctica comuna del segle XX.  Omet
alguns becaires addicionals, que tradicionalment s'imprimien
precedint a un sostingut que segueix a un doble sostingut, o a un
bemoll que segueix a un doble bemoll.  La regla @code{modern}
imprimeix les mateix alteracions que l'estil @code{default}, amb
dos addicions que serveixen per evitar la ambigüitat: després
d'alteracions temporals s'imprimeixen indicacions de cancel·lació
també al compàs següent (per a notes a la mateixa octava) i, al
mateix compàs, per a notes a octaves diferents.  D'aquí els
becaires abans del Si natural i del Do al segon compàs del
pentagrama superior:

@lilypond[quote]
musicA = {
  <<
    \relative {
      cis''8 fis, bes4 <a cis>8 f bis4 |
      cis2. <c, g'>4 |
    }
    \\
    \relative {
      ais'2 cis, |
      fis8 b a4 cis2 |
    }
  >>
}

musicB = {
  \clef bass
  \new Voice {
    \voiceTwo \relative {
      <fis a cis>8[ <fis a cis>
      \change Staff = up
      cis' cis
      \change Staff = down
      <fis, a> <fis a>]
      \showStaffSwitch
      \change Staff = up
      dis'4 |
      \change Staff = down
      <fis, a cis>4 gis <f a d>2 |
    }
  }
}

\new PianoStaff {
  <<
    \context Staff = "up" {
      \accidentalStyle modern
      \musicA
    }
    \context Staff = "down" {
      \accidentalStyle modern
      \musicB
    }
  >>
}
@end lilypond

@item modern-cautionary (modern de precaució)

@cindex alteracions, estil modern de precaució
@cindex modern, alteracions d'estil
@cindex modern de precaució, alteracions d'estil

@funindex modern-cautionary

Aquesta regla és semblant a @code{modern}, però les alteracions
@q{afegides} se imprimeixen como alteracions de precaució (entre
parèntesis).  També es poden imprimir en una mida diferent
sobreescrivint la propietat @code{font-size} de l'objecte
@code{AccidentalCautionary}.

@lilypond[quote]
musicA = {
  <<
    \relative {
      cis''8 fis, bes4 <a cis>8 f bis4 |
      cis2. <c, g'>4 |
    }
    \\
    \relative {
      ais'2 cis, |
      fis8 b a4 cis2 |
    }
  >>
}

musicB = {
  \clef bass
  \new Voice {
    \voiceTwo \relative {
      <fis a cis>8[ <fis a cis>
      \change Staff = up
      cis' cis
      \change Staff = down
      <fis, a> <fis a>]
      \showStaffSwitch
      \change Staff = up
      dis'4 |
      \change Staff = down
      <fis, a cis>4 gis <f a d>2 |
    }
  }
}

\new PianoStaff {
  <<
    \context Staff = "up" {
      \accidentalStyle modern-cautionary
      \musicA
    }
    \context Staff = "down" {
      \accidentalStyle modern-cautionary
      \musicB
    }
  >>
}
@end lilypond

@item modern-voice (modern, per a veus)

@cindex alteracions, en diverses veus
@cindex alteracions modernes
@cindex modern, alteracions d'estil
@cindex veus, alteracions en diverses
@cindex alteració, estil modern de

@funindex modern-voice

Aquesta regla s'usa perquè puguin llegir les alteracions a
diverses veus, tant els músics que toquen una veu com els musics
que toquen totes les veus.  S'imprimeixen les alteracions per a
cada veu, però @emph{es cancel·len} entre veus dins del mateix
@code{Staff}.  Per tant, el La a l'últim compàs es cancel·la
perquè la cancel·lació anterior estava a una veu diferent, i el Re
al pentagrama inferior es cancel·la a causa de l'alteració a una
altra veu al compàs previ:

@lilypond[quote]
musicA = {
  <<
    \relative {
      cis''8 fis, bes4 <a cis>8 f bis4 |
      cis2. <c, g'>4 |
    }
    \\
    \relative {
      ais'2 cis, |
      fis8 b a4 cis2 |
    }
  >>
}

musicB = {
  \clef bass
  \new Voice {
    \voiceTwo \relative {
      <fis a cis>8[ <fis a cis>
      \change Staff = up
      cis' cis
      \change Staff = down
      <fis, a> <fis a>]
      \showStaffSwitch
      \change Staff = up
      dis'4 |
      \change Staff = down
      <fis, a cis>4 gis <f a d>2 |
    }
  }
}

\new PianoStaff {
  <<
    \context Staff = "up" {
      \accidentalStyle modern-voice
      \musicA
    }
    \context Staff = "down" {
      \accidentalStyle modern-voice
      \musicB
    }
  >>
}
@end lilypond

@item modern-voice-cautionary (modern, veu, de precaució)

@cindex alteració, estil de veu de precaució modern
@cindex alteració de veu de precaució modern, estil de
@cindex alteració, modern de precaució, veu, estil de
@funindex modern-voice-cautionary

Aquesta regla és la mateixa que @code{modern-voice}, però amb les
alteracions afegides (les que l'estilo @code{voice} no imprimeix)
composades com de precaució.  Fins i tot malgrat que totes les
alteracions impreses per l'estil @code{default} @emph{són}
impreses amb aquesta regla, algunes d'elles es graven com de
precaució.

@lilypond[quote]
musicA = {
  <<
    \relative {
      cis''8 fis, bes4 <a cis>8 f bis4 |
      cis2. <c, g'>4 |
    }
    \\
    \relative {
      ais'2 cis, |
      fis8 b a4 cis2 |
    }
  >>
}

musicB = {
  \clef bass
  \new Voice {
    \voiceTwo \relative {
      <fis a cis>8[ <fis a cis>
      \change Staff = up
      cis' cis
      \change Staff = down
      <fis, a> <fis a>]
      \showStaffSwitch
      \change Staff = up
      dis'4 |
      \change Staff = down
      <fis, a cis>4 gis <f a d>2 |
    }
  }
}

\new PianoStaff {
  <<
    \context Staff = "up" {
      \accidentalStyle modern-voice-cautionary
      \musicA
    }
    \context Staff = "down" {
      \accidentalStyle modern-voice-cautionary
      \musicB
    }
  >>
}
@end lilypond

@item piano

@cindex piano, alteracions de
@cindex alteracions de piano
@cindex piano, estil de alteracions de

@funindex piano

Aquesta regla reflexa la pràctica del segle XX per a la notació de
piano.  El seu comportament és molt semblant a l'estil
@code{modern}, però aquí les alteracions també es cancel·len entre
diferents pentagrames del mateix grup @code{GrandStaff} o @code{PianoStaff},
d'aquí totes les cancel·lacions de les últimes notes.

Aquest estil d'alteració s'aplica de manera predeterminada al grup
@code{GrandStaff} o @code{PianoStaff} en curs.

@lilypond[quote]
musicA = {
  <<
    \relative {
      cis''8 fis, bes4 <a cis>8 f bis4 |
      cis2. <c, g'>4 |
    }
    \\
    \relative {
      ais'2 cis, |
      fis8 b a4 cis2 |
    }
  >>
}

musicB = {
  \clef bass
  \new Voice {
    \voiceTwo \relative {
      <fis a cis>8[ <fis a cis>
      \change Staff = up
      cis' cis
      \change Staff = down
      <fis, a> <fis a>]
      \showStaffSwitch
      \change Staff = up
      dis'4 |
      \change Staff = down
      <fis, a cis>4 gis <f a d>2 |
    }
  }
}

\new PianoStaff {
  <<
    \context Staff = "up" {
      \accidentalStyle piano
      \musicA
    }
    \context Staff = "down" {
      \musicB
    }
  >>
}
@end lilypond

@item piano-cautionary (piano, de precaució)

@cindex alteracions, piano de precaució, estilo de
@cindex alteracions, piano de precaució
@cindex precaució, estilo de alteracions, piano
@cindex precaució, alteracions de piano de
@cindex piano de precaució, estilo de alteracions
@cindex piano de precaució, alteracions

@funindex piano-cautionary

Igual que @code{\accidentalStyle piano} però amb les alteracions
afegides composades com de precaució.

@lilypond[quote]
musicA = {
  <<
    \relative {
      cis''8 fis, bes4 <a cis>8 f bis4 |
      cis2. <c, g'>4 |
    }
    \\
    \relative {
      ais'2 cis, |
      fis8 b a4 cis2 |
    }
  >>
}

musicB = {
  \clef bass
  \new Voice {
    \voiceTwo \relative {
      <fis a cis>8[ <fis a cis>
      \change Staff = up
      cis' cis
      \change Staff = down
      <fis, a> <fis a>]
      \showStaffSwitch
      \change Staff = up
      dis'4 |
      \change Staff = down
      <fis, a cis>4 gis <f a d>2 |
    }
  }
}

\new PianoStaff {
  <<
    \context Staff = "up" {
      \accidentalStyle piano-cautionary
      \musicA
    }
    \context Staff = "down" {
      \musicB
    }
  >>
}
@end lilypond

@item neo-modern

@cindex neo-modern, estilo de alteracions
@cindex alteracions, estilo de, neo-modern

@funindex neo-modern

Aquesta regla reprodueix una pràctica comuna a la música
contemporània: les alteracions accidentals s'imprimeixen com a
@code{modern}, però es tornen a imprimir si apareix la mateixa
nota una altra vegada al mateix compàs (excepte si la nota es
repeteix immediatament).

@lilypond[quote]
musicA = {
  <<
    \relative {
      cis''8 fis, bes4 <a cis>8 f bis4 |
      cis2. <c, g'>4 |
    }
    \\
    \relative {
      ais'2 cis, |
      fis8 b a4 cis2 |
    }
  >>
}

musicB = {
  \clef bass
  \new Voice {
    \voiceTwo \relative {
      <fis a cis>8[ <fis a cis>
      \change Staff = up
      cis' cis
      \change Staff = down
      <fis, a> <fis a>]
      \showStaffSwitch
      \change Staff = up
      dis'4 |
      \change Staff = down
      <fis, a cis>4 gis <f a d>2 |
    }
  }
}

\new PianoStaff {
  <<
    \context Staff = "up" {
      \accidentalStyle neo-modern
      \musicA
    }
    \context Staff = "down" {
      \accidentalStyle neo-modern
      \musicB
    }
  >>
}
@end lilypond

@item neo-modern-cautionary

@cindex neo-modern de precaució, estilo de alteracions
@cindex alteracions, estil, neo-modern de precaució

@funindex neo-modern-cautionary

Aquesta regla és sembla a @code{neo-modern}, però les alteracions
@q{addicionals} s'imprimeixen com alteracions de precaució (amb
parèntesis).  També es poden imprimir a una mida diferent
sobreescrivint la propietat @code{font-size} de l'objecte
@code{AccidentalCautionary}.

@lilypond[quote]
musicA = {
  <<
    \relative {
      cis''8 fis, bes4 <a cis>8 f bis4 |
      cis2. <c, g'>4 |
    }
    \\
    \relative {
      ais'2 cis, |
      fis8 b a4 cis2 |
    }
  >>
}

musicB = {
  \clef bass
  \new Voice {
    \voiceTwo \relative {
      <fis a cis>8[ <fis a cis>
      \change Staff = up
      cis' cis
      \change Staff = down
      <fis, a> <fis a>]
      \showStaffSwitch
      \change Staff = up
      dis'4 |
      \change Staff = down
      <fis, a cis>4 gis <f a d>2 |
    }
  }
}

\new PianoStaff {
  <<
    \context Staff = "up" {
      \accidentalStyle neo-modern-cautionary
      \musicA
    }
    \context Staff = "down" {
      \accidentalStyle neo-modern-cautionary
      \musicB
    }
  >>
}
@end lilypond

@item neo-modern-voice

@cindex neo-modern-voice, estil d'alteració
@cindex alteracions, estil, neo-modern de veu

@funindex neo-modern-voice

Aquesta regla s'usa per alteracions accidentals sobre diverses
veus que s'han de llegir per part de músics que toquen una veu,
així com per músics que toquen totes les veus.  Les alteracions
s'imprimeixen per a cada veu com amb @code{neo-modern}, però es
cancel·len per a altres veus que estan al mateix pentagrama
@code{Staff}.

@lilypond[quote]
musicA = {
  <<
    \relative {
      cis''8 fis, bes4 <a cis>8 f bis4 |
      cis2. <c, g'>4 |
    }
    \\
    \relative {
      ais'2 cis, |
      fis8 b a4 cis2 |
    }
  >>
}

musicB = {
  \clef bass
  \new Voice {
    \voiceTwo \relative {
      <fis a cis>8[ <fis a cis>
      \change Staff = up
      cis' cis
      \change Staff = down
      <fis, a> <fis a>]
      \showStaffSwitch
      \change Staff = up
      dis'4 |
      \change Staff = down
      <fis, a cis>4 gis <f a d>2 |
    }
  }
}

\new PianoStaff {
  <<
    \context Staff = "up" {
      \accidentalStyle neo-modern-voice
      \musicA
    }
    \context Staff = "down" {
      \accidentalStyle neo-modern-voice
      \musicB
    }
  >>
}
@end lilypond

@item neo-modern-voice-cautionary

@cindex neo-modern-voice-cautionary, estil de alteracions
@cindex alteracions, estil, neo-modern-voice-cautionary

@funindex neo-modern-voice-cautionary

Aquesta regla és semblant a @code{neo-modern-voice}, però les
alteracions addicionals s'imprimeixen com alteracions de
precaució.

@lilypond[quote]
musicA = {
  <<
    \relative {
      cis''8 fis, bes4 <a cis>8 f bis4 |
      cis2. <c, g'>4 |
    }
    \\
    \relative {
      ais'2 cis, |
      fis8 b a4 cis2 |
    }
  >>
}

musicB = {
  \clef bass
  \new Voice {
    \voiceTwo \relative {
      <fis a cis>8[ <fis a cis>
      \change Staff = up
      cis' cis
      \change Staff = down
      <fis, a> <fis a>]
      \showStaffSwitch
      \change Staff = up
      dis'4 |
      \change Staff = down
      <fis, a cis>4 gis <f a d>2 |
    }
  }
}

\new PianoStaff {
  <<
    \context Staff = "up" {
      \accidentalStyle neo-modern-voice-cautionary
      \musicA
    }
    \context Staff = "down" {
      \accidentalStyle neo-modern-voice-cautionary
      \musicB
    }
  >>
}
@end lilypond

@item dodecaphonic

@cindex dodecafònic, estil de alteracions
@cindex alteracions, estil, dodecafònic

@funindex dodecaphonic

Aquesta regla reflexa una pràctica introduïda pels compositors de
principis del segle XX, en un intent d'abolir la jerarquia
entre notes naturals i alterades.  Amb aquest estil, @emph{totes}
les notes porten alteració, fins i tot becaires.

@lilypond[quote]
musicA = {
  <<
    \relative {
      cis''8 fis, bes4 <a cis>8 f bis4 |
      cis2. <c, g'>4 |
    }
    \\
    \relative {
      ais'2 cis, |
      fis8 b a4 cis2 |
    }
  >>
}

musicB = {
  \clef bass
  \new Voice {
    \voiceTwo \relative {
      <fis a cis>8[ <fis a cis>
      \change Staff = up
      cis' cis
      \change Staff = down
      <fis, a> <fis a>]
      \showStaffSwitch
      \change Staff = up
      dis'4 |
      \change Staff = down
      <fis, a cis>4 gis <f a d>2 |
    }
  }
}

\new PianoStaff {
  <<
    \context Staff = "up" {
      \accidentalStyle dodecaphonic
      \musicA
    }
    \context Staff = "down" {
      \accidentalStyle dodecaphonic
      \musicB
    }
  >>
}
@end lilypond

@item dodecaphonic-no-repeat

@cindex estil accidental dodecafònic
@cindex estil dodecafònic, neo-modern

@funindex dodecaphonic-no-repeat

Com amb l'estil d'alteracions dodecafònic @emph{totes} les notes
porten una alteració de forma predeterminada, però les alteracions
se suprimeixen quan hi ha notes repetides immediatament al mateix pentagrama.

@lilypond[quote]
musicA = {
  <<
    \relative {
      cis''8 fis, bes4 <a cis>8 f bis4 |
      cis2. <c, g'>4 |
    }
    \\
    \relative {
      ais'2 cis, |
      fis8 b a4 cis2 |
    }
  >>
}

musicB = {
  \clef bass
  \new Voice {
    \voiceTwo \relative {
      <fis a cis>8[ <fis a cis>
      \change Staff = up
      cis' cis
      \change Staff = down
      <fis, a> <fis a>]
      \showStaffSwitch
      \change Staff = up
      dis'4 |
      \change Staff = down
      <fis, a cis>4 gis <f a d>2 |
    }
  }
}

\new PianoStaff {
  <<
    \context Staff = "up" {
      \accidentalStyle dodecaphonic-no-repeat
      \musicA
    }
    \context Staff = "down" {
      \accidentalStyle dodecaphonic-no-repeat
      \musicB
    }
  >>
}
@end lilypond


@item dodecaphonic-first

@cindex estil accidental dodecafònic
@cindex estil dodecafònic, neo-modern

@funindex dodecaphonic-first

Semblant a l'estil d'alteracions dodecafònic, @emph{totes} les
notes porten una alteració, però sols la primera vegada que es
troben al compàs.  Les alteracions es recorden sols per a l'octava
actual però a través de les veus.

@lilypond[quote]
musicA = {
  <<
    \relative {
      cis''8 fis, bes4 <a cis>8 f bis4 |
      cis2. <c, g'>4 |
    }
    \\
    \relative {
      ais'2 cis, |
      fis8 b a4 cis2 |
    }
  >>
}

musicB = {
  \clef bass
  \new Voice {
    \voiceTwo \relative {
      <fis a cis>8[ <fis a cis>
      \change Staff = up
      cis' cis
      \change Staff = down
      <fis, a> <fis a>]
      \showStaffSwitch
      \change Staff = up
      dis'4 |
      \change Staff = down
      <fis, a cis>4 gis <f a d>2 |
    }
  }
}

\new PianoStaff {
  <<
    \context Staff = "up" {
      \accidentalStyle dodecaphonic-first
      \musicA
    }
    \context Staff = "down" {
      \accidentalStyle dodecaphonic-first
      \musicB
    }
  >>
}
@end lilypond


@item teaching (ensenyament)

@cindex teaching (ensenyament), estil de alteracions
@cindex alteracions, estil teaching (ensenyament)

@funindex teaching

Aquesta regla està pensada per a estudiants, i fa més senzill
crear automàticament fulls d'escales amb alteracions de
precaució.  Les alteracions s'imprimeixen com a l'estil
@code{modern}, però s'afegeixen alteracions de precaució per a
totes les notes sostingudes o bemolls especificats per l'armadura,
excepte si la nota es repeteix immediatament.

@lilypond[quote,staffsize=18]
musicA = {
  <<
    \relative {
      cis''8 fis, bes4 <a cis>8 f bis4 |
      cis2. <c, g'>4 |
    }
    \\
    \relative {
      ais'2 cis, |
      fis8 b a4 cis2 |
    }
  >>
}

musicB = {
  \clef bass
  \new Voice {
    \voiceTwo \relative {
      <fis a cis>8[ <fis a cis>
      \change Staff = up
      cis' cis
      \change Staff = down
      <fis, a> <fis a>]
      \showStaffSwitch
      \change Staff = up
      dis'4 |
      \change Staff = down
      <fis, a cis>4 gis <f a d>2 |
    }
  }
}

\new PianoStaff {
  <<
    \context Staff = "up" {
      \key fis \minor
      \accidentalStyle teaching
      \musicA
    }
    \context Staff = "down" {
      \key fis \minor
      \accidentalStyle teaching
      \musicB
    }
  >>
}
@end lilypond

@item no-reset (sense restabliment)

@cindex alteracions sense restabliment, estil de
@cindex sense restabliment, estil d'alteracions

@funindex no-reset

És el mateix que @code{default} però amb alteracions que duren
@q{per sempre} i no sols dins del mateix compàs:

@lilypond[quote]
musicA = {
  <<
    \relative {
      cis''8 fis, bes4 <a cis>8 f bis4 |
      cis2. <c, g'>4 |
    }
    \\
    \relative {
      ais'2 cis, |
      fis8 b a4 cis2 |
    }
  >>
}

musicB = {
  \clef bass
  \new Voice {
    \voiceTwo \relative {
      <fis a cis>8[ <fis a cis>
      \change Staff = up
      cis' cis
      \change Staff = down
      <fis, a> <fis a>]
      \showStaffSwitch
      \change Staff = up
      dis'4 |
      \change Staff = down
      <fis, a cis>4 gis <f a d>2 |
    }
  }
}

\new PianoStaff {
  <<
    \context Staff = "up" {
      \accidentalStyle no-reset
      \musicA
    }
    \context Staff = "down" {
      \accidentalStyle no-reset
      \musicB
    }
  >>
}
@end lilypond

@item forget (oblit)

@cindex oblit, estil de alteracions
@cindex alteració, estil de, oblit

@funindex forget

És l'oposat a @code{sense restabliment}: Les alteracions no es
recorden en absolut: d'aquí que totes les alteracions es gravin en
relació a l'armadura de la tonalitat, sense que es vegin afectades
pel que hi ha abans.


@lilypond[quote]
musicA = {
  <<
    \relative {
      cis''8 fis, bes4 <a cis>8 f bis4 |
      cis2. <c, g'>4 |
    }
    \\
    \relative {
      ais'2 cis, |
      fis8 b a4 cis2 |
    }
  >>
}

musicB = {
  \clef bass
  \new Voice {
    \voiceTwo \relative {
      <fis a cis>8[ <fis a cis>
      \change Staff = up
      cis' cis
      \change Staff = down
      <fis, a> <fis a>]
      \showStaffSwitch
      \change Staff = up
      dis'4 |
      \change Staff = down
      <fis, a cis>4 gis <f a d>2 |
    }
  }
}

\new PianoStaff {
  <<
    \context Staff = "up" {
      \accidentalStyle forget
      \musicA
    }
    \context Staff = "down" {
      \accidentalStyle forget
      \musicB
    }
  >>
}
@end lilypond
@end table

@seealso
Fragments de codi:
@rlsr{Pitches}.

Referència de funcionament intern:
@rinternals{Accidental},
@rinternals{Accidental_engraver},
@rinternals{GrandStaff},
@rinternals{PianoStaff},
@rinternals{Staff},
@rinternals{AccidentalSuggestion},
@rinternals{AccidentalPlacement},
@rinternals{accidental-suggestion-interface}.

@cindex alteracions i notes simultànies
@cindex simultànies, notes i alteracions
@cindex alteracions en acordes
@cindex acordes, alteracions dins de

@knownissues
Les notes simultànies no es tenen en compte per a la determinació
automàtica de les alteracions accidentals; sols es consideren les
notes anteriors i l'armadura de la tonalitat.  Pot ser necessari
forçar les alteracions accidentals amb with@tie{}@code{!}
o@tie{}@code{?} quan la mateixa nota, amb al mateix nom, aparegui
simultàniament amb diferents alteracions, com a @samp{<f! fis!>}.

La cancel·lació de precaució d'alteracions es fa mirant el compàs
previ.  Malgrat això, al bloc @code{\alternative} que segueix a
una secció de repetició de primera i segona vegada @code{\repeat
volta N}, s'esperaria que la cancel·lació es calculés utilitzant
el compàs previ @emph{que s'ha tocat}, no el compàs previ
@emph{que s'ha imprès}.  A l'exemple següent al Do natural de la
casella de segona vegada no li cal becaire:

@lilypond[quote]
{
  \accidentalStyle modern
  \time 2/4
  \repeat volta 2 {
    c'2
  }
  \alternative {
     cis'
     c'
  }
}
@end lilypond

Es pot usar la següent solució del problema: definir una funció
que canviï localment l'estil d'alteracions a @code{forget}:

@lilypond[verbatim,quote]
forget = #(define-music-function (music) (ly:music?) #{
  \accidentalStyle forget
  #music
  \accidentalStyle modern
#})
{
  \accidentalStyle modern
  \time 2/4
  \repeat volta 2 {
    c'2
  }
  \alternative {
     cis'
     \forget c'
  }
}
@end lilypond

@node Tessitura
@unnumberedsubsubsec Tessitura
@translationof Ambitus

@cindex ambitus
@cindex rang de altures
@cindex tessitura

El terme @emph{ambitus} o àmbit denota el rang de notes que abasta
una veu donada a una part musical.  També pot denotar el marge de
notes que és capaç de tocar un determinat instrument musical.  Els
àmbits s'imprimeixen a les parts vocals de tal manera que els
intèrprets puguin determinar amb facilitat si compleixen amb les
seves pròpies possibilitats.

Els àmbits es presenten al començament de la peça junt a la clau
inicial.  El rang s'especifica gràficament mitjançant dos caps de
nota que representen a les notes inferior i superior.  Sols
s'imprimeixen alteracions si no formen part de l'armadura de la
tonalitat.

@lilypond[verbatim,quote]
\layout {
  \context {
    \Voice
    \consists "Ambitus_engraver"
  }
}

\relative {
  aes' c e2
  cis,1
}
@end lilypond

@snippets
@lilypondfile[verbatim,quote,texidoc,doctitle]
{adding-ambitus-per-voice.ly}

@lilypondfile[verbatim,quote,texidoc,doctitle]
{ambitus-with-multiple-voices.ly}

@lilypondfile[verbatim,quote,texidoc,doctitle]
{changing-the-ambitus-gap.ly}

@seealso
Glossri musical:
@rglos{ambitus}.

Fragments de codi:
@rlsr{Pitches}.

Referència de funcionament interno:
@rinternals{Ambitus_engraver},
@rinternals{Voice},
@rinternals{Staff},
@rinternals{Ambitus},
@rinternals{AmbitusAccidental},
@rinternals{AmbitusLine},
@rinternals{AmbitusNoteHead},
@rinternals{ambitus-interface}.

@knownissues
No s'efectua un tractament de les possibles col·lisions en cas de
diverses indicacions d'àmbit simultànies a veus diferents.

@node Cap de les notes
@subsection Cap de les notes
@translationof Note heads

Aquesta secció proposa formes d'alterar els caps de les figures.

@menu
* Caps de nota especials::
* Caps de notes de Notació Fàcil::
* Caps de notes amb formes diverses::
* Improvisació::
@end menu

@node Caps de nota especials
@unnumberedsubsubsec Caps de nota especials
@translationof Special note heads

@cindex figura, cap de la
@cindex nota, cap especial de
@cindex nota, cap de, en aspes
@cindex nota, cap de, en rombe
@cindex nota, cap de, en parlato
@cindex nota, cap de, harmònics
@cindex nota, cap de, guitarra
@cindex especials, caps de figura
@cindex aspes, caps de nota
@cindex rombe, caps de nota
@cindex parlato, caps de nota
@cindex harmònics, caps de nota
@cindex guitarra, caps de nota
@cindex nota, cap de, estils
@cindex estils de cap de nota

@funindex cross

Es pot modificar l'aparença del cap de les notes:

@lilypond[verbatim,quote]
\relative c'' {
  c4 b
  \override NoteHead.style = #'cross
  c4 b
  \revert NoteHead.style
  a b
  \override NoteHead.style = #'harmonic
  a b
  \revert NoteHead.style
  c4 d e f
}
@end lilypond

Per veure totes els estils de caps de les notes, consulteu
@ref{Estils de caps de nota}.

L'estil @code{cross} (aspes) es fa servir per representar una
àmplia varietat d'intencions musicals.  Les següent ordres
genèriques predefinides modifiquen la forma del cap de les figures
tant al context del pentagrama normal com al de tabulatura, i es
poden fer servir per representar qualsevol significat musical:

@lilypond[verbatim,quote]
\relative {
  c''4 b
  \xNotesOn
   a b c4 b
  \xNotesOff
  c4 d
}
@end lilypond

La forma de funció musical d'aquesta ordre predefinida es pot usar
dins i fora dels acords per generar caps de nota en aspa, tant al
context de pentagrama normal com al de tabulatura:

@lilypond[verbatim,quote]
\relative {
  c''4 b
  \xNote { e f }
  c b < g \xNote c f > b
}
@end lilypond

Como sinònims de @code{\xNote}, @code{\xNotesOn} i
@code{\xNotesOff}, se poden usar @code{\deadNote},
@code{\deadNotesOn} i @code{\deadNotesOff}.  El terme
@notation{dead note} (nota morta) s'utilitza habitualment per part
dels guitarristes.

També hi ha una abreviatura semblant per a les formes en rombe:

@lilypond[verbatim,quote]
\relative c'' {
  <c f\harmonic>2 <d a'\harmonic>4 <c g'\harmonic> f\harmonic
}
@end lilypond

@predefined
@code{\harmonic},
@code{\xNotesOn},
@code{\xNotesOff},
@code{\xNote}.
@endpredefined

@seealso
Fragments de codi:
@rlsr{Pitches}.

Referència de la notació:
@ref{Estils de caps de nota},
@ref{Notes a un acord},
@ref{Indicació d'harmònics i notes tapades}.

Referència de funcionament interno:
@rinternals{note-event},
@rinternals{Note_heads_engraver},
@rinternals{Ledger_line_engraver},
@rinternals{NoteHead},
@rinternals{LedgerLineSpanner},
@rinternals{note-head-interface},
@rinternals{ledger-line-spanner-interface}.


@node Caps de notes de Notació Fàcil
@unnumberedsubsubsec Caps de notes de Notació Fàcil
@translationof Easy notation note heads

@cindex Hal Leonard
@cindex principiants, música per a
@cindex fàcil, notació, caps de nota de
@cindex música para principiants
@cindex notes, caps de, estudio
@cindex notes, caps de, notació simplificada
@cindex notes, caps de, para practicar
@cindex simplificada, notació

@funindex \easyHeadsOn
@funindex \easyHeadsOff

Les notes amb cap de @q{notació facilitada} tenen el nom de la
nota (en angles) dins del cap.  S'usen a la música per a
principiants.  Perquè que les lletres siguin llegibles, s'han
d'imprimir en una mida gran de tipus de lletra.  Per imprimir amb
un tipus de lletra més gran, vegeu
@ref{Establiment de la mida del pentagrama}.

@lilypond[verbatim,quote]
#(set-global-staff-size 26)
\relative c' {
  \easyHeadsOn
  c2 e4 f
  g1
  \easyHeadsOff
  c,1
}
@end lilypond

@predefined
@code{\easyHeadsOn},
@code{\easyHeadsOff}.
@endpredefined

@snippets
@lilypondfile[verbatim,quote,texidoc,doctitle]
{numbers-as-easy-note-heads.ly}

@seealso
Referència de la notació:
@ref{Establiment de la mida del pentagrama}.

Fragments de codi:
@rlsr{Pitches}.

Referència de funcionament interno:
@rinternals{note-event},
@rinternals{Note_heads_engraver},
@rinternals{NoteHead},
@rinternals{note-head-interface}.


@node Caps de notes amb formes diverses
@unnumberedsubsubsec Caps de notes amb formes diverses
@translationof Shape note heads

@cindex notes, caps de, con formes
@cindex formes, notes con

@cindex Aiken, caps de nota amb forma
@cindex arpa sacra, caps de nota amb forma
@cindex Southern Harmony, caps de nota amb forma
@cindex Funk, caps de nota amb forma
@cindex Harmonia Sacra, caps de nota amb forma
@cindex Christian Harmony, caps de nota amb forma
@cindex Walker, caps de nota amb forma

@cindex notes, caps de, Aiken
@cindex notes, caps de, arpa sacra
@cindex notes, caps de, Southern Harmony
@cindex notes, caps de, Funk
@cindex notes, caps de, Harmonia Sacra
@cindex notes, caps de, Christian Harmony
@cindex notes, caps de, Walker

@funindex \aikenHeads
@funindex \sacredHarpHeads
@funindex \southernHarmonyHeads
@funindex \funkHeads
@funindex \walkerHeads

A la notació de caps amb forma, la forma del cap correspon a la
funció harmònica d'una nota dins de l'escala.  Aquesta notació es
va fer popular als llibres americans de cançons durant el segle
XIX.  Els caps de nota amb formes es poden produir amb els estils
@q{Arpa Sacra}, @q{Southern Harmony}, Funk (Harmonia Sacra),
Walker i Aiken @q{(Christian Harmony)}:

@lilypond[verbatim,quote]
\relative c'' {
  \aikenHeads
  c, d e f g2 a b1 c \break
  \sacredHarpHeads
  c,4 d e f g2 a b1 c \break
  \southernHarmonyHeads
  c,4 d e f g2 a b1 c \break
  \funkHeads
  c,4 d e f g2 a b1 c \break
  \walkerHeads
  c,4 d e f g2 a b1 c \break
}
@end lilypond

@funindex \key
@funindex \aikenHeadsMinor
@funindex \sacredHarpHeadsMinor
@funindex \southernHarmonyHeadsMinor
@funindex \funkHeadsMinor
@funindex \walkerHeadsMinor

Les formes es determinen en funció del grau de l'escala, on la
tònica està determinada per l'ordre @code{\key}. Quan s'escriu en
un to menor, la nota de l'escala es pot determinar a partir del
relatiu major:

@lilypond[verbatim,quote]
\relative c'' {
  \key a \minor
  \aikenHeads
  a b c d e2 f g1 a \break
  \aikenHeadsMinor
  a,4 b c d e2 f g1 a \break
  \sacredHarpHeadsMinor
  a,2 b c d \break
  \southernHarmonyHeadsMinor
  a2 b c d \break
  \funkHeadsMinor
  a2 b c d \break
  \walkerHeadsMinor
  a2 b c d \break
}
@end lilypond

@predefined
@code{\aikenHeads},
@code{\aikenHeadsMinor},
@code{\funkHeads},
@code{\funkHeadsMinor},
@code{\sacredHarpHeads},
@code{\sacredHarpHeadsMinor},
@code{\southernHarmonyHeads},
@code{\southernHarmonyHeadsMinor},
@code{\walkerHeads},
@code{\walkerHeadsMinor}.
@endpredefined

@snippets
@lilypondfile[verbatim,quote,texidoc,doctitle]
{applying-note-head-styles-depending-on-the-step-of-the-scale.ly}

Per veure tots els estils de formes de cap de nota, consulteu
@ref{Estils de caps de nota}.

@seealso
Fragments de codi:
@rlsr{Pitches}.

Referència de la notació:
@ref{Estils de caps de nota}.


Referencia de funcionament interno:
@rinternals{note-event},
@rinternals{Note_heads_engraver},
@rinternals{NoteHead},
@rinternals{note-head-interface}.


@node Improvisació
@unnumberedsubsubsec Improvisació
@translationof Improvisation

@cindex improvisació
@cindex barrades, capss de nota
@cindex notes, caps de, improvisació
@cindex notes, caps de, barrades

@funindex \improvisationOn
@funindex \improvisationOff

La improvisació es denota a vegades mitjançant caps de nota en
forma de barra inclinada, on l'executant pot escollir qualsevol
nota però amb el ritme especificat.  Aquests cap de nota es creen
així:

@lilypond[verbatim,quote]
\new Voice \with {
  \consists "Pitch_squash_engraver"
} \relative {
  e''8 e g a a16( bes) a8 g
  \improvisationOn
  e8 ~
  2 ~ 8 f4 f8 ~
  2
  \improvisationOff
  a16( bes) a8 g e
}
@end lilypond

@predefined
@code{\improvisationOn},
@code{\improvisationOff}.
@endpredefined

@seealso
Fragments de codi:
@rlsr{Pitches}.

Referència de funcionament interno:
@rinternals{Pitch_squash_engraver},
@rinternals{Voice},
@rinternals{RhythmicStaff}.<|MERGE_RESOLUTION|>--- conflicted
+++ resolved
@@ -592,12 +592,8 @@
 següent relaciona els noms de les notes per a les alteracions d'un
 quart de to en diferents llengües; aquí, els prefixos
 @notation{semi-} i @notation{sesqui-} respectivament signifiquen
-<<<<<<< HEAD
-@q{mig} i @q{u i mig}.
-=======
 @q{mig} i @q{u i mig}.  Les llengües que no apareixen a aquesta
 taula no aporten encara noms especials per a les notes.
->>>>>>> 82fca049
 
 @quotation
 @multitable {@w{@code{português} o}} {@b{semi-sostingut}} {@b{semi-bemoll}} {@b{sesqui-sostingut}} {@b{sesqui-bemoll}}
