--- conflicted
+++ resolved
@@ -2,19 +2,12 @@
 # Copyright (C) 2006 Han-Wen Nienhuys, Jan Nieuwenhuizen
 # This file is distributed under the same license as the lilypond package.
 # Till Rettig <till.rettig@gmx.de>, 2007,2008
-# 
-# 
 msgid ""
 msgstr ""
 "Project-Id-Version: de\n"
 "Report-Msgid-Bugs-To: \n"
-<<<<<<< HEAD
 "POT-Creation-Date: 2008-04-19 23:18+0200\n"
 "PO-Revision-Date: 2008-03-24 15:06+0200\n"
-=======
-"POT-Creation-Date: 2008-04-16 23:53+0200\n"
-"PO-Revision-Date: 2008-04-20 13:30+0300\n"
->>>>>>> 244a40c9
 "Last-Translator: Till Rettig <till.rettig@gmx.de>\n"
 "Language-Team: de\n"
 "MIME-Version: 1.0\n"
@@ -351,14 +344,8 @@
 msgid "All together"
 msgstr "Alles zusammen"
 
-<<<<<<< HEAD
-#. @node in Documentation/user/tutorial.itely
-#. @subsection in Documentation/user/tutorial.itely
-#, fuzzy
-=======
 #. @node in ../../../Documentation/user/tutorial.itely
 #. @subsection in ../../../Documentation/user/tutorial.itely
->>>>>>> 244a40c9
 msgid "Working on input files"
 msgstr "Arbeiten an Eingabe-Dateien"
 
@@ -1029,14 +1016,8 @@
 msgid "Fundamental concepts"
 msgstr "Grundbegriffe"
 
-<<<<<<< HEAD
 #. @node in Documentation/user/fundamental.itely
 #. @section in Documentation/user/fundamental.itely
-#, fuzzy
-=======
-#. @node in ../../../Documentation/user/fundamental.itely
-#. @section in ../../../Documentation/user/fundamental.itely
->>>>>>> 244a40c9
 msgid "How LilyPond input files work"
 msgstr "Wie eine LilyPond-Eingabe-Datei funktioniert"
 
@@ -1453,14 +1434,8 @@
 msgid "Placement of objects"
 msgstr "Positionierung von Objekten"
 
-<<<<<<< HEAD
 #. @node in Documentation/user/tweaks.itely
 #. @subsection in Documentation/user/tweaks.itely
-#, fuzzy
-=======
-#. @node in ../../../Documentation/user/tweaks.itely
-#. @subsection in ../../../Documentation/user/tweaks.itely
->>>>>>> 244a40c9
 msgid "Automatic behavior"
 msgstr "Automatisches Verhalten"
 
@@ -1622,14 +1597,8 @@
 msgid "Working on LilyPond projects"
 msgstr "An LilyPond-Projekten arbeiten"
 
-<<<<<<< HEAD
 #. @node in Documentation/user/working.itely
 #. @section in Documentation/user/working.itely
-#, fuzzy
-=======
-#. @node in ../../../Documentation/user/working.itely
-#. @section in ../../../Documentation/user/working.itely
->>>>>>> 244a40c9
 msgid "Suggestions for writing LilyPond input files"
 msgstr "Vorschläge, wie LilyPond-Eingabe-Dateien geschrieben werden sollen"
 
@@ -1663,14 +1632,8 @@
 msgid "When things don't work"
 msgstr "Wenn etwas nicht funktioniert"
 
-<<<<<<< HEAD
 #. @node in Documentation/user/working.itely
 #. @subsection in Documentation/user/working.itely
-#, fuzzy
-=======
-#. @node in ../../../Documentation/user/working.itely
-#. @subsection in ../../../Documentation/user/working.itely
->>>>>>> 244a40c9
 msgid "Updating old input files"
 msgstr "Alte Eingabe-Dateien aktualisieren"
 
@@ -1781,18 +1744,8 @@
 msgid "Jazz combo"
 msgstr "Jazz-Combo"
 
-<<<<<<< HEAD
 #. @node in Documentation/user/templates.itely
 #. @appendixsec in Documentation/user/templates.itely
-#, fuzzy
-=======
-#. @node in ../../../Documentation/user/templates.itely
-#. @appendixsec in ../../../Documentation/user/templates.itely
-#. @node in ../../../Documentation/fr/user/templates.itely
-#. @appendixsec in ../../../Documentation/fr/user/templates.itely
-#. @node in ../../../Documentation/es/user/templates.itely
-#. @appendixsec in ../../../Documentation/es/user/templates.itely
->>>>>>> 244a40c9
 msgid "lilypond-book templates"
 msgstr "lilypond-book-Vorlagen"
 
@@ -2226,12 +2179,7 @@
 msgid "fifth"
 msgstr "Quinte"
 
-<<<<<<< HEAD
 #. @rglos in Documentation/user/pitches.itely
-#, fuzzy
-=======
-#. @rglos in ../../../Documentation/user/pitches.itely
->>>>>>> 244a40c9
 msgid "quarter tone"
 msgstr "Viertelton"
 
@@ -2515,7 +2463,7 @@
 #. Documentation/user/rhythms.itely:2535 (variable)
 #. @rglos in Documentation/user/rhythms.itely
 msgid "cadenza"
-msgstr ""
+msgstr "Kadenz"
 
 #. @node in Documentation/user/rhythms.itely
 #. @section in Documentation/user/rhythms.itely
@@ -2599,23 +2547,6 @@
 msgid "Unmetered music"
 msgstr "Musik ohne Metrum"
 
-<<<<<<< HEAD
-#. @node in Documentation/user/rhythms.itely
-#. @subsubsection in Documentation/user/rhythms.itely
-=======
-#. @rglos in ../../../Documentation/user/rhythms.itely
-msgid "cadenza"
-msgstr "Kadenz"
-
-#. @node in ../../../Documentation/user/rhythms.itely
-#. @subsubsection in ../../../Documentation/user/rhythms.itely
-#. @node in ../../../Documentation/fr/user/rhythms.itely
-#. @unnumberedsubsubsec in ../../../Documentation/fr/user/rhythms.itely
-#. @node in ../../../Documentation/es/user/rhythms.itely
-#. @subsubsection in ../../../Documentation/es/user/rhythms.itely
-#. @node in ../../../Documentation/de/user/rhythms.itely
-#. @unnumberedsubsubsec in ../../../Documentation/de/user/rhythms.itely
->>>>>>> 244a40c9
 msgid "Polymetric notation"
 msgstr "Polymetrische Notation"
 
@@ -2972,14 +2903,8 @@
 msgid "Displaying staves"
 msgstr "Systeme anzeigen lassen"
 
-<<<<<<< HEAD
 #. @node in Documentation/user/staff.itely
 #. @subsubsection in Documentation/user/staff.itely
-#, fuzzy
-=======
-#. @node in ../../../Documentation/user/staff.itely
-#. @subsubsection in ../../../Documentation/user/staff.itely
->>>>>>> 244a40c9
 msgid "Instantiating new staves"
 msgstr "Neue Notensysteme erstellen"
 
@@ -3000,12 +2925,7 @@
 msgid "bracket"
 msgstr "Klammer"
 
-<<<<<<< HEAD
 #. @rglos in Documentation/user/staff.itely
-#, fuzzy
-=======
-#. @rglos in ../../../Documentation/user/staff.itely
->>>>>>> 244a40c9
 msgid "grand staff"
 msgstr "Akkolade"
 
@@ -3024,21 +2944,11 @@
 msgid "Staff symbol"
 msgstr "Das Notensystem"
 
-<<<<<<< HEAD
 #. @rglos in Documentation/user/staff.itely
-#, fuzzy
-=======
-#. @rglos in ../../../Documentation/user/staff.itely
->>>>>>> 244a40c9
 msgid "line"
 msgstr "Linie"
 
-<<<<<<< HEAD
 #. @rglos in Documentation/user/staff.itely
-#, fuzzy
-=======
-#. @rglos in ../../../Documentation/user/staff.itely
->>>>>>> 244a40c9
 msgid "ledger line"
 msgstr "Hilfslinie"
 
@@ -3191,16 +3101,8 @@
 msgid "Separate text"
 msgstr "Separater Text"
 
-<<<<<<< HEAD
 #. @node in Documentation/user/text.itely
 #. @subsection in Documentation/user/text.itely
-#, fuzzy
-=======
-#. @node in ../../../Documentation/user/text.itely
-#. @subsection in ../../../Documentation/user/text.itely
-#. @node in ../../../Documentation/de/user/text.itely
-#. @subsection in ../../../Documentation/de/user/text.itely
->>>>>>> 244a40c9
 msgid "Formatting text"
 msgstr "Text formatieren"
 
@@ -3209,25 +3111,13 @@
 msgid "Text markup introduction"
 msgstr "Textbeschriftung (Einleitung)"
 
-<<<<<<< HEAD
 #. @node in Documentation/user/text.itely
 #. @subsubsection in Documentation/user/text.itely
-#, fuzzy
-=======
-#. @node in ../../../Documentation/user/text.itely
-#. @subsubsection in ../../../Documentation/user/text.itely
->>>>>>> 244a40c9
 msgid "Common markup commands"
 msgstr "Überblick über die wichtigsten Textbeschriftungsbefehle"
 
-<<<<<<< HEAD
 #. @node in Documentation/user/text.itely
 #. @subsubsection in Documentation/user/text.itely
-#, fuzzy
-=======
-#. @node in ../../../Documentation/user/text.itely
-#. @subsubsection in ../../../Documentation/user/text.itely
->>>>>>> 244a40c9
 msgid "Text alignment"
 msgstr "Textausrichtung"
 
@@ -3236,14 +3126,8 @@
 msgid "Graphic notation inside markup"
 msgstr "Graphische Notation innerhalb einer Textbeschriftung"
 
-<<<<<<< HEAD
 #. @node in Documentation/user/text.itely
 #. @subsubsection in Documentation/user/text.itely
-#, fuzzy
-=======
-#. @node in ../../../Documentation/user/text.itely
-#. @subsubsection in ../../../Documentation/user/text.itely
->>>>>>> 244a40c9
 msgid "Music notation inside markup"
 msgstr "Musikalische Notation innerhalb einer Textbeschriftung"
 
@@ -3252,36 +3136,18 @@
 msgid "Multi-page markup"
 msgstr "Textbeschriftung über mehrere Seiten"
 
-<<<<<<< HEAD
 #. @node in Documentation/user/text.itely
 #. @subsection in Documentation/user/text.itely
-#, fuzzy
-=======
-#. @node in ../../../Documentation/user/text.itely
-#. @subsection in ../../../Documentation/user/text.itely
->>>>>>> 244a40c9
 msgid "Fonts"
 msgstr "Schriftarten"
 
-<<<<<<< HEAD
 #. @node in Documentation/user/text.itely
 #. @subsubsection in Documentation/user/text.itely
-#, fuzzy
-=======
-#. @node in ../../../Documentation/user/text.itely
-#. @subsubsection in ../../../Documentation/user/text.itely
->>>>>>> 244a40c9
 msgid "Entire document fonts"
 msgstr "Schriftart des gesamten Dokuments"
 
-<<<<<<< HEAD
 #. @node in Documentation/user/text.itely
 #. @subsubsection in Documentation/user/text.itely
-#, fuzzy
-=======
-#. @node in ../../../Documentation/user/text.itely
-#. @subsubsection in ../../../Documentation/user/text.itely
->>>>>>> 244a40c9
 msgid "Single entry fonts"
 msgstr "Schriftarten für einen Eintrag"
 
@@ -3355,14 +3221,8 @@
 msgid "Common notation for vocals"
 msgstr "Übliche Notation für Gesang"
 
-<<<<<<< HEAD
 #. @node in Documentation/user/vocal.itely
 #. @subsubsection in Documentation/user/vocal.itely
-#, fuzzy
-=======
-#. @node in ../../../Documentation/user/vocal.itely
-#. @subsubsection in ../../../Documentation/user/vocal.itely
->>>>>>> 244a40c9
 msgid "References for vocal music"
 msgstr "Referenz für Musiktexte"
 
@@ -3381,47 +3241,23 @@
 msgid "Automatic syllable durations"
 msgstr "Automatische Silbendauer"
 
-<<<<<<< HEAD
 #. @node in Documentation/user/vocal.itely
 #. @subsubsection in Documentation/user/vocal.itely
-#, fuzzy
-=======
-#. @node in ../../../Documentation/user/vocal.itely
-#. @subsubsection in ../../../Documentation/user/vocal.itely
->>>>>>> 244a40c9
 msgid "Manual syllable durations"
 msgstr "Manuelle Silbendauer"
 
-<<<<<<< HEAD
 #. @node in Documentation/user/vocal.itely
 #. @subsubsection in Documentation/user/vocal.itely
-#, fuzzy
-=======
-#. @node in ../../../Documentation/user/vocal.itely
-#. @subsubsection in ../../../Documentation/user/vocal.itely
->>>>>>> 244a40c9
 msgid "Multiple syllables to one note"
 msgstr "Mehrere Silben zu einer Note"
 
-<<<<<<< HEAD
 #. @node in Documentation/user/vocal.itely
 #. @subsubsection in Documentation/user/vocal.itely
-#, fuzzy
-=======
-#. @node in ../../../Documentation/user/vocal.itely
-#. @subsubsection in ../../../Documentation/user/vocal.itely
->>>>>>> 244a40c9
 msgid "Multiple notes to one syllable"
 msgstr "Mehrere Noten zu einer Silbe"
 
-<<<<<<< HEAD
 #. @node in Documentation/user/vocal.itely
 #. @subsubsection in Documentation/user/vocal.itely
-#, fuzzy
-=======
-#. @node in ../../../Documentation/user/vocal.itely
-#. @subsubsection in ../../../Documentation/user/vocal.itely
->>>>>>> 244a40c9
 msgid "Skipping notes"
 msgstr "Noten überspringen"
 
@@ -3430,25 +3266,13 @@
 msgid "Extenders and hyphens"
 msgstr "Unterstrichen und Trennstriche"
 
-<<<<<<< HEAD
 #. @node in Documentation/user/vocal.itely
 #. @subsubsection in Documentation/user/vocal.itely
-#, fuzzy
-=======
-#. @node in ../../../Documentation/user/vocal.itely
-#. @subsubsection in ../../../Documentation/user/vocal.itely
->>>>>>> 244a40c9
 msgid "Lyrics and repeats"
 msgstr "Gesangtext und Wiederholungen"
 
-<<<<<<< HEAD
 #. @node in Documentation/user/vocal.itely
 #. @subsection in Documentation/user/vocal.itely
-#, fuzzy
-=======
-#. @node in ../../../Documentation/user/vocal.itely
-#. @subsection in ../../../Documentation/user/vocal.itely
->>>>>>> 244a40c9
 msgid "Placement of lyrics"
 msgstr "Positionierung von Gesangtext"
 
@@ -3467,25 +3291,13 @@
 msgid "Chants"
 msgstr "Hymnen"
 
-<<<<<<< HEAD
 #. @node in Documentation/user/vocal.itely
 #. @subsubsection in Documentation/user/vocal.itely
-#, fuzzy
-=======
-#. @node in ../../../Documentation/user/vocal.itely
-#. @subsubsection in ../../../Documentation/user/vocal.itely
->>>>>>> 244a40c9
 msgid "Spacing out syllables"
 msgstr "Silben platzieren"
 
-<<<<<<< HEAD
 #. @node in Documentation/user/vocal.itely
 #. @subsubsection in Documentation/user/vocal.itely
-#, fuzzy
-=======
-#. @node in ../../../Documentation/user/vocal.itely
-#. @subsubsection in ../../../Documentation/user/vocal.itely
->>>>>>> 244a40c9
 msgid "Centering lyrics between staves"
 msgstr "Gesangtext zwischen Systemen zentrieren"
 
@@ -3499,25 +3311,13 @@
 msgid "Adding stanza numbers"
 msgstr "Strophennummern hinzufügen"
 
-<<<<<<< HEAD
 #. @node in Documentation/user/vocal.itely
 #. @subsubsection in Documentation/user/vocal.itely
-#, fuzzy
-=======
-#. @node in ../../../Documentation/user/vocal.itely
-#. @subsubsection in ../../../Documentation/user/vocal.itely
->>>>>>> 244a40c9
 msgid "Adding dynamics marks to stanzas"
 msgstr "Lautstärkebezeichnung zu Strophen hinzufügen"
 
-<<<<<<< HEAD
 #. @node in Documentation/user/vocal.itely
 #. @subsubsection in Documentation/user/vocal.itely
-#, fuzzy
-=======
-#. @node in ../../../Documentation/user/vocal.itely
-#. @subsubsection in ../../../Documentation/user/vocal.itely
->>>>>>> 244a40c9
 msgid "Adding singers' names to stanzas"
 msgstr "Sängernamen zu Strophen hinzufügen"
 
@@ -3544,44 +3344,18 @@
 msgid "Printing stanzas at the end in multiple columns"
 msgstr "Die Strophen am Ende in mehreren Spalten drucken"
 
-<<<<<<< HEAD
-#. Documentation/user/keyboards.itely:200 (variable)
-msgid "stemExtend"
-msgstr ""
-
-#. Documentation/user/keyboards.itely:204 (variable)
-msgid "noFlag"
-msgstr ""
-
 #. @node in Documentation/user/keyboards.itely
 #. @section in Documentation/user/keyboards.itely
-#, fuzzy
-=======
-#. @node in ../../../Documentation/user/keyboards.itely
-#. @section in ../../../Documentation/user/keyboards.itely
->>>>>>> 244a40c9
 msgid "Keyboard instruments"
 msgstr "Tasteninstrumente"
 
-<<<<<<< HEAD
 #. @node in Documentation/user/keyboards.itely
 #. @subsection in Documentation/user/keyboards.itely
-#, fuzzy
-=======
-#. @node in ../../../Documentation/user/keyboards.itely
-#. @subsection in ../../../Documentation/user/keyboards.itely
->>>>>>> 244a40c9
 msgid "Common notation for keyboards"
 msgstr "Übliche Notation für Tasteninstrumente"
 
-<<<<<<< HEAD
 #. @node in Documentation/user/keyboards.itely
 #. @subsubsection in Documentation/user/keyboards.itely
-#, fuzzy
-=======
-#. @node in ../../../Documentation/user/keyboards.itely
-#. @subsubsection in ../../../Documentation/user/keyboards.itely
->>>>>>> 244a40c9
 msgid "References for keyboards"
 msgstr "Referenz für Tasteninstrumente"
 
@@ -3590,14 +3364,8 @@
 msgid "The piano staff"
 msgstr "Das Klaviersystem"
 
-<<<<<<< HEAD
 #. @node in Documentation/user/keyboards.itely
 #. @subsubsection in Documentation/user/keyboards.itely
-#, fuzzy
-=======
-#. @node in ../../../Documentation/user/keyboards.itely
-#. @subsubsection in ../../../Documentation/user/keyboards.itely
->>>>>>> 244a40c9
 msgid "Changing staff manually"
 msgstr "Notensysteme manuell verändern"
 
@@ -3606,47 +3374,23 @@
 msgid "Changing staff automatically"
 msgstr "Automatischer Systemwechsel"
 
-<<<<<<< HEAD
 #. @node in Documentation/user/keyboards.itely
 #. @subsubsection in Documentation/user/keyboards.itely
-#, fuzzy
 msgid "Staff-change lines"
 msgstr "Stimmführungslinien"
 
 #. @node in Documentation/user/keyboards.itely
 #. @subsubsection in Documentation/user/keyboards.itely
-#, fuzzy
 msgid "Cross-staff stems"
 msgstr "Hälse über beide Systeme"
 
 #. @node in Documentation/user/keyboards.itely
 #. @subsection in Documentation/user/keyboards.itely
-#, fuzzy
-=======
-#. @node in ../../../Documentation/user/keyboards.itely
-#. @subsubsection in ../../../Documentation/user/keyboards.itely
-msgid "Staff-change lines"
-msgstr "Stimmführungslinien"
-
-#. @node in ../../../Documentation/user/keyboards.itely
-#. @subsubsection in ../../../Documentation/user/keyboards.itely
-msgid "Cross-staff stems"
-msgstr "Hälse über beide Systeme"
-
-#. @node in ../../../Documentation/user/keyboards.itely
-#. @subsection in ../../../Documentation/user/keyboards.itely
->>>>>>> 244a40c9
 msgid "Piano"
 msgstr "Klavier"
 
-<<<<<<< HEAD
 #. @node in Documentation/user/keyboards.itely
 #. @subsubsection in Documentation/user/keyboards.itely
-#, fuzzy
-=======
-#. @node in ../../../Documentation/user/keyboards.itely
-#. @subsubsection in ../../../Documentation/user/keyboards.itely
->>>>>>> 244a40c9
 msgid "Piano pedals"
 msgstr "Klavierpedal"
 
@@ -3660,14 +3404,8 @@
 msgid "Discant symbols"
 msgstr ""
 
-<<<<<<< HEAD
 #. @node in Documentation/user/unfretted-strings.itely
 #. @section in Documentation/user/unfretted-strings.itely
-#, fuzzy
-=======
-#. @node in ../../../Documentation/user/unfretted-strings.itely
-#. @section in ../../../Documentation/user/unfretted-strings.itely
->>>>>>> 244a40c9
 msgid "Unfretted string instruments"
 msgstr "Bundlose Saiteninstrumente"
 
@@ -3681,14 +3419,8 @@
 msgid "References for unfretted strings"
 msgstr ""
 
-<<<<<<< HEAD
 #. @node in Documentation/user/unfretted-strings.itely
 #. @subsection in Documentation/user/unfretted-strings.itely
-#, fuzzy
-=======
-#. @node in ../../../Documentation/user/unfretted-strings.itely
-#. @subsection in ../../../Documentation/user/unfretted-strings.itely
->>>>>>> 244a40c9
 msgid "Bowed instruments"
 msgstr "Streichinstrumente"
 
@@ -3697,41 +3429,18 @@
 msgid "Artificial harmonics (strings)"
 msgstr "Flageolett"
 
-<<<<<<< HEAD
 #. @node in Documentation/user/unfretted-strings.itely
 #. @subsection in Documentation/user/unfretted-strings.itely
-#, fuzzy
-=======
-#. @node in ../../../Documentation/user/unfretted-strings.itely
-#. @subsection in ../../../Documentation/user/unfretted-strings.itely
->>>>>>> 244a40c9
 msgid "Plucked instruments"
 msgstr "Zupfinstrumente"
 
-<<<<<<< HEAD
 #. @node in Documentation/user/unfretted-strings.itely
 #. @subsubsection in Documentation/user/unfretted-strings.itely
-#, fuzzy
-=======
-#. @node in ../../../Documentation/user/unfretted-strings.itely
-#. @subsubsection in ../../../Documentation/user/unfretted-strings.itely
->>>>>>> 244a40c9
 msgid "Harp"
 msgstr "Harfe"
 
-<<<<<<< HEAD
-#. Documentation/user/fretted-strings.itely:135 (variable)
-#, fuzzy
-msgid "melodia"
-msgstr "Melisma"
-
 #. @node in Documentation/user/fretted-strings.itely
 #. @section in Documentation/user/fretted-strings.itely
-#, fuzzy
-=======
-#. @node in ../../../Documentation/user/fretted-strings.itely
-#. @section in ../../../Documentation/user/fretted-strings.itely
->>>>>>> 244a40c9
 msgid "Fretted string instruments"
 msgstr "Saiteninstrumente mit Bünden"
 
@@ -3750,25 +3459,13 @@
 msgid "String number indications"
 msgstr "Seitennummerbezeichnung"
 
-<<<<<<< HEAD
 #. @node in Documentation/user/fretted-strings.itely
 #. @subsubsection in Documentation/user/fretted-strings.itely
-#, fuzzy
-=======
-#. @node in ../../../Documentation/user/fretted-strings.itely
-#. @subsubsection in ../../../Documentation/user/fretted-strings.itely
->>>>>>> 244a40c9
 msgid "Default tablatures"
 msgstr "Standardtabulaturen"
 
-<<<<<<< HEAD
 #. @node in Documentation/user/fretted-strings.itely
 #. @subsubsection in Documentation/user/fretted-strings.itely
-#, fuzzy
-=======
-#. @node in ../../../Documentation/user/fretted-strings.itely
-#. @subsubsection in ../../../Documentation/user/fretted-strings.itely
->>>>>>> 244a40c9
 msgid "Custom tablatures"
 msgstr "Angepasste Tabulaturen"
 
@@ -3787,14 +3484,8 @@
 msgid "Guitar"
 msgstr "Gitarre"
 
-<<<<<<< HEAD
 #. @node in Documentation/user/fretted-strings.itely
 #. @subsubsection in Documentation/user/fretted-strings.itely
-#, fuzzy
-=======
-#. @node in ../../../Documentation/user/fretted-strings.itely
-#. @subsubsection in ../../../Documentation/user/fretted-strings.itely
->>>>>>> 244a40c9
 msgid "Guitar tablatures"
 msgstr "Gitarren-Tabulaturen"
 
@@ -3803,14 +3494,8 @@
 msgid "Indicating position and barring"
 msgstr "Position und Barret anzeigen"
 
-<<<<<<< HEAD
 #. @node in Documentation/user/fretted-strings.itely
 #. @subsection in Documentation/user/fretted-strings.itely
-#, fuzzy
-=======
-#. @node in ../../../Documentation/user/fretted-strings.itely
-#. @subsection in ../../../Documentation/user/fretted-strings.itely
->>>>>>> 244a40c9
 msgid "Banjo"
 msgstr "Banjo"
 
@@ -3834,36 +3519,18 @@
 msgid "Percussion"
 msgstr "Schlagzeug"
 
-<<<<<<< HEAD
 #. @node in Documentation/user/percussion.itely
 #. @subsection in Documentation/user/percussion.itely
-#, fuzzy
-=======
-#. @node in ../../../Documentation/user/percussion.itely
-#. @subsection in ../../../Documentation/user/percussion.itely
->>>>>>> 244a40c9
 msgid "Common notation for percussion"
 msgstr "Übliche Notation für Schlagzeug"
 
-<<<<<<< HEAD
 #. @node in Documentation/user/percussion.itely
 #. @subsubsection in Documentation/user/percussion.itely
-#, fuzzy
-=======
-#. @node in ../../../Documentation/user/percussion.itely
-#. @subsubsection in ../../../Documentation/user/percussion.itely
->>>>>>> 244a40c9
 msgid "References for percussion"
 msgstr "Referenz für Schlagzeug"
 
-<<<<<<< HEAD
 #. @node in Documentation/user/percussion.itely
 #. @subsubsection in Documentation/user/percussion.itely
-#, fuzzy
-=======
-#. @node in ../../../Documentation/user/percussion.itely
-#. @subsubsection in ../../../Documentation/user/percussion.itely
->>>>>>> 244a40c9
 msgid "Basic percussion notation"
 msgstr "Grundlagen der Schlagzeugnotation"
 
@@ -3877,36 +3544,18 @@
 msgid "Ghost notes"
 msgstr "Geisternoten"
 
-<<<<<<< HEAD
 #. @node in Documentation/user/wind.itely
 #. @section in Documentation/user/wind.itely
-#, fuzzy
-=======
-#. @node in ../../../Documentation/user/wind.itely
-#. @section in ../../../Documentation/user/wind.itely
->>>>>>> 244a40c9
 msgid "Wind instruments"
 msgstr "Blasinstrumente"
 
-<<<<<<< HEAD
 #. @node in Documentation/user/wind.itely
 #. @subsection in Documentation/user/wind.itely
-#, fuzzy
-=======
-#. @node in ../../../Documentation/user/wind.itely
-#. @subsection in ../../../Documentation/user/wind.itely
->>>>>>> 244a40c9
 msgid "Common notation"
 msgstr "Übliche Notation"
 
-<<<<<<< HEAD
 #. @node in Documentation/user/wind.itely
 #. @subsubsection in Documentation/user/wind.itely
-#, fuzzy
-=======
-#. @node in ../../../Documentation/user/wind.itely
-#. @subsubsection in ../../../Documentation/user/wind.itely
->>>>>>> 244a40c9
 msgid "References for wind instruments"
 msgstr "Referenz für Blasinstrumente"
 
@@ -3930,79 +3579,33 @@
 msgid "Bagpipe example"
 msgstr "Dudelsack-Beispiele"
 
-<<<<<<< HEAD
-#. Documentation/user/chords.itely:107 (variable)
-msgid "twoWays"
-msgstr ""
-
-#. Documentation/user/chords.itely:272 (variable)
-#. Documentation/user/chords.itely:287 (variable)
-#, fuzzy
-msgid "harmonies"
-msgstr "Akkord-Modus"
-
 #. @node in Documentation/user/chords.itely
 #. @section in Documentation/user/chords.itely
-#, fuzzy
 msgid "Chord notation"
 msgstr "Notation von Akkorden"
 
 #. @node in Documentation/user/chords.itely
 #. @subsection in Documentation/user/chords.itely
-#, fuzzy
-=======
-#. @node in ../../../Documentation/user/chords.itely
-#. @section in ../../../Documentation/user/chords.itely
-msgid "Chord notation"
-msgstr "Notation von Akkorden"
-
-#. @node in ../../../Documentation/user/chords.itely
-#. @subsection in ../../../Documentation/user/chords.itely
->>>>>>> 244a40c9
 msgid "Modern chords"
 msgstr "Moderne Akkorde"
 
-<<<<<<< HEAD
 #. @node in Documentation/user/chords.itely
 #. @subsubsection in Documentation/user/chords.itely
-#, fuzzy
 msgid "Chord modes"
 msgstr "Akkord-Modus"
 
 #. @node in Documentation/user/chords.itely
 #. @subsubsection in Documentation/user/chords.itely
-#, fuzzy
-=======
-#. @node in ../../../Documentation/user/chords.itely
-#. @subsubsection in ../../../Documentation/user/chords.itely
-msgid "Chord modes"
-msgstr "Akkord-Modus"
-
-#. @node in ../../../Documentation/user/chords.itely
-#. @subsubsection in ../../../Documentation/user/chords.itely
->>>>>>> 244a40c9
 msgid "Entering chord names"
 msgstr "Akkordbezeichnungen eingeben"
 
-<<<<<<< HEAD
 #. @node in Documentation/user/chords.itely
 #. @subsubsection in Documentation/user/chords.itely
-#, fuzzy
-=======
-#. @node in ../../../Documentation/user/chords.itely
-#. @subsubsection in ../../../Documentation/user/chords.itely
->>>>>>> 244a40c9
 msgid "Building chords"
 msgstr "Akkorde aufbauen"
 
-<<<<<<< HEAD
 #. @node in Documentation/user/chords.itely
 #. @subsubsection in Documentation/user/chords.itely
-#, fuzzy
-=======
-#. @node in ../../../Documentation/user/chords.itely
-#. @subsubsection in ../../../Documentation/user/chords.itely
->>>>>>> 244a40c9
 msgid "Lead sheets"
 msgstr "Ein Song-Blatt"
 
@@ -4016,25 +3619,13 @@
 msgid "Figured bass"
 msgstr "Generalbass"
 
-<<<<<<< HEAD
 #. @node in Documentation/user/chords.itely
 #. @subsubsection in Documentation/user/chords.itely
-#, fuzzy
-=======
-#. @node in ../../../Documentation/user/chords.itely
-#. @subsubsection in ../../../Documentation/user/chords.itely
->>>>>>> 244a40c9
 msgid "Introduction to figured bass"
 msgstr "Grundlagen des Bezifferten Basses"
 
-<<<<<<< HEAD
 #. @node in Documentation/user/chords.itely
 #. @subsubsection in Documentation/user/chords.itely
-#, fuzzy
-=======
-#. @node in ../../../Documentation/user/chords.itely
-#. @subsubsection in ../../../Documentation/user/chords.itely
->>>>>>> 244a40c9
 msgid "Entering figures"
 msgstr "Eingabe von Zahlen"
 
@@ -4907,14 +4498,8 @@
 msgid "Text markup commands"
 msgstr "Überblick über Textbeschriftungsbefehle"
 
-<<<<<<< HEAD
 #. @node in Documentation/user/notation-appendices.itely
 #. @appendixsec in Documentation/user/notation-appendices.itely
-#, fuzzy
-=======
-#. @node in ../../../Documentation/user/notation-appendices.itely
-#. @appendixsec in ../../../Documentation/user/notation-appendices.itely
->>>>>>> 244a40c9
 msgid "Text markup list commands"
 msgstr "Überblick über Textbeschriftungsbefehle für Listen"
 
@@ -4966,226 +4551,220 @@
 msgid "Table of Contents"
 msgstr "Inhaltsverzeichnis"
 
-#, fuzzy
-#~ msgid "flute"
-#~ msgstr "B"
-
-#, fuzzy
-#~ msgid "trumpet"
-#~ msgstr "N-tole"
-
-#, fuzzy
-#~ msgid "for setting vocal music"
-#~ msgstr "Verweis auf die Seitenzahlen"
-
-#, fuzzy
-#~ msgid "for the piano"
-#~ msgstr "Piano Solo"
-
-#, fuzzy
-#~ msgid "one syllable too soon!"
-#~ msgstr "Mehrere Noten auf einmal"
-
-#, fuzzy
-#~ msgid "Oriscus"
-#~ msgstr "Gesangtext"
-
-#, fuzzy
-#~ msgid "Scandicus"
-#~ msgstr "Spanisch"
-
-#, fuzzy
-#~ msgid "Salicus"
-#~ msgstr "Legatobögen"
-
-#, fuzzy
-#~ msgid "arts"
-#~ msgstr "Takte"
-
-#~ msgid "Musica ficta accidentals"
-#~ msgstr "Musica-ficta-Versetzungszeichen"
-
-#~ msgid "GNU LilyPond --- manuel d'initiation"
-#~ msgstr "GNU LilyPond -- Das Handbuch zum Lernen"
-
-#~ msgid "Commonly tweaked properties"
-#~ msgstr "Übliche Veränderungen der Einstellungen"
-
-#~ msgid "Autre documentation"
-#~ msgstr "Andere Dokumentation"
-
-#~ msgid "Unix"
-#~ msgstr "Unix"
-
-#~ msgid "fourth"
-#~ msgstr "Quarte"
-
-#~ msgid "Working on text files"
-#~ msgstr "Arbeiten an Text-Dateien"
-
-#~ msgid "How to read the tutorial"
-#~ msgstr "Wie soll man die Übung lesen"
-
-#~ msgid "Relative note names"
-#~ msgstr "Relative Notenbezeichnungen"
-
-#~ msgid "Piano staves"
-#~ msgstr "Klaviersysteme"
-
-#~ msgid "Printing lyrics"
-#~ msgstr "Eingabe von Gesangtext"
-
-#~ msgid "A lead sheet"
-#~ msgstr "Ein Song-Blatt"
-
-#~ msgid "Organizing pieces with identifiers"
-#~ msgstr "Stücke durch Bezeichner organisieren"
-
-#~ msgid "How LilyPond files work"
-#~ msgstr "Wie eine LilyPond-Datei funktioniert"
-
-#~ msgid "Common tweaks"
-#~ msgstr "Übliche Optimierungen"
-
-#~ msgid "Suggestions for writing LilyPond files"
-#~ msgstr "Vorschläge, wie LilyPond-Dateien geschrieben werden sollen"
-
-#~ msgid "Updating old files"
-#~ msgstr "Alte Dateien aktualisieren"
-
-#~ msgid "GNU LilyPond --- utilisation des programmes"
-#~ msgstr "GNU LilyPond -- Die Programmbenutzung"
-
-#~ msgid "GNU LilyPond --- le système de gravure musicale"
-#~ msgstr "GNU LilyPond -- Das Notensatzprogramm"
-
-#~ msgid "Normal pitches"
-#~ msgstr "Normale Tonhöhen"
-
-#~ msgid "Relative octaves"
-#~ msgstr "Relative Oktavenbezeichnung"
-
-#~ msgid "Octave check"
-#~ msgstr "Oktavenüberprüfung"
-
-#~ msgid "Augmentation dots"
-#~ msgstr "Punktierung"
-
-#~ msgid "Multi measure rests"
-#~ msgstr "Mehrtaktige Pausen"
-
-#~ msgid "Bar check"
-#~ msgstr "Taktüberprüfung"
-
-# 
-# 
-#~ msgid "Barnumber check"
-#~ msgstr "Taktzahlüberprüfung"
-
-#~ msgid "Proportional notation (introduction)"
-#~ msgstr "Proportionale Notation (Einleitung)"
-
-#~ msgid "Laissez vibrer ties"
-#~ msgstr "Laissez-vibrer-Bögen"
-
-#~ msgid "Writing repeats"
-#~ msgstr "Wiederholungen eingeben"
-
-#~ msgid "Repeat types"
-#~ msgstr "Wiederholungtypen"
-
-#~ msgid "Repeat syntax"
-#~ msgstr "Die Syntax der Wiederholungen"
-
-#~ msgid "Manual repeat commands"
-#~ msgstr "Manuelle Wiederholungsbefehle"
-
-#~ msgid "Other repeats"
-#~ msgstr "Andere Wiederholungen"
-
-#~ msgid "Tremolo subdivisions"
-#~ msgstr "Tremolo-Unterteilung"
-
-#~ msgid "Measure repeats"
-#~ msgstr "Taktwiederholungen"
-
-#~ msgid "Basic polyphony"
-#~ msgstr "Einfache Mehrstimmigkeit"
-
-#~ msgid "Collision Resolution"
-#~ msgstr "Auflösung von Zusammenstößen"
-
-#~ msgid "System start delimiters"
-#~ msgstr "Klammern am Systemanfang"
-
-#~ msgid "Blank music sheet"
-#~ msgstr "Ein leeres Notenblatt"
-
-#~ msgid "Text and line spanners"
-#~ msgstr "Text und Linien"
-
-#~ msgid "Nested scores"
-#~ msgstr "Geschachtelte Systeme"
-
-#~ msgid "Page wrapping text"
-#~ msgstr "Text über mehrere Seiten"
-
-#~ msgid "Font selection"
-#~ msgstr "Auswahl der Schriftart"
-
-#~ msgid "Another way of entering lyrics"
-#~ msgstr "Eine andere Art, den Text einzugeben"
-
-#~ msgid "Assigning more than one syllable to a single note"
-#~ msgstr "Mehr als eine Strophe an einer Note ausrichten"
-
-#~ msgid "More than one note on a single syllable"
-#~ msgstr "Mehr als eine Note für eine einzelne Silbe"
-
-#~ msgid "Working with lyrics and identifiers"
-#~ msgstr "Mit Gesangtexten und Bezeichnern arbeiten"
-
-#~ msgid "Flexibility in placement"
-#~ msgstr "Flexibilität bei der Positionierung"
-
-#~ msgid "Lyrics to multiple notes of a melisma"
-#~ msgstr "Text zu mehreren Noten eines Melismas"
-
-#~ msgid "Switching the melody associated with a lyrics line"
-#~ msgstr "Die Melodie, die mit einer Textzeile verbunden ist, umschalten"
-
-#~ msgid "Spacing lyrics"
-#~ msgstr "Textabstände"
-
-#~ msgid "More about stanzas"
-#~ msgstr "Mehr über Strophen"
-
-#~ msgid "Adding dynamics marks"
-#~ msgstr "Lautstärkebezeichnung hinzufügen"
-
-#~ msgid "Adding singer names"
-#~ msgstr "Sängernamen hinzufügen"
-
-#~ msgid "Other vocal issues"
-#~ msgstr "Weitere Vokalmusikprobleme"
-
-#~ msgid "Chords"
-#~ msgstr "Akkorde"
-
-#~ msgid "Chords sections"
-#~ msgstr "Notation von Akkorden"
-
-#~ msgid "Introducing chord names"
-#~ msgstr "Einführung in Akkordbezeichungen"
-
-<<<<<<< HEAD
-#~ msgid "Chords mode"
-#~ msgstr "Akkord-Modus"
-=======
 #. @rglos in ../../../Documentation/es/user/expressive.itely
 msgid "staccatissimo"
 msgstr "Staccatissimo"
->>>>>>> 244a40c9
+
+#, fuzzy
+#~ msgid "flute"
+#~ msgstr "B"
+
+#, fuzzy
+#~ msgid "trumpet"
+#~ msgstr "N-tole"
+
+#, fuzzy
+#~ msgid "for setting vocal music"
+#~ msgstr "Verweis auf die Seitenzahlen"
+
+#, fuzzy
+#~ msgid "for the piano"
+#~ msgstr "Piano Solo"
+
+#, fuzzy
+#~ msgid "one syllable too soon!"
+#~ msgstr "Mehrere Noten auf einmal"
+
+#, fuzzy
+#~ msgid "Oriscus"
+#~ msgstr "Gesangtext"
+
+#, fuzzy
+#~ msgid "Scandicus"
+#~ msgstr "Spanisch"
+
+#, fuzzy
+#~ msgid "Salicus"
+#~ msgstr "Legatobögen"
+
+#, fuzzy
+#~ msgid "arts"
+#~ msgstr "Takte"
+
+#~ msgid "Musica ficta accidentals"
+#~ msgstr "Musica-ficta-Versetzungszeichen"
+
+#~ msgid "GNU LilyPond --- manuel d'initiation"
+#~ msgstr "GNU LilyPond -- Das Handbuch zum Lernen"
+
+#~ msgid "Commonly tweaked properties"
+#~ msgstr "Übliche Veränderungen der Einstellungen"
+
+#~ msgid "Autre documentation"
+#~ msgstr "Andere Dokumentation"
+
+#~ msgid "Unix"
+#~ msgstr "Unix"
+
+#~ msgid "fourth"
+#~ msgstr "Quarte"
+
+#~ msgid "Working on text files"
+#~ msgstr "Arbeiten an Text-Dateien"
+
+#~ msgid "How to read the tutorial"
+#~ msgstr "Wie soll man die Übung lesen"
+
+#~ msgid "Relative note names"
+#~ msgstr "Relative Notenbezeichnungen"
+
+#~ msgid "Piano staves"
+#~ msgstr "Klaviersysteme"
+
+#~ msgid "Printing lyrics"
+#~ msgstr "Eingabe von Gesangtext"
+
+#~ msgid "A lead sheet"
+#~ msgstr "Ein Song-Blatt"
+
+#~ msgid "Organizing pieces with identifiers"
+#~ msgstr "Stücke durch Bezeichner organisieren"
+
+#~ msgid "How LilyPond files work"
+#~ msgstr "Wie eine LilyPond-Datei funktioniert"
+
+#~ msgid "Common tweaks"
+#~ msgstr "Übliche Optimierungen"
+
+#~ msgid "Suggestions for writing LilyPond files"
+#~ msgstr "Vorschläge, wie LilyPond-Dateien geschrieben werden sollen"
+
+#~ msgid "Updating old files"
+#~ msgstr "Alte Dateien aktualisieren"
+
+#~ msgid "GNU LilyPond --- utilisation des programmes"
+#~ msgstr "GNU LilyPond -- Die Programmbenutzung"
+
+#~ msgid "GNU LilyPond --- le système de gravure musicale"
+#~ msgstr "GNU LilyPond -- Das Notensatzprogramm"
+
+#~ msgid "Normal pitches"
+#~ msgstr "Normale Tonhöhen"
+
+#~ msgid "Relative octaves"
+#~ msgstr "Relative Oktavenbezeichnung"
+
+#~ msgid "Octave check"
+#~ msgstr "Oktavenüberprüfung"
+
+#~ msgid "Augmentation dots"
+#~ msgstr "Punktierung"
+
+#~ msgid "Multi measure rests"
+#~ msgstr "Mehrtaktige Pausen"
+
+#~ msgid "Bar check"
+#~ msgstr "Taktüberprüfung"
+
+
+#~ msgid "Barnumber check"
+#~ msgstr "Taktzahlüberprüfung"
+
+#~ msgid "Proportional notation (introduction)"
+#~ msgstr "Proportionale Notation (Einleitung)"
+
+#~ msgid "Laissez vibrer ties"
+#~ msgstr "Laissez-vibrer-Bögen"
+
+#~ msgid "Writing repeats"
+#~ msgstr "Wiederholungen eingeben"
+
+#~ msgid "Repeat types"
+#~ msgstr "Wiederholungtypen"
+
+#~ msgid "Repeat syntax"
+#~ msgstr "Die Syntax der Wiederholungen"
+
+#~ msgid "Manual repeat commands"
+#~ msgstr "Manuelle Wiederholungsbefehle"
+
+#~ msgid "Other repeats"
+#~ msgstr "Andere Wiederholungen"
+
+#~ msgid "Tremolo subdivisions"
+#~ msgstr "Tremolo-Unterteilung"
+
+#~ msgid "Measure repeats"
+#~ msgstr "Taktwiederholungen"
+
+#~ msgid "Basic polyphony"
+#~ msgstr "Einfache Mehrstimmigkeit"
+
+#~ msgid "Collision Resolution"
+#~ msgstr "Auflösung von Zusammenstößen"
+
+#~ msgid "System start delimiters"
+#~ msgstr "Klammern am Systemanfang"
+
+#~ msgid "Blank music sheet"
+#~ msgstr "Ein leeres Notenblatt"
+
+#~ msgid "Text and line spanners"
+#~ msgstr "Text und Linien"
+
+#~ msgid "Nested scores"
+#~ msgstr "Geschachtelte Systeme"
+
+#~ msgid "Page wrapping text"
+#~ msgstr "Text über mehrere Seiten"
+
+#~ msgid "Font selection"
+#~ msgstr "Auswahl der Schriftart"
+
+#~ msgid "Another way of entering lyrics"
+#~ msgstr "Eine andere Art, den Text einzugeben"
+
+#~ msgid "Assigning more than one syllable to a single note"
+#~ msgstr "Mehr als eine Strophe an einer Note ausrichten"
+
+#~ msgid "More than one note on a single syllable"
+#~ msgstr "Mehr als eine Note für eine einzelne Silbe"
+
+#~ msgid "Working with lyrics and identifiers"
+#~ msgstr "Mit Gesangtexten und Bezeichnern arbeiten"
+
+#~ msgid "Flexibility in placement"
+#~ msgstr "Flexibilität bei der Positionierung"
+
+#~ msgid "Lyrics to multiple notes of a melisma"
+#~ msgstr "Text zu mehreren Noten eines Melismas"
+
+#~ msgid "Switching the melody associated with a lyrics line"
+#~ msgstr "Die Melodie, die mit einer Textzeile verbunden ist, umschalten"
+
+#~ msgid "Spacing lyrics"
+#~ msgstr "Textabstände"
+
+#~ msgid "More about stanzas"
+#~ msgstr "Mehr über Strophen"
+
+#~ msgid "Adding dynamics marks"
+#~ msgstr "Lautstärkebezeichnung hinzufügen"
+
+#~ msgid "Adding singer names"
+#~ msgstr "Sängernamen hinzufügen"
+
+#~ msgid "Other vocal issues"
+#~ msgstr "Weitere Vokalmusikprobleme"
+
+#~ msgid "Chords"
+#~ msgstr "Akkorde"
+
+#~ msgid "Chords sections"
+#~ msgstr "Notation von Akkorden"
+
+#~ msgid "Introducing chord names"
+#~ msgstr "Einführung in Akkordbezeichungen"
 
 #~ msgid "Piano sections"
 #~ msgstr "Notation von Musik für Klavier"
