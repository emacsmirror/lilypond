@c -*- coding: utf-8; mode: texinfo; documentlanguage: es -*-
@ignore
    Translation of GIT committish: 21a1f431176e969d45a9cc973c99dce34e9e8733

    When revising a translation, copy the HEAD committish of the
    version that you are working on.  For details, see the Contributors'
    Guide, node Updating translation committishes..
@end ignore

@c \version "2.21.0"


@node Alturas
@section Alturas
@translationof Pitches

@lilypondfile[quote]{pitches-headword.ly}

En esta sección se discute cómo especificar la altura de las
notas.  Este proceso se compone de tres fases: entrada,
modificación y salida.

@menu
* Escritura de notas::
* Modificación de varias notas a la vez::
* Imprimir las alturas::
* Cabeza de las notas::
@end menu


@node Escritura de notas
@subsection Escritura de notas
@translationof Writing pitches

En esta sección se describe la manera de introducir la altura de
las notas.  Existen dos formas distintas de colocar las notas en
su octava correspondiente: el modo absoluto y el relativo.  En
casi todas las ocasiones, será más práctico el modo relativo.

@menu
* Escritura de octava absoluta::
* Escritura de octava relativa::
* Alteraciones accidentales::
* Nombres de las notas en otros idiomas::
@end menu


@node Escritura de octava absoluta
@unnumberedsubsubsec Escritura de octava absoluta
@translationof Absolute octave entry

@cindex nombre de nota
@cindex altura
@cindex absoluta
@cindex absoluta, especificación, de la octava
@cindex octava, especificación absoluta
@cindex absoluta, introducción, de la octava
@cindex octava, introducción absoluta

El nombre de una nota se especifica usando las letras minúsculas
de la @code{a} a la @code{g}.  Las notas cuyos nombres van desde
@code{c} hasta @code{b} se imprimen en la octava inferior al Do
central.

@c don't use c' here.
@lilypond[verbatim,quote]
{
  \clef bass
  c4 d e f
  g4 a b c
  d4 e f g
}
@end lilypond

@cindex octava, marca de cambio de

@funindex '
@funindex ,

Se pueden especificar otras octavas mediante una comilla
simplee@tie{}(@code{'}) o una coma@tie{}(@code{,}) .
Cada@tie{}@code{'} eleva la altura en una octava;
cada@tie{}@code{,} baja la altura una octava.

@lilypond[verbatim,quote]
{
  \clef treble
  c'4 e' g' c''
  c'4 g b c'
  \clef bass
  c,4 e, g, c
  c,4 g,, b,, c,
}
@end lilypond

@funindex \fixed
Las marcas de octava comunes se pueden escribir una sola vez sobre
una nota de referencia si se emplea @code{\fixed} antes de la
música.  Las notas dentro de @code{\fixed} solo necesitan las
marcas de apóstrofo @code{'} o de coma @tie{}@code{,} cuando
están por encima o por debajo de la octava de la nota de
referencia.

@lilypond[verbatim,quote]
{
  \fixed c' {
    \clef treble
    c4 e g c'
    c4 g, b, c
  }
  \clef bass
  \fixed c, {
    c4 e g c'
    c4 g, b, c
  }
}
@end lilypond

La altura de las notas de la expresión musical que sigue a
@code{\fixed} no reultan afectadas por un @code{\relative}
circundante, que se estudia a continuación.

@seealso
Glosario musical:
@rglos{Pitch names}.

Fragmentos de código:
@rlsr{Pitches}.


@node Escritura de octava relativa
@unnumberedsubsubsec Escritura de octava relativa
@translationof Relative octave entry

@cindex relativo
@cindex relativas, especificación de octavas
@cindex octava, introducción relativa
@cindex relativa, especificación de la octava
@cindex octava, especificación relativa

@funindex \relative

La entrada de octava absoluta requere que se especifique la octava
para todas y cada una de las notas.  En contraste con ello, el
modo de entrada de octava relativa especifica cada octava en
relación a la nota anterior: si se cambia la octava de una nota
ello afectará a todas las notas siguientes.

El modo relativo de notas se debe introducir de forma explícita
usando la instrucción @code{\relative}:

@example
\relative @var{altura_inicial} @var{expresión_musical}
@end example

En el modo relativo, se supone que cada nota se encuentra lo más
cerca posible de la nota anterior.  Esto significa que la octava
de una nota que está dentro de @code{@var{expresión_musical}} se
calcula como sigue:

@itemize
@item
Si no se usa ninguna marca de cambio de octava en una nota, su
octava se calcula de forma que el intervalo que forme con la nota
anterior sea menor de una quinta.  Este intervalo se determina sin
considerar las alteraciones.

@item
Se puede añadir una marca de cambio de octava@tie{}@code{'}
o@tie{}@code{,} para elevar o bajar la altura, respectivamente, en
una octava más en relación con la altura calculada sin esta marca.

@item
Se pueden usar varias marcas de cambio de octava.  Por ejemplo,
@code{''}@tie{}y @code{,,}@tie{} alteran la altura en dos octavas.

@item
La altura de la primera nota es relativa a
@code{@var{altura_inicial}}.  @code{@var{altura_inicial}} se
especifica en modo de octava absoluta.  ¿Qué opciones tienen
sentido?

@table @asis
@item @code{c} (Do), en cualquier octava
La identificación del Do central con @code{c'} es algo bastante
básico, por lo que tiende a ser fácil encontrar octavas de
@code{c}.  Si nuestra música comienza con @code{gis} (un Sol
sostenido) por encima de @code{c'''}, tendríamos que escribir algo
como @code{\relative @{ gis''' @dots{}  @}}

@item una nota que está una o más octavas de la primera nota de dentro
Escribir @code{\relative @{ gis''' @dots{} @}} hace que sea fácil
determinar la altura absoluta de la primera nota de dentro.

@item ninguna altura de inicio explícita
La forma @code{\relative @{ gis''' @dots{} @}} sirve como una
versión más compacta de la opción anterior: la primera nota de
dentro se escribe ella misma en altura absoluta (esto resulta ser
equivalente a elegir @code{f} (Fa) como la altura de referencia).
@end table

La documentación suele utilizar esta última opción.
@end itemize

Aquí podemos ver el modo relativo en acción:

@lilypond[verbatim,quote]
\relative {
  \clef bass
  c d e f
  g a b c
  d e f g
}
@end lilypond

Las marcas de cambio de octava se utilizan para intervalos mayores
de la cuarta:

@lilypond[verbatim,quote]
\relative {
  c'' g c f,
  c' a, e'' c
}
@end lilypond

Una serie de notas sin ninguna marca de octava puede, a pesar de
todo, abarcar intervalos muy grandes:

@lilypond[verbatim,quote]
\relative {
  c f b e
  a d g c
}
@end lilypond

Cuando hay unos bloques @code{\relative} anidados dentro de otros,
el bloque @code{\relative} más interno comienza con su propia nota
de referencia independientemente del @code{\relative} exterior.

@lilypond[verbatim,quote]
\relative {
  c' d e f
  \relative {
    c'' d e f
  }
}
@end lilypond

@code{\relative} no tiene efecto sobre los bloques
@code{\chordmode}.

@lilypond[verbatim,quote]
\new Staff {
  \relative c''' {
    \chordmode { c1 }
  }
  \chordmode { c1 }
}
@end lilypond

@code{\relative} no se permite dentro de los bloques
@code{\chordmode}.

La música que está dentro de un bloque @code{\transpose} es
absoluta, a no ser que se incluya una instrucción
@code{\relative}.

@lilypond[verbatim,quote]
\relative {
  d' e
  \transpose f g {
    d e
    \relative {
      d' e
    }
  }
}
@end lilypond

@cindex acorde, introducción relativa de la octava en
@cindex relativa, introducción de la octava, y acordes

Si el elemento anterior es un acorde, la primera nota del acorde
se utiliza para determinar la primera nota del siguiente acorde.
Dentro de los acordes, la siguiente nota siempre está en relación
a la anterior.

@lilypond[verbatim,quote]
\relative {
  c'
  <c e g>
  <c' e g'>
  <c, e, g''>
}
@end lilypond

Como se explicó más arriba, la octava de las notas se calcula
solamente a partir de sus nombres, sin tener en cuenta alteración
alguna.  Por tanto, un Mi doble sostenido después de un Si se
escribirá más agudo, mientras que un Fa doble sostenido se
escribirá más grave.  En otras palabras, se considera a la cuarta
doble aumentada un intervalo menor que la quinta doble disminuida,
independientemente del número de semitonos de cada uno de ellos.

@lilypond[verbatim,quote]
\relative {
  c''2 fis
  c2 ges
  b2 eisis
  b2 feses
}
@end lilypond

En situaciones complejas puede ser útil recuperar una determinada
altura, independientemente de lo que hubiera ocurrido con anterioridad.
Esto se puede hacer utilizando @code{\resetRelativeOctave}:

@lilypond[verbatim,quote]
\relative {
  <<
    { c''2 d }
    \\
    { e,,2 f }
  >>
  \resetRelativeOctave c''
  c2
}
@end lilypond

@funindex \resetRelativeOctave


@seealso
Glosario musical:
@rglos{fifth},
@rglos{interval},
@rglos{Pitch names}.

Referencia de la notación:
@ref{Comprobación de octava}.

Fragmentos de código:
@rlsr{Pitches}.

Referencia de funcionamiento interno:
@rinternals{RelativeOctaveMusic}.

@cindex relativo, modo, transposición y
@cindex transposición, modo relativo y

@funindex \transpose
@funindex \chordmode
@funindex \relative


@node Alteraciones accidentales
@unnumberedsubsubsec Alteraciones accidentales
@translationof Accidentals

@cindex accidental
@cindex key signature
@cindex clef

@c duplicated in Key signature and Accidentals
@warning{Las alteraciones accidentales y las armaduras son una
frecuente causa de confusión para los nuevos usuarios.  En
LilyPond, los nombres de las notas especifican las alturas; la
armadura y la clave determinan de qué forma se presentan estas
alturas.  Una nota sin alteración como@tie{}@code{c} significa
@q{Do natural}, si que le afecten la armadura ni la clave.  Para
ver más información, consulte @rlearning{Alturas y armaduras}.}

@cindex nota, nombres holandeses de
@cindex nota, nombres predeterminados
@cindex predeterminado, nombres de nota
@cindex sostenido
@cindex bemol
@cindex doble sostenido
@cindex sostenido, doble
@cindex doble bemol
@cindex bemol, doble
@cindex becuadro
@cindex natural, nota

Se escribe una nota @notation{sostenida} añadiendo @code{is} al
nombre de la nota, y un @notation{bemol} añadiendo @code{es}.
Como es de esperar, un @notation{dobles sostenido} y un
@notation{doble bemol} se obtiene añadiendo @code{isis} o
@code{eses}.  Esta sintaxis deriva de los nombres de las notas en
holandés.  Para utilizar otros nombres para las alteraciones,
consulte @ref{Nombres de las notas en otros idiomas}.

@lilypond[verbatim,quote,fragment]
\relative c'' { ais1 aes aisis aeses }
@end lilypond

Una nota natural se introduce como el nombre de la nota, sin más;
no se necesita ningún sufijo.  Se impirime un símbolo de becuadro
si es necesario para cancelar el efecto de una alteración o
armadura anterior.

@lilypond[verbatim,quote,fragment]
\relative c'' { a4 aes a2 }
@end lilypond

@cindex cuartos de tono
@cindex semi-bemoles
@cindex semi-sostenidos

Se pueden escribir medios bemoles y los medios sostenidos; a
continuación presentamos una serie de DOs cada vez más agudos:

@lilypond[verbatim,quote,fragment]
\relative c'' { ceseh1 ces ceh c cih cis cisih }
@end lilypond

@cindex alteración recordatoria
@cindex alteración de precaución
@cindex alteración con paréntesis
@cindex recordatoria, alteración
@cindex precaución, alteración de
@cindex paréntesis, alteración con

@funindex ?
@funindex @sortas{!A} !

Normalmente las alteraciones accidentales se imprimen
automáticamente, pero también puede imprimirlas manualmente.  Un
alteración recordatoria se puede forzar añadiendo un signo de
admiración@tie{}@code{!}  después de la altura de la nota.  Se
puede obtener una alteración de precaución (o sea, una alteración
entre paréntesis) añadiendo el signo de
interrogación@tie{}@code{?} después del nombre de la nota.

@lilypond[verbatim,quote,fragment]
\relative c'' { cis cis cis! cis? c c c! c? }
@end lilypond

@cindex alteración en nota ligada
@cindex ligadura, alteraciones y

Las alteraciones sobre notas unidas por ligadura sólo se imprimen
al comienzo de un sistema:

@lilypond[verbatim,quote,fragment,ragged-right]
\relative c'' {
  cis1~ 1~
  \break
  cis
}
@end lilypond


@snippets

@cindex ocultar, alteración, en notas ligadas al principio de un sistema
@cindex alteración, ocultar, en notas ligadas al principio de un sistema

@lilypondfile[verbatim,quote,texidoc,doctitle,ragged-right]
{hiding-accidentals-on-tied-notes-at-the-start-of-a-new-system.ly}

@cindex becuadro, adicional, evitar
@cindex adicional, evitar becuadro
@lilypondfile[verbatim,quote,texidoc,doctitle]
{preventing-extra-naturals-from-being-automatically-added.ly}

@seealso
Glosario musical:
@rglos{sharp},
@rglos{flat},
@rglos{double sharp},
@rglos{double flat},
@rglos{Pitch names},
@rglos{quarter tone}.

Manual de aprendizaje:
@rlearning{Alturas y armaduras}.

Referencia de la notación:
@ref{Alteraciones accidentales automáticas},
@ref{Alteraciones de anotación (musica ficta)},
@ref{Nombres de las notas en otros idiomas}.

Fragmentos de código:
@rlsr{Pitches}.

Referencia de funcionamiento interno:
@rinternals{Accidental_engraver},
@rinternals{Accidental},
@rinternals{AccidentalCautionary},
@rinternals{accidental-interface}.

@cindex alteración de cuartos de tono
@cindex cuartos de tono, alteraciones

@knownissues
No existen estándares reconocidos ampliamente para denotar los
bemoles de tres cuartos, de manera que los símbolos de LilyPond no
se ajustan a ningún estándar.


@node Nombres de las notas en otros idiomas
@unnumberedsubsubsec Nombres de las notas en otros idiomas
@translationof Note names in other languages

@cindex nota, nombres de, en otros idiomas
@cindex altura, nombres de, otros idiomas
@cindex idioma, nombres de nota en otros
@cindex idioma, alturas en otros

Existen conjuntos predefinidos de nombres de notas y sus
alteraciones para algunos idiomas aparte del inglés.  La selección
del idioma de los nombres de las notas se suele hacer al principio
del archivo; el ejemlo siguiente está escrito utilizando los
nombres italianos de las notas:

@lilypond[quote,verbatim]
\language "italiano"

\relative {
  do' re mi sib
}
@end lilypond

Los idiomas disponibles y los nombres de las notas que definen son
los siguientes:

@quotation
<<<<<<< HEAD
@multitable {@w{@code{português} o}} {@code{do} @code{re}/@code{re} @code{mi} @code{fa} @code{sol} @code{la} @code{sib} @code{si}}
=======
@multitable {@code{espanol} o @code{español}} {@code{do} @code{re}/@code{re} @code{mi} @code{fa} @code{sol} @code{la} @code{sib} @code{si}}
>>>>>>> 82fca049
@headitem Idioma
  @tab Nombre de las notas
@item @code{nederlands}
  @tab @code{c} @code{d} @code{e} @code{f} @code{g} @code{a} @code{bes} @code{b}
<<<<<<< HEAD
@item @code{català} o@*@ @code{catalan}
=======
@item @code{catalan}
>>>>>>> 82fca049
  @tab @code{do} @code{re} @code{mi} @code{fa} @code{sol} @code{la} @code{sib} @code{si}
@item @code{deutsch}
  @tab @code{c} @code{d} @code{e} @code{f} @code{g} @code{a} @code{b} @code{h}
@item @code{english}
  @tab @code{c} @code{d} @code{e} @code{f} @code{g} @code{a} @code{bf}/@code{b-flat} @code{b}
<<<<<<< HEAD
@item @code{español} o@*@ @code{espanol}
=======
@item @code{espanol} o @code{español}
>>>>>>> 82fca049
  @tab @code{do} @code{re} @code{mi} @code{fa} @code{sol} @code{la} @code{sib} @code{si}
@item @code{français}
  @tab @code{do} @code{ré}/@code{re} @code{mi} @code{fa} @code{sol} @code{la} @code{sib} @code{si}
@item @code{italiano}
  @tab @code{do} @code{re} @code{mi} @code{fa} @code{sol} @code{la} @code{sib} @code{si}
@item @code{norsk}
  @tab @code{c} @code{d} @code{e} @code{f} @code{g} @code{a} @code{b} @code{h}
<<<<<<< HEAD
@item @code{português} o@*@ @code{portugues}
=======
@item @code{portugues}
>>>>>>> 82fca049
  @tab @code{do} @code{re} @code{mi} @code{fa} @code{sol} @code{la} @code{sib} @code{si}
@item @code{suomi}
  @tab @code{c} @code{d} @code{e} @code{f} @code{g} @code{a} @code{b} @code{h}
@item @code{svenska}
  @tab @code{c} @code{d} @code{e} @code{f} @code{g} @code{a} @code{b} @code{h}
@item @code{vlaams}
  @tab @code{do} @code{re} @code{mi} @code{fa} @code{sol} @code{la} @code{sib} @code{si}
@end multitable
@end quotation

Además de los nombres de las notas, los sufijos de las
alteraciones pueden también variar dependiendo del idioma:

@quotation
<<<<<<< HEAD
@multitable {@w{@code{português} o}} {@code{s}/@code{-sharp}} {@code{f}/@code{-flat}} {@code{ss}/@code{x}/@code{-sharpsharp}} {@code{ff}/@code{-flatflat}}
=======
@multitable {@code{nederlands}} {@code{s}/@code{-sharp}} {@code{f}/@code{-flat}} {@code{ss}/@code{x}/@code{-sharpsharp}} {@code{ff}/@code{-flatflat}}
>>>>>>> 82fca049
@headitem Idioma
  @tab sostenido @tab bemol @tab doble sostenido @tab doble bemol
@item @code{nederlands}
  @tab @code{is} @tab @code{es} @tab @code{isis} @tab @code{eses}
<<<<<<< HEAD
@item @code{català} o@*@ @code{catalan}
  @tab @code{d}/@code{s} @tab @code{b} @tab @code{dd}/@code{ss}
    @tab @code{bb}
@item @code{deutsch}
  @tab @code{is} @tab @code{es} @tab @code{isis} @tab @code{eses}
@item @code{english}
  @tab @code{s}/@code{-sharp} @tab @code{f}/@code{-flat}
    @tab @code{ss}/@code{x}/@code{-sharpsharp}
    @tab @code{ff}/@code{-flatflat}
@item @code{español} o@*@ @code{espanol}
=======
@item @code{catalan}
  @tab @code{d}/@code{s} @tab @code{b} @tab @code{dd}/@code{ss} @tab @code{bb}
@item @code{deutsch}
  @tab @code{is} @tab @code{es} @tab @code{isis} @tab @code{eses}
@item @code{english}
  @tab @code{s}/@code{-sharp} @tab @code{f}/@code{-flat} @tab @code{ss}/@code{x}/@code{-sharpsharp}
    @tab @code{ff}/@code{-flatflat}
@item @code{espanol} o@*@ @code{español}
>>>>>>> 82fca049
  @tab @code{s} @tab @code{b} @tab @code{ss}/@code{x} @tab @code{bb}
@item @code{français}
  @tab @code{d} @tab @code{b} @tab @code{dd}/@code{x} @tab @code{bb}
@item @code{italiano}
  @tab @code{d} @tab @code{b} @tab @code{dd} @tab @code{bb}
@item @code{norsk}
<<<<<<< HEAD
  @tab @code{iss}/@code{is} @tab @code{ess}/@code{es}
    @tab @code{ississ}/@code{isis} @tab @code{essess}/@code{eses}
@item @code{português} o@*@ @code{portugues}
=======
  @tab @code{iss}/@code{is} @tab @code{ess}/@code{es} @tab @code{ississ}/@code{isis}
    @tab @code{essess}/@code{eses}
@item @code{portugues}
>>>>>>> 82fca049
  @tab @code{s} @tab @code{b} @tab @code{ss} @tab @code{bb}
@item @code{suomi}
  @tab @code{is} @tab @code{es} @tab @code{isis} @tab @code{eses}
@item @code{svenska}
  @tab @code{iss} @tab @code{ess} @tab @code{ississ} @tab @code{essess}
@item @code{vlaams}
  @tab @code{k} @tab @code{b} @tab @code{kk} @tab @code{bb}
@end multitable
@end quotation

<<<<<<< HEAD

En holandés, @code{aes} se contrae como @code{as}, pero las dos
formas se aceptan en LilyPond.  De forma similar, se aceptan tanto
@code{es} como @code{ees}.  Esto se aplica también a
@code{aeses}@tie{}/@tie{}@code{ases} y a
@code{eeses}@tie{}/@tie{}@code{eses}.  A veces se definen
solamente estos nombres contraídos en los archivos de idioma
correspondientes.
=======
En holandés, alemán, noruego y finlandés, @code{aes} se contrae
como @code{as}; en holandés y en noruego, sin embargo, las dos
formas se aceptan en LilyPond.  Lo mismo exactamente vale para
@code{es} y @code{ees}, @code{aeses} y @code{ases}, y por último
para @code{eeses} y @code{eses}.

En alemán y en finlandés, LilyPond proporciona además la forma
@code{asas}, más frecuente, para @code{ases}.
>>>>>>> 82fca049

@lilypond[verbatim,quote,fragment]
\relative c'' { a2 as e es a ases e eses }
@end lilypond


@cindex microtono
@cindex semi-sostenido
@cindex semi-bemol
@cindex sesqui-sostenido
@cindex sesqui-bemol

Algunas músicas utilizan microtonos cuyas alteraciones son
fracciones de un sostenido o bemol @q{normales}.  La tabla
siguiente relaciona los sufijos de los nombres de las notas para las alteraciones
de un cuarto de tono en distintos idiomas; aquí, los prefijos
@notation{semi-} y @notation{sesqui-} respectivamente significan
@q{medio} y @q{uno y medio}.

@quotation
<<<<<<< HEAD
@multitable {@w{@code{português} o}} {@b{semi-sostenido}} {@b{semi-bemol}} {@b{sesqui-sostenido}} {@b{sesqui-bemol}}
=======
@multitable {@code{espanol} o @code{español}} {@b{semi-sharp}} {@b{semi-flat}} {@b{sesqui-sharp}} {@b{sesqui-flat}}
>>>>>>> 82fca049
@headitem Idioma
  @tab semi-sostenido @tab semi-bemol @tab sesqui-sostenido @tab sesqui-bemol
@item @code{nederlands}
  @tab @code{ih} @tab @code{eh} @tab @code{isih} @tab @code{eseh}
<<<<<<< HEAD
@item @code{català} o@*@ @code{catalan}
  @tab @code{qd}/@code{qs} @tab @code{qb} @tab @code{tqd}/@code{tqs}
   @tab @code{tqb}
=======
>>>>>>> 82fca049
@item @code{deutsch}
  @tab @code{ih} @tab @code{eh} @tab @code{isih} @tab @code{eseh}
@item @code{english}
  @tab @code{qs} @tab @code{qf} @tab @code{tqs} @tab @code{tqf}
<<<<<<< HEAD
@item @code{español} o@*@ @code{espanol}
=======
@item @code{espanol} o @code{español}
>>>>>>> 82fca049
  @tab @code{cs} @tab @code{cb} @tab @code{tcs} @tab @code{tcb}
@item @code{français}
  @tab @code{sd} @tab @code{sb} @tab @code{dsd} @tab @code{bsb}
@item @code{italiano}
  @tab @code{sd} @tab @code{sb} @tab @code{dsd} @tab @code{bsb}
<<<<<<< HEAD
@item @code{norsk}
  @tab @code{ih} @tab @code{eh} @tab @code{issih}/@code{isih}
   @tab @code{esseh}/@code{eseh}
@item @code{português} o@*@ @code{portugues}
  @tab @code{sqt} @tab @code{bqt} @tab @code{stqt} @tab @code{btqt}
@item @code{suomi}
  @tab @code{ih} @tab @code{eh} @tab @code{isih} @tab @code{eseh}
@item @code{svenska}
  @tab @code{ih} @tab @code{eh} @tab @code{issih} @tab @code{esseh}
@item @code{vlaams}
  @tab @code{hk} @tab @code{hb} @tab @code{khk} @tab @code{bhb}
=======
@item @code{portugues}
  @tab @code{sqt} @tab @code{bqt} @tab @code{stqt} @tab @code{btqt}
>>>>>>> 82fca049
@end multitable
@end quotation

En alemán existen contracciones similares del nombre para los microtonos como con las notas normales que se describen arriba.

@lilypond[verbatim,quote,fragment]
\language "deutsch"

\relative c'' { asah2 eh aih eisih }
@end lilypond

Casi todos los idiomas presentados aquí están asociados comúnmente
con la música clásica occidental, también conocida como
@notation{Período de la práctica común}.  Sin embargo, también
están contempladas las alturas y los sistemas de afinación
alternativos: véase @ref{Notación común para músicas no
occidentales}.

@seealso
Glosario musical:
@rglos{Pitch names},
@rglos{Common Practice Period}.

Referencia de la notación:
@ref{Notación común para músicas no occidentales}.

Archivos instalados:
@file{scm/define-note-names.scm}.

Fragmentos de código:
@rlsr{Pitches}.


@node Modificación de varias notas a la vez
@subsection Modificación de varias notas a la vez
@translationof Changing multiple pitches

Esta sección trata de la manera de modificar las alturas.

@menu
* Comprobación de octava::
* Transposición::
* Inversión::
* Retrogradación::
* Transformaciones modales::
@end menu

@node Comprobación de octava
@unnumberedsubsubsec Comprobación de octava
@translationof Octave checks

@cindex octava, comprobación de
@cindex octava, corrección de
@cindex control, alturas de

@funindex @sortas{=A} =
@funindex \octaveCheck
@funindex controlpitch

En el modo relativo, es fácil olvidar una marca de cambio de
octava.  Las comprobaciones de octava hacen más fácil encontrar
estos errores, mediante la presentación de una advertencia y
corrigiendo la octava si la nota se encuentra en una octava
distinta de lo esperado.

Para comprobar la octava de una nota, especifique la octava
absoluta después del símbolo@tie{}@code{=}.  Este ejemplo genera
un mensaje de advertencia (y corrige la altura) porque la segunda
nota es la octava absoluta @code{d''} en lugar de @code{d'} como
indica la corrección de octava.

@lilypond[verbatim,quote]
\relative {
  c''2 d='4 d
  e2 f
}
@end lilypond

La octava de las notas se puede comprobar también con la
instrucción @code{\octaveCheck@tie{}@var{altura_de_control}}.
@code{@var{altura_de_control}} se especifica en modo absoluto.
Esto comprueba que el intervalo entre la nota anterior y la
@code{@var{altura_de_control}} se encuentra dentro de una cuarta
(es decir, el cálculo normal para el modo relativo).  Si esta
comprobación fracasa, se imprime un mensaje de advertencia.
Aunque la nota previa no se modifica, las notas posteriores están
en relación al valor corregido.

@lilypond[verbatim,quote]
\relative {
  c''2 d
  \octaveCheck c'
  e2 f
}
@end lilypond

Compare los dos compases siguientes.  La primera y tercera
comprobaciones de @code{\octaveCheck} fracasan, pero la segunda es
correcta.

@lilypond[verbatim,quote]
\relative {
  c''4 f g f

  c4
  \octaveCheck c'
  f
  \octaveCheck c'
  g
  \octaveCheck c'
  f
}
@end lilypond

@seealso
Fragmentos de código:
@rlsr{Pitches}.

Referencia de funcionamiento interno:
@rinternals{RelativeOctaveCheck}.


@node Transposición
@unnumberedsubsubsec Transposición
@translationof Transpose

@cindex transporte
@cindex transposición
@cindex transposición, de alturas
@cindex transposición, de notas
@cindex altura, transporte de
@cindex nota, transporte de

@funindex \transpose

Una expresión musical se puede transportar mediante
@code{\transpose}.  La sintaxis es
@example
\transpose @var{nota_origen} @var{nota_destino} @var{expresión_musical}
@end example

Esto significa que la @code{@var{expresión_musical}} se transporta
el intervalo que hay entre las notas @code{@var{nota_origen}} y
@code{@var{nota_destino}}: cualquier nota con la altura de
@code{@var{nota_origen}} se cambia por @code{@var{nota_destino}} y
cualquier otra nota se transporta el mismo intervalo.  Las dos
notas se introducen en modo absoluto.

@warning{La música que está dentro de un bloque
@code{@bs{}transpose} es absoluta, a no ser que se incluya una
instrucción @code{@bs{}relative} dentro del bloque.}

Por ejemplo, tomemos una pieza escrita en la tonalidad de Re
mayor.  Se puede transportar hacia arriba a Mi mayor; observe que
también la armadura de la tonalidad se transporta automáticamente.

@lilypond[verbatim,quote]
\transpose d e {
  \relative {
    \key d \major
    d'4 fis a d
  }
}
@end lilypond

@cindex transpositor, instrumento
@cindex instrumento, transpositor

Si una particella escrita en Do (@notation{afinación de concierto}
normal) se debe tocar con un clarinete en La (para el que un La se
escribe como un Do, y que suena una tercera menor por debajo de lo
que está escrito), la particella correspondiente se produce
mediante:

@lilypond[verbatim,quote]
\transpose a c' {
  \relative {
    \key c \major
    c'4 d e g
  }
}
@end lilypond

@noindent
Observe que especificamos @code{\key c \major} de forma explícita.
Si no especificamos ninguna tonalidad, las notas se transportan
pero no se imprime la armadura.

@code{\transpose} distingue entre notas enarmónicas: tanto
@code{\transpose c cis} como @code{\transpose c des} transportan
un semitono hacia arriba.  La primera versión imprime sostenidos y
las notas no se mueven de su lugar en la escala, en cambio la
segunda imprime bemoles de la nota siguiente.

@lilypond[verbatim,quote]
music = \relative { c' d e f }
\new Staff {
  \transpose c cis { \music }
  \transpose c des { \music }
}
@end lilypond

@cindex transpositores, instrumentos
@cindex instrumentos transpositores

@code{\transpose} también se puede usar para introducir notas
escritas para un instrumento transpositor.  Los ejemplos
anteriores muestran cómo escribir alturas en Do (o en
@notation{afinación de concierto}) y tipografiarlas para un
instrumento transpositor, pero también es posible el caso
contrario si, por ejemplo, tenemos un conjunto de partes
instrumentales y quiere hacer un guión en Do para el director.
Por ejemplo, al introducir música para trompeta en Si bemol que
comienza por un Mi en la partitura (Re de concierto), se puede
escribir:

@example
musicaEnSiBemol = @{ e4 @dots{} @}
\transpose c bes, \musicaEnSiBemol
@end example

@noindent
Para imprimir esta música en Fa (por ejemplo, al arreglarla para
trompa) puede envolver la música existente con otro
@code{\transpose}:

@example
musicaEnSiBemol = @{ e4 @dots{} @}
\transpose f c' @{ \transpose c bes, \musicaEnSiBemol @}
@end example

@noindent
Para ver más información sobre instrumentos transpositores, consulte
@ref{Transposición de los instrumentos}.

@snippets

@cindex transposición, alturas, @q{inteligente}
@cindex altura, transposición @q{inteligente}
@lilypondfile[verbatim,quote,texidoc,doctitle]
{transposing-pitches-with-minimum-accidentals-smart-transpose.ly}


@seealso
Referencia de la notación:
@ref{Transposición de los instrumentos},
@ref{Inversión},
@ref{Transformaciones modales},
@ref{Escritura de octava relativa},
@ref{Retrogradación}.

Fragmentos de código:
@rlsr{Pitches}.

Referencia de funcionamiento interno:
@rinternals{TransposedMusic}.

@funindex \transpose
@funindex \chordmode
@funindex \relative

@knownissues
La conversión relativa no afecta a las secciones
@code{\transpose}, @code{\chordmode} ni @code{\relative} dentro de
su argumento.  Para usar el modo relativo dentro de música
transportada, se debe colocar otro @code{\relative} dentro de
@code{\transpose}.

No se imprimen alteraciones accidentales triples cuando se usa
@code{\transpose}.  En lugar de ello, se usará una nota
@q{equivalente enarmónicamente} (p.ej., Re bemol en lugar de Mi
triple bemol).


@node Inversión
@unnumberedsubsubsec Inversión
@translationof Inversion

@cindex inversión
@cindex operación de inversión
@funindex \inversion

Una expresión musical se puede invertir y transportar en una sola
operación con:

@example
\inversion @var{nota-pivote} @var{nota-destino} @var{expresión_musical}
@end example

La @code{@var{expresión_musical}} se invierte intervalo a
intervalo alrededor de @code{@var{nota-pivote}}, y después se
transporta de manera que @code{@var{nota-pivote}} se hace
corresponder con @code{@var{nota-destino}}.

@lilypond[verbatim,quote]
music = \relative { c' d e f }
\new Staff {
  \music
  \inversion d' d' \music
  \inversion d' ees' \music
}
@end lilypond

@warning{Los motivos a invertir deberían venir expresados en modo
absoluto o convertirse previamente a la forma absoluta
encerrándolos en un bloque @code{\relative}.}

@seealso
Referencia de la notación:
@ref{Transformaciones modales},
@ref{Retrogradación},
@ref{Transposición}.


@node Retrogradación
@unnumberedsubsubsec Retrogradación
@translationof Retrograde

@cindex retrogradación, transformación de
@cindex transformación de retrogradación
@cindex operación de retrogradación
@funindex \retrograde

Se puede revertir una expresión musical para producir su
retrogradación:

@lilypond[verbatim,quote]
music = \relative { c'8. ees16( fis8. a16 b8.) gis16 f8. d16 }

\new Staff {
  \music
  \retrograde \music
}
@end lilypond

@knownissues
@code{\retrograde} es una herramienta más bien sencilla.
Puesto que muchos eventos se invierten como en un espejo
en lugar de intercambiarse, los trucajes y los modificadores direccionales
tienen que añadirse en los elementos de cierre correspondientes:
@code{^(} debe terminar con @code{^)}, todos y cada uno de los
@code{\<} o @code{\cresc} han de terminar en @code{\!} o en
@code{\endcr}, y todo @code{\>} o @code{\decr} debe terminar en
@code{\enddecr}.  Las instrucciones o sobreescrituras que cambien propiedades
y que tengan un efecto duradero, probablemente produzcan sorpresas.

@seealso
Referencia de la notación:
@ref{Inversión},
@ref{Transformaciones modales},
@ref{Transposición}.


@node Transformaciones modales
@unnumberedsubsubsec Transformaciones modales
@translationof Modal transformations

@cindex transformación, modal
@cindex modal, transformación
@cindex operación modal

En una composición musical que está basada en una escala, con
frecuencia se transforman los motivos de diversas formas.  Un
motivo se puede @notation{transportar} para que comience en
distintos lugares de la escala o puede @notation{invertirse}
alrededor de una nota pivote de la escala.  También se puede
revertir para producir una @notation{retrogradación}, véase
@ref{Retrogradación}.

@warning{Cualquier nota que no entre en la escada dada, se dejará
sin transformar.}

@subsubsubheading Transposición modal

@cindex transporte
@cindex transporte modal
@cindex modal, transposición
@cindex transposición modal
@cindex operación de transposición
@funindex \modalTranspose

Se puede transportar un motivo dentro de una escala dada con:

@example
\modalTranspose @var{nota-origen} @var{nota-destino} @var{escala} @var{motivo}
@end example

Las notas del @var{motivo} se desplazan dentro de la @var{escala}
el número de grados de la escala dados por el intervalo entre
@var{nota-destino} y @var{nota-origen}:

@lilypond[verbatim,quote]
diatonicScale = \relative { c' d e f g a b }
motif = \relative { c'8 d e f g a b c }

\new Staff {
  \motif
  \modalTranspose c f \diatonicScale \motif
  \modalTranspose c b, \diatonicScale \motif
}
@end lilypond

Se pueden especificar escalas ascendentes de cualquier longitud y
con cualesquiera intervalos:

@lilypond[verbatim,quote]
pentatonicScale = \relative { ges aes bes des ees }
motif = \relative { ees'8 des ges,4 <ges' bes,> <ges bes,> }

\new Staff {
  \motif
  \modalTranspose ges ees' \pentatonicScale \motif
}
@end lilypond

Cuando se utiliza con una escala cromática, @code{\modalTranspose}
tiene un efecto similar a @code{\transpose}, pero con la
posibilidad de especificar los nombres de las notas que se quieren
usar:

@lilypond[verbatim,quote]
chromaticScale = \relative { c' cis d dis e f fis g gis a ais b }
motif = \relative { c'8 d e f g a b c }

\new Staff {
  \motif
  \transpose c f \motif
  \modalTranspose c f \chromaticScale \motif
}
@end lilypond

@subsubsubheading Inversión modal

@cindex modal, inversion
@cindex inversión modal
@cindex operación de inversión modal
@funindex \modalInversion

Se puede invertir un motivo dentro de una escala dada alrededor de
una nota pivote dada y transportada al mismo tiempo en una única
operación, con:

@example
\modalInversion @var{nota-pivote} @var{nota-destino} @var{escala} @var{motivo}
@end example

Las notas del @var{motivo} se colocan al mismo número de grados de
distancia de la escala a partir de la @var{nota-pivote} dentro de
la @var{escala}, pero en la dirección opuestoa, y el resultado se
desplaza después dentro de la @var{escala} el número de grados de
la escala dados por el intervalo entre la @var{nota-destino} y la
@var{nota-pivote}.

Así pues, para invertir sencillamente alrededor de una nota de la
escala, utilice el mismo valor para @var{nota-pivote} y
@var{nota-destino}:

@lilypond[verbatim,quote]
octatonicScale = \relative { ees' f fis gis a b c d }
motif = \relative { c'8. ees16 fis8. a16 b8. gis16 f8. d16 }

\new Staff {
  \motif
  \modalInversion fis' fis' \octatonicScale \motif
}
@end lilypond

Para invertir alrededor de una nota pivote entre dos notas de la
escala, invierta alrededor de una de las notas y después
transporte en un grado de la escala.  Las dos notas especificadas
se pueden interpretar como que horquillan entre ellas a la nota
pivote:

@lilypond[verbatim,quote]
scale = \relative { c' g' }
motive = \relative { c' c g' c, }

\new Staff {
  \motive
  \modalInversion c' g' \scale \motive
}
@end lilypond

La operación combinada de inversión y retrogradación produce la
inversión retrógrada:

@lilypond[verbatim,quote]
octatonicScale = \relative { ees' f fis gis a b c d }
motif = \relative { c'8. ees16 fis8. a16 b8. gis16 f8. d16 }

\new Staff {
  \motif
  \retrograde \modalInversion c' c' \octatonicScale \motif
}
@end lilypond

@seealso
Referencia de la notación:
@ref{Inversión},
@ref{Retrogradación},
@ref{Transposición}.


@node Imprimir las alturas
@subsection Imprimir las alturas
@translationof Displaying pitches

Esta sección trata de cómo alterar la presentación de la altura de
las notas.

@menu
* Clave::
* Armadura de la tonalidad::
* Corchetes de octava::
* Transposición de los instrumentos::
* Alteraciones accidentales automáticas::
* Tesitura::
@end menu

@node Clave
@unnumberedsubsubsec Clave
@translationof Clef

@cindex Sol, clave de
@cindex Do, clave de
@cindex Fa, clave de
@cindex violín, clave de
@cindex alto, clave de
@cindex tenor, clave de
@cindex bajo, clave de
@cindex francesa, clave
@cindex soprano, clave de
@cindex mezzosoprano, clave de
@cindex barítono, clave de
@cindex contrabajo, clave de
@cindex clave
@cindex antiguas, claves
@cindex clave, antigua
@cindex clave, de Sol
@cindex clave, de Do
@cindex clave, de Fa
@cindex clave, de violín
@cindex clave, de alto
@cindex clave, de tenor
@cindex clave, de bajo
@cindex clave, francesa
@cindex clave, de soprano
@cindex clave, de mezzosoprano
@cindex clave, de barítono
@cindex clave, de contrabajo

@funindex \clef

Sin ninugna instrucción explícita, la clave predeterminada en
LilyPond es la clave @qq{treble} (o clave de @emph{Sol}).

@lilypond[verbatim,quote,fragment,ragged-right]
c'2 c'
@end lilypond

Sin embargo, se puede cambiar la clave usando la instrucción
@code{\clef} y el nombre de la clave correspondiente.  En los
siguientes ejemplos se muestra la posición del @emph{Do central}
en distintas claves.

@lilypond[verbatim,quote,fragment]
\clef treble
c'2 c'
\clef alto
c'2 c'
\clef tenor
c'2 c'
\clef bass
c'2 c'
@end lilypond

Para ver el repertorio completo de los posibles nombes para las
cllaves, consulte @ref{Estilos de clave}.

Las claves especiales como las utilizadas en la música
@emph{antigua}, se describen en @ref{Claves de la música mensural}
y en @ref{Claves de canto gregoriano}.  La música que requiere
claves de tablatura se estudia en @ref{Tablaturas predeterminadas}
y en @ref{Tablaturas personalizadas}.

@cindex clave, de guía
@cindex guía, notas, clave con

Para emplear claves en las notas guía, véanse las instrucciones
@code{\cueClef} y @code{\cueDuringWithClef} en
@ref{Formateo de las notas guía}.

@cindex transpositoras, claves
@cindex clave transpositora
@cindex octava, transposición
@cindex transposición, de octava, opcional
@cindex octava, transposición, opcional
@cindex coral, clave de tenor
@cindex tenor, clave de, coral

Al añadir @code{_8} o @code{^8} al nombre de la clave, la clave se
transpone una octava hacia abajo o hacia arriba, respectivamente,
y @code{_15} y @code{^15} la transpone dos octavas.  Si es
necesario se pueden usar otros números enteros.  El argumento
@var{nombre_de_clave} se debe encerrar entre comillas si contiene
caracteres no alfabéticos:

@lilypond[verbatim,quote,fragment]
\clef treble
c'2 c'
\clef "treble_8"
c'2 c'
\clef "bass^15"
c'2 c'
\clef "alto_2"
c'2 c'
\clef "G_8"
c'2 c'
\clef "F^5"
c'2 c'
@end lilypond

Se puede obtener una indicación de octavación opcional encerrando
el argumento numérico entre paréntesis o corchetes rectos:

@lilypond[verbatim,quote,fragment]
\clef "treble_(8)"
c'2 c'
\clef "bass^[15]"
c'2 c'
@end lilypond

Las alturas se imprimen como si el argumento numérico no tuviera
los paréntesis o corchetes.

De forma predeterminada, un cambio de clave que se produce en un
salto de línea provoca que el símbolo de clave nuevo se imprima al
final de la línea anterior, como una clave @emph{de cortesía}, así
como al principio del siguiente.  Esta clave @emph{de cortesía} se
puede suprimir.

@lilypond[verbatim,quote,fragment]
\clef treble { c'2 c' } \break
\clef bass { c'2 c' } \break
\clef alto
  \set Staff.explicitClefVisibility = #end-of-line-invisible
  { c'2 c' } \break
  \unset Staff.explicitClefVisibility
\clef bass { c'2 c' } \break
@end lilypond

De forma predeterminada, una clave que se ha impreso previamente
no se vuelve a imprimir si se emplea de nuevo la misma instrucción
@code{\clef}, y se ignora.  La instrucción @code{\set
Staff.forceClef = ##t} modifica este comportamiento.

@lilypond[verbatim,quote,fragment]
  \clef treble
  c'1
  \clef treble
  c'1
  \set Staff.forceClef = ##t
  c'1
  \clef treble
  c'1
@end lilypond

@noindent
Para ser más exactos, no es la propia instrucción
@code{\clef} la que imprime una clave.  Más bien, fija o cambia
una propiedad del grabador de clave @code{Clef_engraver}, que a continuación
decide por sí mismo si imprimir o no una clave en el pentagrama actual.
La propiedad @code{forceClef} sobreescribe esta decisión localmente
para reimprimir la clave una vez más.

Cuando hay un cambio de clave manual, el glifo de la clave
modificada es pás pequeño de lo normal.  Se puede sobreescribir
este comportamiento.

@lilypond[verbatim,quote,fragment]
  \clef "treble"
  c'1
  \clef "bass"
  c'1
  \clef "treble"
  c'1
  \override Staff.Clef.full-size-change = ##t
  \clef "bass"
  c'1
  \clef "treble"
  c'1
  \revert Staff.Clef.full-size-change
  \clef "bass"
  c'1
  \clef "treble"
  c'1
@end lilypond


@snippets

@cindex clave, trucaje de propiedades
@lilypondfile[verbatim,quote,texidoc,doctitle]
{tweaking-clef-properties.ly}


@seealso
Referencia de la notación:
@ref{Claves de la música mensural},
@ref{Claves de canto gregoriano},
@ref{Tablaturas predeterminadas}
@ref{Tablaturas personalizadas},
@ref{Formateo de las notas guía}.

Archivos instalados:
@file{scm/parser-clef.scm}.

Fragmentos de código:
@rlsr{Pitches}.

Referencia de funcionamiento interno:
@rinternals{Clef_engraver},
@rinternals{Clef},
@rinternals{ClefModifier},
@rinternals{clef-interface}.

@knownissues
Los números de octavación adjuntos a las claves se tratan como
grobs distintos.  Así pues, cualquier @code{\override}
(sobreescritura) efectuada al objeto @var{Clef} deberá aplicarse
también al grob @var{ClefModifier} como un @code{\override}
diferente.

@lilypond[fragment,quote,verbatim]
\new Staff \with {
  \override Clef.color = #blue
  \override ClefModifier.color = #red
}

\clef "treble_8" c'4
@end lilypond


@node Armadura de la tonalidad
@unnumberedsubsubsec Armadura de la tonalidad
@translationof Key signature

@cindex Armadura de la tonalidad

@funindex \key

@c duplicated in Key signature and Accidentals
@warning{Las alteraciones accidentales y las armaduras son una
frecuente causa de confusión para los nuevos usuarios.  En
LilyPond, los nombres de las notas son el código de entrada en
bruto; la armadura y la clave determinan de qué forma se presenta
este código en bruto.  Una nota sin alteración como@tie{}@code{c}
significa @q{Do natural}, si que le afecten la armadura ni la
clave.  Para ver más información, consulte @rlearning{Alturas y
armaduras}.}

La armadura indica la tonalidad en que se toca una pieza.  Está
denotada por un conjunto de alteraciones (bemoles o sostenidos) al
comienzo del pentagrama.  El establecimiento o modificación de la
armadura se hace con la instrucción @code{\key}:

@example
\key @var{nota} @var{modo}
@end example

@funindex \major
@funindex \minor
@funindex \ionian
@funindex \locrian
@funindex \aeolian
@funindex \mixolydian
@funindex \lydian
@funindex \phrygian
@funindex \dorian

@cindex modo eclesiástico
@cindex modo
@cindex mayor, modo
@cindex menor, modo
@cindex eonio, modo
@cindex locrio, modo
@cindex eolio, modo
@cindex mixolidio, modo
@cindex lidio, modo
@cindex frigio, modo
@cindex dórico, modo

@noindent
Aquí, @code{@var{modo}} debe ser @code{\major} o @code{\minor}
para obtener la tonalidad @code{@var{nota}} mayor o
@code{@var{nota}} menor, respectivamente.  También puede usar los
nombres estándar de modo (también conocidos como @notation{modos
eclesiásticos}): @code{\ionian} (jónico), @code{\dorian} (dórico),
@code{\phrygian} (frigio), @code{\lydian} (lidio),
@code{\mixolydian} (mixolidio), @code{\aeolian} (eolio) y
@code{\locrian} (locrio).

@lilypond[verbatim,quote,fragment]
\relative {
  \key g \major
  fis''1
  f
  fis
}
@end lilypond

Se pueden definir modos adicionales, escribiendo una lista con la
alteración que lleva cada nota de la escala cuando el modo
comienza en Do.

@lilypond[verbatim,quote]
freygish = #`((0 . ,NATURAL) (1 . ,FLAT) (2 . ,NATURAL)
    (3 . ,NATURAL) (4 . ,NATURAL) (5 . ,FLAT) (6 . ,FLAT))

\relative {
  \key c \freygish c'4 des e f
  \bar "||" \key d \freygish d es fis g
}
@end lilypond

Las alteraciones de la armadura de tonalidad se pueden imprimir en
distinta octava que en sus posiciones tradicionales, o en más de
una octava, usando las propiedades @code{flat-positions} y
@code{sharp-positions} de @code{KeySignature}.  Las entradas en
estas propiedades especifican el rango de posiciones de pentagrama
en que se imprimirán las alteraciones.  Si en una entrada se
especifica una sola posición, las alteraciones se colocan dentro
de la octava que termina en dicha posición del pentagrama.

@lilypond[verbatim, quote,fragment]
\override Staff.KeySignature.flat-positions = #'((-5 . 5))
\override Staff.KeyCancellation.flat-positions = #'((-5 . 5))
\clef bass \key es \major es g bes d'
\clef treble \bar "||" \key es \major es' g' bes' d''

\override Staff.KeySignature.sharp-positions = #'(2)
\bar "||" \key b \major b' fis' b'2
@end lilypond


@snippets

@cindex armadura, evitar becuadros
@cindex becuadro, evitar en armadura
@lilypondfile[verbatim,quote,texidoc,doctitle]
{preventing-natural-signs-from-being-printed-when-the-key-signature-changes.ly}

@cindex armadura, no tradicional
@lilypondfile[verbatim,quote,texidoc,doctitle]
{non-traditional-key-signatures.ly}


@seealso
Glosario musical:
@rglos{church mode},
@rglos{scordatura}.

Manual de aprendizaje:
@rlearning{Alturas y armaduras}.

Fragmentos de código:
@rlsr{Pitches}.

Referencia de funcionamiento interno:
@rinternals{KeyChangeEvent},
@rinternals{Key_engraver},
@rinternals{Key_performer},
@rinternals{KeyCancellation},
@rinternals{KeySignature},
@rinternals{key-signature-interface}.


@node Corchetes de octava
@unnumberedsubsubsec Corchetes de octava
@translationof Ottava brackets

@cindex ottava
@cindex 15ma
@cindex 15mb
@cindex 8va
@cindex 8vb
@cindex octavación

@funindex set-octavation
@funindex \ottava

Los @notation{corchetes de Ottava} introducen un trasporte adicional
de una octava para el pentagrama.

@lilypond[verbatim,quote]
\relative a' {
  a2 b
  \ottava #-2
  a2 b
  \ottava #-1
  a2 b
  \ottava #0
  a2 b
  \ottava #1
  a2 b
  \ottava #2
  a2 b
}
@end lilypond


@snippets

@cindex texto, de octava
@cindex octavación, texto
@lilypondfile[verbatim,quote,texidoc,doctitle]
{ottava-text.ly}

@cindex octava, para una voz
@cindex voz, con octavación
@lilypondfile[verbatim,quote,texidoc,doctitle]
{adding-an-ottava-marking-to-a-single-voice.ly}

@cindex octava, elemento de extensión, modificar inclinación
@cindex inclinación, modificación, extensor de octava
@lilypondfile[verbatim,quote,texidoc,doctitle]
{modifying-the-ottava-spanner-slope.ly}


@seealso
Glosario musical:
@rglos{octavation}.

Fragmentos de código:
@rlsr{Pitches}.

Referencia de funcionamiento interno:
@rinternals{Ottava_spanner_engraver},
@rinternals{OttavaBracket},
@rinternals{ottava-bracket-interface}.


@node Transposición de los instrumentos
@unnumberedsubsubsec Transposición de los instrumentos
@translationof Instrument transpositions

@cindex transposición de MIDI
@cindex transposición instrumental
@cindex transpositor, instrumento
@cindex MIDI
@cindex MIDI, transposición

@funindex \transposition

Al tipografiar partituras donde participan instrumentos
transpositores, ciertas partes se pueden tipografiar en un tono
distinto del @notation{tono de concierto}.  En estos casos, se
debe especificar la tonalidad del @notation{instrumento
transpositor}; de otro modo, la salida MIDI y las notas guía en
otras partes producirían alturas incorrectas.  Para ver más
información sobre partes citadas como guía, consulte @ref{Citar
otras voces}.

@example
\transposition @var{pitch}
@end example

El tono usado para @code{\transposition} debe corresponderse con
el sonido real que se oye cuando el instrumento transpositor
interpreta un Do central @code{c'} escrito en el pentagrama.  Esta
nota se escribe en altura absoluta, por tanto un instrumento que
produce un sonido real un tono más agudo que la música impresa (un
instrumento en Re) debe usar @code{\transposition d'}.  La
instrucción @code{\transposition} se debe usar @emph{solamente} si
las notas @emph{no} se van a escribir en afinación de concierto.

A continuación pueden verse algunas notas para violín y para
clarinete en Si bemol, donde las partes se han introducido usando
las notas y la armadura tal y como aparecen en la partitura del
director.  Lo que tocan los dos instrumentos está sonando al
unísono.

@lilypond[verbatim,quote]
\new GrandStaff <<
  \new Staff = "violin" \with {
    instrumentName = "Vln"
    midiInstrument = "violin"
  }
  \relative c'' {
    % not strictly necessary, but a good reminder
    \transposition c'
    \key c \major
    g4( c8) r c r c4
  }
  \new Staff = "clarinet" \with {
    instrumentName = \markup { Cl (B\flat) }
    midiInstrument = "clarinet"
  }
  \relative c'' {
    \transposition bes
    \key d \major
    a4( d8) r d r d4
  }
>>
@end lilypond

La @code{\transposition} se puede cambiar durante la pieza.  Por
ejemplo, un clarinetista puede cambiar del clarinete en La al
clarinete en Si bemol.

@lilypond[verbatim,quote]
flute = \relative c'' {
  \key f \major
  \cueDuring "clarinet" #DOWN {
    R1 _\markup\tiny "clarinet"
    c4 f e d
    R1 _\markup\tiny "clarinet"
  }
}
clarinet = \relative c'' {
  \key aes \major
  \transposition a
  aes4 bes c des
  R1^\markup { muta in B\flat }
  \key g \major
  \transposition bes
  d2 g,
}
\addQuote "clarinet" \clarinet
<<
  \new Staff \with { instrumentName = "Flute" }
    \flute
  \new Staff \with { instrumentName = "Cl (A)" }
    \clarinet
>>
@end lilypond

@seealso
Glosario musical:
@rglos{concert pitch},
@rglos{transposing instrument}.

Referencia de la notación:
@ref{Citar otras voces}, @ref{Transposición}.

Fragmentos de código:
@rlsr{Pitches}.


@node Alteraciones accidentales automáticas
@unnumberedsubsubsec Alteraciones accidentales automáticas
@translationof Automatic accidentals

@cindex automática, alteración
@cindex alteración, automática
@cindex alteración, accidental
@cindex alteración, estilo de
@cindex predeterminado, estilo de las alteraciones
@cindex alteración, estilo predeterminado de

@funindex \accidentalStyle
@funindex voice
@funindex @sortas{defaultA} default

Existen muchas convenciones distintas sobre la forma de
tipografiar las alteraciones.  LilyPond proporciona una función
para especificar qué estilo de alteraciones usar.  Esta función se
invoca como sigue:

@example
\new Staff <<
  \accidentalStyle voice
  @{ @dots{} @}
>>
@end example

El estilo de alteraciones se aplica al @code{Staff} en curso de
forma predeterminada (con la excepción de los estilos @code{piano}
y @code{piano-cautionary}, que se explican más adelante).
Opcionalmente, la función puede tomar un segundo argumento que
determina en qué ámbito se debe cambiar el estilo.  Por ejemplo,
para usar el mismo estilo en todos los pentagramas del
@code{StaffGroup} en curso, use

@example
\accidentalStyle StaffGroup.voice
@end example

Están contemplados los siguientes estilos de alteración.  Para dar
una muestra de cada uno de los estilos, utilizamos el ejemplo
siguiente:

@lilypond[verbatim,quote]
musicA = {
  <<
    \relative {
      cis''8 fis, bes4 <a cis>8 f bis4 |
      cis2. <c, g'>4 |
    }
    \\
    \relative {
      ais'2 cis, |
      fis8 b a4 cis2 |
    }
  >>
}

musicB = {
  \clef bass
  \new Voice {
    \voiceTwo \relative {
      <fis a cis>8[ <fis a cis>
      \change Staff = up
      cis' cis
      \change Staff = down
      <fis, a> <fis a>]
      \showStaffSwitch
      \change Staff = up
      dis'4 |
      \change Staff = down
      <fis, a cis>4 gis <f a d>2 |
    }
  }
}

\new PianoStaff {
  <<
    \context Staff = "up" {
      \accidentalStyle default
      \musicA
    }
    \context Staff = "down" {
      \accidentalStyle default
      \musicB
    }
  >>
}
@end lilypond

Observe que las últimas líneas de este ejemplo se pueden sustituir
por las siguientes, siempre y cuando queramos usar el mismo estilo
en los dos pentagramas.

@example
\new PianoStaff @{
  <<
    \context Staff = "up" @{
      %%% cambie la línea siguiente como desee:
      \accidentalStyle Score.default
      \musicA
    @}
    \context Staff = "down" @{
      \musicB
    @}
  >>
@}
@end example

@c don't use verbatim in this table.
@table @code
@item default (predeterminado)

@cindex alteraciones, estilo predeterminado

@funindex @sortas{defaultA} default

Es el comportamiento de composición tipográfica predeterminado.
Corresponde a la práctica común del s. XVIII: las alteraciones
accidentales se recuerdan hasta el final del compás en el que
aparecen y sólo en la misma octava.  Así, en el ejemplo siguiente,
no se imprimen becuadros antes del Si natural en el segundo compás
ni en el último Do:

@lilypond[quote]
musicA = {
  <<
    \relative {
      cis''8 fis, bes4 <a cis>8 f bis4 |
      cis2. <c, g'>4 |
    }
    \\
    \relative {
      ais'2 cis, |
      fis8 b a4 cis2 |
    }
  >>
}

musicB = {
  \clef bass
  \new Voice {
    \voiceTwo \relative {
      <fis a cis>8[ <fis a cis>
      \change Staff = up
      cis' cis
      \change Staff = down
      <fis, a> <fis a>]
      \showStaffSwitch
      \change Staff = up
      dis'4 |
      \change Staff = down
      <fis, a cis>4 gis <f a d>2 |
    }
  }
}

\new PianoStaff {
  <<
    \context Staff = "up" {
      \accidentalStyle default
      \musicA
    }
    \context Staff = "down" {
      \accidentalStyle default
      \musicB
    }
  >>
}
@end lilypond

@item voice (voz)

@cindex alteración, estilo de voz de
@cindex voz, estilo de alteraciones
@cindex alteraciones estilo moderno
@cindex moderno, estilo de alteraciones
@cindex alteraciones, estilo, moderno-precaución
@cindex moderno-precaución, estilo de alteraciones

@funindex voice

El comportamiento normal es recordar las alteraciones accidentales
al nivel de @code{Staff}.  En este estilo, sin embargo, se
tipografían las alteraciones individualmente para cada voz.
Aparte de esto, la regla es similar a @code{default}.

Como resultado, las alteraciones de una voz no se cancelan en las
otras voces, lo que con frecuencia lleva a un resultado no
deseado: en el ejemplo siguiente, es difícil determinar si el
segundo La se debe tocar natural o sostenido.  Por tanto, la
opción @code{voice} se debe usar sólo si las voces se van a leer
individualmente por músicos distintos.  Si el pentagrama va a
utilizarse por parte de un solo músico (p.ej., un director, o en
una partitura de piano), entonces se deben usar en su lugar los
estilos @code{modern} o @code{modern-cautionary}.

@lilypond[quote]
musicA = {
  <<
    \relative {
      cis''8 fis, bes4 <a cis>8 f bis4 |
      cis2. <c, g'>4 |
    }
    \\
    \relative {
      ais'2 cis, |
      fis8 b a4 cis2 |
    }
  >>
}

musicB = {
  \clef bass
  \new Voice {
    \voiceTwo \relative {
      <fis a cis>8[ <fis a cis>
      \change Staff = up
      cis' cis
      \change Staff = down
      <fis, a> <fis a>]
      \showStaffSwitch
      \change Staff = up
      dis'4 |
      \change Staff = down
      <fis, a cis>4 gis <f a d>2 |
    }
  }
}

\new PianoStaff {
  <<
    \context Staff = "up" {
      \accidentalStyle voice
      \musicA
    }
    \context Staff = "down" {
      \accidentalStyle voice
      \musicB
    }
  >>
}
@end lilypond

@item modern (moderno)

@cindex alteración, estilo moderno
@cindex moderno, alteraciones de estilo

@funindex modern

Esta regla corresponde a la práctica común del s. XX.  Omite
algunos becuadros adicionales, que tradicionalmente se imprimían
precediendo a un sostenido que sigue a un doble sostenido, o a un
bemol que sigue a un doble bemol.  La regla @code{modern} imprime
las mismas alteraciones que el estilo @code{default}, con dos
adiciones que sirven para evitar la ambigüedad: después de
alteraciones temporales se imprimen indicaciones de cancelación
también en el compás siguiente (para notas en la misma octava) y,
en el mismo compás, para notas en octavas distintas.  De aquí los
becuadros antes del Si natural y del Do en el segundo compás del
pentagrama superior:

@lilypond[quote]
musicA = {
  <<
    \relative {
      cis''8 fis, bes4 <a cis>8 f bis4 |
      cis2. <c, g'>4 |
    }
    \\
    \relative {
      ais'2 cis, |
      fis8 b a4 cis2 |
    }
  >>
}

musicB = {
  \clef bass
  \new Voice {
    \voiceTwo \relative {
      <fis a cis>8[ <fis a cis>
      \change Staff = up
      cis' cis
      \change Staff = down
      <fis, a> <fis a>]
      \showStaffSwitch
      \change Staff = up
      dis'4 |
      \change Staff = down
      <fis, a cis>4 gis <f a d>2 |
    }
  }
}

\new PianoStaff {
  <<
    \context Staff = "up" {
      \accidentalStyle modern
      \musicA
    }
    \context Staff = "down" {
      \accidentalStyle modern
      \musicB
    }
  >>
}
@end lilypond

@item modern-cautionary (moderno de precaución)

@cindex alteración, estilo moderno de precaución
@cindex moderno, alteraciones de estilo
@cindex moderno de precaución, alteraciones de estilo

@funindex modern-cautionary

Esta regla es similar a @code{modern}, pero las alteraciones
@q{añadidas} se imprimen como alteraciones de precaución (entre
paréntesis).  También se pueden imprimir en un tamaño distinto
sobreescribiendo la propiedad @code{font-size} del objeto
@code{AccidentalCautionary}.

@lilypond[quote]
musicA = {
  <<
    \relative {
      cis''8 fis, bes4 <a cis>8 f bis4 |
      cis2. <c, g'>4 |
    }
    \\
    \relative {
      ais'2 cis, |
      fis8 b a4 cis2 |
    }
  >>
}

musicB = {
  \clef bass
  \new Voice {
    \voiceTwo \relative {
      <fis a cis>8[ <fis a cis>
      \change Staff = up
      cis' cis
      \change Staff = down
      <fis, a> <fis a>]
      \showStaffSwitch
      \change Staff = up
      dis'4 |
      \change Staff = down
      <fis, a cis>4 gis <f a d>2 |
    }
  }
}

\new PianoStaff {
  <<
    \context Staff = "up" {
      \accidentalStyle modern-cautionary
      \musicA
    }
    \context Staff = "down" {
      \accidentalStyle modern-cautionary
      \musicB
    }
  >>
}
@end lilypond

@item modern-voice (moderno, para voces)

@cindex alteración, en varias voces
@cindex alteración, moderna
@cindex moderno, alteraciones de estilo
@cindex voces, alteraciones en varias
@cindex alteración, estilo moderno de

@funindex modern-voice

Esta regla se usa para que puedan leer las alteraciones en varias
voces, tanto músicos que tocan una voz como músicos que tocan
todas las voces.  Se imprimen las alteraciones para cada voz, pero
@emph{se cancelan} entre voces dentro del mismo @code{Staff}.  Por
tanto, el La en el último compás se cancela porque la cancelación
anterior estaba en una voz distinta, y el Re en el pentagrama
inferior se cancela a causa de la alteración en otra voz en el
compás previo:

@lilypond[quote]
musicA = {
  <<
    \relative {
      cis''8 fis, bes4 <a cis>8 f bis4 |
      cis2. <c, g'>4 |
    }
    \\
    \relative {
      ais'2 cis, |
      fis8 b a4 cis2 |
    }
  >>
}

musicB = {
  \clef bass
  \new Voice {
    \voiceTwo \relative {
      <fis a cis>8[ <fis a cis>
      \change Staff = up
      cis' cis
      \change Staff = down
      <fis, a> <fis a>]
      \showStaffSwitch
      \change Staff = up
      dis'4 |
      \change Staff = down
      <fis, a cis>4 gis <f a d>2 |
    }
  }
}

\new PianoStaff {
  <<
    \context Staff = "up" {
      \accidentalStyle modern-voice
      \musicA
    }
    \context Staff = "down" {
      \accidentalStyle modern-voice
      \musicB
    }
  >>
}
@end lilypond

@item modern-voice-cautionary (moderno, voz, de precaución)

@cindex alteración, estilo de voz de precaución moderno
@cindex moderno de precaución, voz, estilo de alteración

@funindex modern-voice-cautionary

Esta regla es la misma que @code{modern-voice}, pero con las
alteraciones añadidas (las que el estilo @code{voice} no imprime)
compuestas como de precaución.  Incluso aunque todas las
alteraciones impresas por el estilo @code{default} @emph{son}
impresas con esta regla, algunas de ellas se tipografían como de
precaución.

@lilypond[quote]
musicA = {
  <<
    \relative {
      cis''8 fis, bes4 <a cis>8 f bis4 |
      cis2. <c, g'>4 |
    }
    \\
    \relative {
      ais'2 cis, |
      fis8 b a4 cis2 |
    }
  >>
}

musicB = {
  \clef bass
  \new Voice {
    \voiceTwo \relative {
      <fis a cis>8[ <fis a cis>
      \change Staff = up
      cis' cis
      \change Staff = down
      <fis, a> <fis a>]
      \showStaffSwitch
      \change Staff = up
      dis'4 |
      \change Staff = down
      <fis, a cis>4 gis <f a d>2 |
    }
  }
}

\new PianoStaff {
  <<
    \context Staff = "up" {
      \accidentalStyle modern-voice-cautionary
      \musicA
    }
    \context Staff = "down" {
      \accidentalStyle modern-voice-cautionary
      \musicB
    }
  >>
}
@end lilypond

@item piano

@cindex alteración, estilo de piano
@cindex piano, estilo de alteraciones de

@funindex piano

Esta regla refleja la práctica del s.XX para la notación de piano.
Su comportamiento es muy similar al estilo @code{modern}, pero
aquí las alteraciones también se cancelan entre distintos
pentagramas del mismo grupo @code{GrandStaff} o @code{PianoStaff},
de ahí todas las cancelaciones de las últimas notas.

Este estilo de alteración se aplica de manera predeterminada al
grupo @code{GrandStaff} o @code{PianoStaff} en curso.

@lilypond[quote]
musicA = {
  <<
    \relative {
      cis''8 fis, bes4 <a cis>8 f bis4 |
      cis2. <c, g'>4 |
    }
    \\
    \relative {
      ais'2 cis, |
      fis8 b a4 cis2 |
    }
  >>
}

musicB = {
  \clef bass
  \new Voice {
    \voiceTwo \relative {
      <fis a cis>8[ <fis a cis>
      \change Staff = up
      cis' cis
      \change Staff = down
      <fis, a> <fis a>]
      \showStaffSwitch
      \change Staff = up
      dis'4 |
      \change Staff = down
      <fis, a cis>4 gis <f a d>2 |
    }
  }
}

\new PianoStaff {
  <<
    \context Staff = "up" {
      \accidentalStyle piano
      \musicA
    }
    \context Staff = "down" {
      \musicB
    }
  >>
}
@end lilypond

@item piano-cautionary (piano, de precaución)

@cindex alteración, piano de precaución, estilo de
@cindex piano de precaución, estilo de alteraciones

@funindex piano-cautionary

Igual que @code{\accidentalStyle piano} pero con las alteraciones
añadidas compuestas como de precaución.

@lilypond[quote]
musicA = {
  <<
    \relative {
      cis''8 fis, bes4 <a cis>8 f bis4 |
      cis2. <c, g'>4 |
    }
    \\
    \relative {
      ais'2 cis, |
      fis8 b a4 cis2 |
    }
  >>
}

musicB = {
  \clef bass
  \new Voice {
    \voiceTwo \relative {
      <fis a cis>8[ <fis a cis>
      \change Staff = up
      cis' cis
      \change Staff = down
      <fis, a> <fis a>]
      \showStaffSwitch
      \change Staff = up
      dis'4 |
      \change Staff = down
      <fis, a cis>4 gis <f a d>2 |
    }
  }
}

\new PianoStaff {
  <<
    \context Staff = "up" {
      \accidentalStyle piano-cautionary
      \musicA
    }
    \context Staff = "down" {
      \musicB
    }
  >>
}
@end lilypond


@item choral

@cindex alteración, estilo coral
@cindex coral, estilo de alteraciones accidentales


@funindex choral

Esta regla es una combinación de los estilos @code{modern-voice} y
@code{piano}.  Muestra todas las alteraciones accidentales
requeridas para los cantantes que siguen solo su propia voz, así
como las alteraciones adicionales necesarias para los lectores que
siguen simultáneamente todas las voces de un @code{ChoirStaff}
completo.

Este estilo de alteraciones se aplica de forma predeterminada al
contexto @code{ChoirStaff} actual.

@lilypond[quote]
musicA = {
  <<
    \relative {
      cis''8 fis, bes4 <a cis>8 f bis4 |
      cis2. <c, g'>4 |
    }
    \\
    \relative {
      ais'2 cis, |
      fis8 b a4 cis2 |
    }
  >>
}

musicB = {
  \clef bass
  \new Voice {
    \voiceTwo \relative {
      <fis a cis>8[ <fis a cis>
      \change Staff = up
      cis' cis
      \change Staff = down
      <fis, a> <fis a>]
      \showStaffSwitch
      \change Staff = up
      dis'4 |
      \change Staff = down
      <fis, a cis>4 gis <f a d>2 |
    }
  }
}

\new ChoirStaff {
  <<
    \context Staff = "up" {
      \accidentalStyle choral
      \musicA
    }
    \context Staff = "down" {
      \musicB
    }
  >>
}
@end lilypond

@item choral-cautionary

@cindex alteración, coral con precaución
@cindex coral, estilo de alteraciones con precaución

@funindex choral-cautionary

Es lo mismo que @code{choral} pero con las alteraciones adicionales
impresas como de precaución (o cortesía).

@lilypond[quote]
musicA = {
  <<
    \relative {
      cis''8 fis, bes4 <a cis>8 f bis4 |
      cis2. <c, g'>4 |
    }
    \\
    \relative {
      ais'2 cis, |
      fis8 b a4 cis2 |
    }
  >>
}

musicB = {
  \clef bass
  \new Voice {
    \voiceTwo \relative {
      <fis a cis>8[ <fis a cis>
      \change Staff = up
      cis' cis
      \change Staff = down
      <fis, a> <fis a>]
      \showStaffSwitch
      \change Staff = up
      dis'4 |
      \change Staff = down
      <fis, a cis>4 gis <f a d>2 |
    }
  }
}

\new ChoirStaff {
  <<
    \context Staff = "up" {
      \accidentalStyle choral-cautionary
      \musicA
    }
    \context Staff = "down" {
      \musicB
    }
  >>
}
@end lilypond


@item neo-modern

@cindex neo-moderno, estilo de alteraciones
@cindex alteraciones, estilo de, neo-moderno

@funindex neo-modern

Esta regla reproduce una práctica común en la música
contemporánea: las alteraciones accidentales se imprimen como en
@code{modern}, pero se vuelven a imprimir si aparece la misma nota
otra vez en el mismo compás (excepto si la nota se repite
inmediatamente).

@lilypond[quote]
musicA = {
  <<
    \relative {
      cis''8 fis, bes4 <a cis>8 f bis4 |
      cis2. <c, g'>4 |
    }
    \\
    \relative {
      ais'2 cis, |
      fis8 b a4 cis2 |
    }
  >>
}

musicB = {
  \clef bass
  \new Voice {
    \voiceTwo \relative {
      <fis a cis>8[ <fis a cis>
      \change Staff = up
      cis' cis
      \change Staff = down
      <fis, a> <fis a>]
      \showStaffSwitch
      \change Staff = up
      dis'4 |
      \change Staff = down
      <fis, a cis>4 gis <f a d>2 |
    }
  }
}

\new PianoStaff {
  <<
    \context Staff = "up" {
      \accidentalStyle neo-modern
      \musicA
    }
    \context Staff = "down" {
      \accidentalStyle neo-modern
      \musicB
    }
  >>
}
@end lilypond

@item neo-modern-cautionary

@cindex neo-moderno de precaución, estilo de alteraciones
@cindex alteraciones, estilo, neo-moderno de precaución

@funindex neo-modern-cautionary

Esta regla es similar a @code{neo-modern}, pero las alteraciones
@q{adicionales} se imprimen como alteraciones de precaución (con
paréntesis).  También se pueden imprimir en un tamaño distinto
sobreescribiendo la propiedad @code{font-size} del objeto
@code{AccidentalCautionary}.

@lilypond[quote]
musicA = {
  <<
    \relative {
      cis''8 fis, bes4 <a cis>8 f bis4 |
      cis2. <c, g'>4 |
    }
    \\
    \relative {
      ais'2 cis, |
      fis8 b a4 cis2 |
    }
  >>
}

musicB = {
  \clef bass
  \new Voice {
    \voiceTwo \relative {
      <fis a cis>8[ <fis a cis>
      \change Staff = up
      cis' cis
      \change Staff = down
      <fis, a> <fis a>]
      \showStaffSwitch
      \change Staff = up
      dis'4 |
      \change Staff = down
      <fis, a cis>4 gis <f a d>2 |
    }
  }
}

\new PianoStaff {
  <<
    \context Staff = "up" {
      \accidentalStyle neo-modern-cautionary
      \musicA
    }
    \context Staff = "down" {
      \accidentalStyle neo-modern-cautionary
      \musicB
    }
  >>
}
@end lilypond

@item neo-modern-voice

@cindex neo-modern-voice, estilo de alteración
@cindex alteraciones, estilo, neo-moderno de voz

@funindex neo-modern-voice

Esta regla se usa para alteraciones accidentales sobre varias
voces que se han de leer por parte de músicos que tocan una voz,
así como por músicos que tocan todas las voces.  Las alteraciones
se imprimen para cada voz como con @code{neo-modern}, pero se
cancelan para otras voces que están en el mismo pentagrama
@code{Staff}.

@lilypond[quote]
musicA = {
  <<
    \relative {
      cis''8 fis, bes4 <a cis>8 f bis4 |
      cis2. <c, g'>4 |
    }
    \\
    \relative {
      ais'2 cis, |
      fis8 b a4 cis2 |
    }
  >>
}

musicB = {
  \clef bass
  \new Voice {
    \voiceTwo \relative {
      <fis a cis>8[ <fis a cis>
      \change Staff = up
      cis' cis
      \change Staff = down
      <fis, a> <fis a>]
      \showStaffSwitch
      \change Staff = up
      dis'4 |
      \change Staff = down
      <fis, a cis>4 gis <f a d>2 |
    }
  }
}

\new PianoStaff {
  <<
    \context Staff = "up" {
      \accidentalStyle neo-modern-voice
      \musicA
    }
    \context Staff = "down" {
      \accidentalStyle neo-modern-voice
      \musicB
    }
  >>
}
@end lilypond

@item neo-modern-voice-cautionary

@cindex neo-modern-voice-cautionary, estilo de alteraciones
@cindex alteraciones,estilo, neo-modern-voice-cautionary

@funindex neo-modern-voice-cautionary

Esta regla es similar a @code{neo-modern-voice}, pero las
alteraciones adicionales se imprimen como alteraciones de
precaución.

@lilypond[quote]
musicA = {
  <<
    \relative {
      cis''8 fis, bes4 <a cis>8 f bis4 |
      cis2. <c, g'>4 |
    }
    \\
    \relative {
      ais'2 cis, |
      fis8 b a4 cis2 |
    }
  >>
}

musicB = {
  \clef bass
  \new Voice {
    \voiceTwo \relative {
      <fis a cis>8[ <fis a cis>
      \change Staff = up
      cis' cis
      \change Staff = down
      <fis, a> <fis a>]
      \showStaffSwitch
      \change Staff = up
      dis'4 |
      \change Staff = down
      <fis, a cis>4 gis <f a d>2 |
    }
  }
}

\new PianoStaff {
  <<
    \context Staff = "up" {
      \accidentalStyle neo-modern-voice-cautionary
      \musicA
    }
    \context Staff = "down" {
      \accidentalStyle neo-modern-voice-cautionary
      \musicB
    }
  >>
}
@end lilypond

@item dodecaphonic

@cindex dodecafónico, estilo de alteraciones
@cindex alteración, estilo, dodecafónico

@funindex dodecaphonic

Esta regla refleja una práctica introducida por los compositores
de principios del s.XX, en un intento de abolir la jerarquía entre
notas naturales y alteradas.  Con este estilo, @emph{todas} las
notas llevan alteración, incluso becuadros.

@lilypond[quote]
musicA = {
  <<
    \relative {
      cis''8 fis, bes4 <a cis>8 f bis4 |
      cis2. <c, g'>4 |
    }
    \\
    \relative {
      ais'2 cis, |
      fis8 b a4 cis2 |
    }
  >>
}

musicB = {
  \clef bass
  \new Voice {
    \voiceTwo \relative {
      <fis a cis>8[ <fis a cis>
      \change Staff = up
      cis' cis
      \change Staff = down
      <fis, a> <fis a>]
      \showStaffSwitch
      \change Staff = up
      dis'4 |
      \change Staff = down
      <fis, a cis>4 gis <f a d>2 |
    }
  }
}

\new PianoStaff {
  <<
    \context Staff = "up" {
      \accidentalStyle dodecaphonic
      \musicA
    }
    \context Staff = "down" {
      \accidentalStyle dodecaphonic
      \musicB
    }
  >>
}
@end lilypond

@item dodecaphonic-no-repeat

@cindex dodecafónico sin repetir, estilo de alteración
@cindex alteración, estilo dodecafónico sin repetir

@funindex dodecaphonic-no-repeat

Como con el estilo de alteraciones dodecafónico @emph{todas} las
notas llevan una alteración de forma predeterminada, pero las
alteriaciones se suprimen cuando hay notas repetidas
inmediatamente en el mismo pentagrama.

@lilypond[quote]
musicA = {
  <<
    \relative {
      cis''8 fis, bes4 <a cis>8 f bis4 |
      cis2. <c, g'>4 |
    }
    \\
    \relative {
      ais'2 cis, |
      fis8 b a4 cis2 |
    }
  >>
}

musicB = {
  \clef bass
  \new Voice {
    \voiceTwo \relative {
      <fis a cis>8[ <fis a cis>
      \change Staff = up
      cis' cis
      \change Staff = down
      <fis, a> <fis a>]
      \showStaffSwitch
      \change Staff = up
      dis'4 |
      \change Staff = down
      <fis, a cis>4 gis <f a d>2 |
    }
  }
}

\new PianoStaff {
  <<
    \context Staff = "up" {
      \accidentalStyle dodecaphonic-no-repeat
      \musicA
    }
    \context Staff = "down" {
      \accidentalStyle dodecaphonic-no-repeat
      \musicB
    }
  >>
}
@end lilypond


@item dodecaphonic-first

@cindex dodecafónico-primero, estilo de alteración
@cindex alteración, estilo dodecafónico-primero

@funindex dodecaphonic-first

Similar al estilo de alteraciones dodecafónico, @emph{todas} las
notas llevan una alteración, pero solo la primera vez que se
encuentran en el compás.  Las alteraciones se recuerdan solamente
para la octava actual pero a través de las voces.

@lilypond[quote]
musicA = {
  <<
    \relative {
      cis''8 fis, bes4 <a cis>8 f bis4 |
      cis2. <c, g'>4 |
    }
    \\
    \relative {
      ais'2 cis, |
      fis8 b a4 cis2 |
    }
  >>
}

musicB = {
  \clef bass
  \new Voice {
    \voiceTwo \relative {
      <fis a cis>8[ <fis a cis>
      \change Staff = up
      cis' cis
      \change Staff = down
      <fis, a> <fis a>]
      \showStaffSwitch
      \change Staff = up
      dis'4 |
      \change Staff = down
      <fis, a cis>4 gis <f a d>2 |
    }
  }
}

\new PianoStaff {
  <<
    \context Staff = "up" {
      \accidentalStyle dodecaphonic-first
      \musicA
    }
    \context Staff = "down" {
      \accidentalStyle dodecaphonic-first
      \musicB
    }
  >>
}
@end lilypond


@item teaching (enseñanza)

@cindex teaching (enseñanza), estilo de alteraciones
@cindex alteraciones, estilo teaching (enseñanza)

@funindex teaching

Esta regla está pensada para estudiantes, y hace más sencillo
crear hojas de escalas con alteraciones de precaución creadas
automáticamente.  Las alteraciones se imprimen como en el estilo
@code{modern}, pero se añaden alteraciones de precaución para
todas las notas sostenidas o bemoles especificadas por la
armadura, excepto si la nota se repite inmediatamente.

@lilypond[quote,staffsize=18]
musicA = {
  <<
    \relative {
      cis''8 fis, bes4 <a cis>8 f bis4 |
      cis2. <c, g'>4 |
    }
    \\
    \relative {
      ais'2 cis, |
      fis8 b a4 cis2 |
    }
  >>
}

musicB = {
  \clef bass
  \new Voice {
    \voiceTwo \relative {
      <fis a cis>8[ <fis a cis>
      \change Staff = up
      cis' cis
      \change Staff = down
      <fis, a> <fis a>]
      \showStaffSwitch
      \change Staff = up
      dis'4 |
      \change Staff = down
      <fis, a cis>4 gis <f a d>2 |
    }
  }
}

\new PianoStaff {
  <<
    \context Staff = "up" {
      \key fis \minor
      \accidentalStyle teaching
      \musicA
    }
    \context Staff = "down" {
      \key fis \minor
      \accidentalStyle teaching
      \musicB
    }
  >>
}
@end lilypond

@item no-reset (no restablecer)

@cindex alteración no restablecer, estilo de
@cindex no restablecer, estilo de alteraciones

@funindex no-reset

Es el mismo que @code{default} pero con alteraciones que duran
@q{para siempre} y no sólo dentro del mismo compás:

@lilypond[quote]
musicA = {
  <<
    \relative {
      cis''8 fis, bes4 <a cis>8 f bis4 |
      cis2. <c, g'>4 |
    }
    \\
    \relative {
      ais'2 cis, |
      fis8 b a4 cis2 |
    }
  >>
}

musicB = {
  \clef bass
  \new Voice {
    \voiceTwo \relative {
      <fis a cis>8[ <fis a cis>
      \change Staff = up
      cis' cis
      \change Staff = down
      <fis, a> <fis a>]
      \showStaffSwitch
      \change Staff = up
      dis'4 |
      \change Staff = down
      <fis, a cis>4 gis <f a d>2 |
    }
  }
}

\new PianoStaff {
  <<
    \context Staff = "up" {
      \accidentalStyle no-reset
      \musicA
    }
    \context Staff = "down" {
      \accidentalStyle no-reset
      \musicB
    }
  >>
}
@end lilypond

@item forget (olvidar)

@cindex olvidar, estilo de alteraciones
@cindex alteración, estilo de, olvidar

@funindex forget

Es lo opuesto a @code{no-reset}: Las alteraciones no se recuerdan
en absoluto: de aquí que todas las alteraciones se compongan
tipográficamente en relación a la armadura de la tonalidad, sin
que estén afectadas por lo que viene antes.

@lilypond[quote]
musicA = {
  <<
    \relative {
      cis''8 fis, bes4 <a cis>8 f bis4 |
      cis2. <c, g'>4 |
    }
    \\
    \relative {
      ais'2 cis, |
      fis8 b a4 cis2 |
    }
  >>
}

musicB = {
  \clef bass
  \new Voice {
    \voiceTwo \relative {
      <fis a cis>8[ <fis a cis>
      \change Staff = up
      cis' cis
      \change Staff = down
      <fis, a> <fis a>]
      \showStaffSwitch
      \change Staff = up
      dis'4 |
      \change Staff = down
      <fis, a cis>4 gis <f a d>2 |
    }
  }
}

\new PianoStaff {
  <<
    \context Staff = "up" {
      \accidentalStyle forget
      \musicA
    }
    \context Staff = "down" {
      \accidentalStyle forget
      \musicB
    }
  >>
}
@end lilypond
@end table

@seealso
Fragmentos de código:
@rlsr{Pitches}.

Referencia de funcionamiento interno:
@rinternals{Accidental},
@rinternals{Accidental_engraver},
@rinternals{GrandStaff},
@rinternals{PianoStaff},
@rinternals{Staff},
@rinternals{AccidentalSuggestion},
@rinternals{AccidentalPlacement},
@rinternals{accidental-suggestion-interface}.

@cindex alteración, y notas simultáneas
@cindex simultáneas, notas y alteraciones
@cindex alteración, en acordes
@cindex acorde, alteraciones dentro de

@knownissues
Las notas simultáneas no se tienen en cuenta para la determinación
automática de las alteraciones accidentales; sólo se consideran
las notas anteriores y la armadura de la tonalidad.  Puede ser
necesario forzar las alteraciones accidentales con
with@tie{}@code{!} o@tie{}@code{?} cuando la misma nota, con el
mismo nombre, ocurre simultáneamente con distintas alteraciones,
como en @samp{<f! fis!>}.

La cancelación de precaución de alteraciones se hace mirando el
compás previo.  Sin embargo, en el bloque @code{\alternative} que
sigue a una sección de repetición de primera y segunda vez
@code{\repeat volta N}, se esperaría que la cancelación se
calculase utilizando el compás previo @emph{que se ha tocado}, no
el compás previo @emph{que se ha impreso}.  En el ejemplo
siguiente, el Do natural de la casilla de segunda vez no necesita
becuadro:

@lilypond[quote]
{
  \accidentalStyle modern
  \time 2/4
  \repeat volta 2 {
    c'2
  }
  \alternative {
     cis'
     c'
  }
}
@end lilypond

Se puede usar el siguiente rodeo del problema: definir una función
que cambie localmente el estilo de alteraciones a @code{forget}:

@lilypond[verbatim,quote]
forget = #(define-music-function (music) (ly:music?) #{
  \accidentalStyle forget
  #music
  \accidentalStyle modern
#})
{
  \accidentalStyle modern
  \time 2/4
  \repeat volta 2 {
    c'2
  }
  \alternative {
     cis'
     \forget c'
  }
}
@end lilypond

@node Tesitura
@unnumberedsubsubsec Tesitura
@translationof Ambitus

@cindex ambitus
@cindex rango de alturas
@cindex tesitura

El término @emph{ambitus} o ámbito, denota el rango de notas que
abarca una voz dada en una parte musical.  También puede denotar
el margen de notas que es capaz de tocar un determinado
instrumento musical.  Los ámbitos se imprimen en las partes
vocales de tal manera que los intérpretes puedan determinar con
facilidad si cumplen con sus propias posibilidades.

Los ámbitos se presentan al comienzo de la pieza junto a la clave
inicial.  El rango se especifica gráficamente mediante dos cabezas
de nota que representan a las notas inferior y superior.  Sólo se
imprimen alteraciones si no forman parte de la armadura de la
tonalidad.

@lilypond[verbatim,quote]
\layout {
  \context {
    \Voice
    \consists "Ambitus_engraver"
  }
}

\relative {
  aes' c e2
  cis,1
}
@end lilypond


@snippets

@cindex tesitura, por voz
@cindex voz, tesitura
@lilypondfile[verbatim,quote,texidoc,doctitle]
{adding-ambitus-per-voice.ly}

@cindex tesitura, varias voces
@lilypondfile[verbatim,quote,texidoc,doctitle]
{ambitus-with-multiple-voices.ly}

@cindex tesitura, línea de separación
@funindex AmbitusLine
@lilypondfile[verbatim,quote,texidoc,doctitle]
{changing-the-ambitus-gap.ly}

@seealso
Glosario musical:
@rglos{ambitus}.

Fragmentos de código:
@rlsr{Pitches}.

Referencia de funcionamiento interno:
@rinternals{Ambitus_engraver},
@rinternals{Voice},
@rinternals{Staff},
@rinternals{Ambitus},
@rinternals{AmbitusAccidental},
@rinternals{AmbitusLine},
@rinternals{AmbitusNoteHead},
@rinternals{ambitus-interface}.

@knownissues
No se efectúa un tratamiento de las posibles colisiones en caso de
varias indicaciones de ámbito simultáneas en distintas voces.

@node Cabeza de las notas
@subsection Cabeza de las notas
@translationof Note heads

Esta sección propone formas de alterar las cabezas de las figuras.

@menu
* Cabezas de nota especiales::
* Cabezas de notas de Notación Fácil::
* Cabezas de notas con formas diversas::
* Improvisación::
@end menu

@node Cabezas de nota especiales
@unnumberedsubsubsec Cabezas de nota especiales
@translationof Special note heads

@cindex figura, cabeza de la
@cindex nota, cabeza especial de
@cindex nota, cabeza de, en aspas
@cindex nota, cabeza de, en rombo
@cindex nota, cabeza de, en parlato
@cindex nota, cabeza de, armónico
@cindex nota, cabeza de, guitarra
@cindex especiales, cabezas de figura
@cindex aspas, cabezas de nota
@cindex rombo, cabezas de nota
@cindex parlato, cabezas de nota
@cindex armónicos, cabezas de nota
@cindex guitarra, cabezas de nota
@cindex nota, cabeza de, estilos
@cindex estilo, de cabeza de nota

@funindex cross

Se puede modificar la apariencia de la cabeza de las notas:

@lilypond[verbatim,quote]
\relative c'' {
  c4 b
  \override NoteHead.style = #'cross
  c4 b
  \revert NoteHead.style
  a b
  \override NoteHead.style = #'harmonic
  a b
  \revert NoteHead.style
  c4 d e f
}
@end lilypond

Para ver todos los estilos de cabeza de las notas, consulte
@ref{Estilos de cabezas de nota}.

@funindex \xNote
@funindex \xNotesOn
@funindex \xNotesOff

El estilo @code{cross} (aspas) se usa para representar una amplia
variedad de intenciones musicales.  Las siguientes instrucciones
genéricas predefinidas modifican la forma de la cabeza de las
figuras tanto en el contexto de pentagrama normal como en el de
tablatura, y se pueden usar para representar cualquier significado
musical:

@lilypond[verbatim,quote]
\relative {
  c''4 b
  \xNotesOn
   a b c4 b
  \xNotesOff
  c4 d
}
@end lilypond

La forma de función musical de esta instrucción predefinida se
puede usar dentro y fuera de los acordes para generar cabezas de
nota en aspa, tanto en el contexto de pentagrama normal como en el
de tablatura:

@lilypond[verbatim,quote]
\relative {
  c''4 b
  \xNote { e f }
  c b < g \xNote c f > b
}
@end lilypond

@funindex \deadNote
@funindex \deadNotesOn
@funindex \deadNotesOff

Como sinónimos de @code{\xNote}, @code{\xNotesOn} y
@code{\xNotesOff}, se pueden usar @code{\deadNote},
@code{\deadNotesOn} y @code{\deadNotesOff}.  El término
@notation{dead note} (nota muerta) se utiliza corrientemente por
parte de los guitarristas.

@funindex \harmonic

También existe una abreviatura similar para las formas en rombo:

@lilypond[verbatim,quote]
\relative c'' {
  <c f\harmonic>2 <d a'\harmonic>4 <c g'\harmonic> f\harmonic
}
@end lilypond

@predefined
@code{\harmonic},
@code{\xNotesOn},
@code{\xNotesOff},
@code{\xNote}.
@endpredefined

@seealso
Fragmentos de código:
@rlsr{Pitches}.

Referencia de la notación:
@ref{Estilos de cabezas de nota},
@ref{Notas en acorde},
@ref{Indicar armónicos y notas tapadas}.

Referencia de funcionamiento interno:
@rinternals{note-event},
@rinternals{Note_heads_engraver},
@rinternals{Ledger_line_engraver},
@rinternals{NoteHead},
@rinternals{LedgerLineSpanner},
@rinternals{note-head-interface},
@rinternals{ledger-line-spanner-interface}.


@node Cabezas de notas de Notación Fácil
@unnumberedsubsubsec Cabezas de notas de Notación Fácil
@translationof Easy notation note heads

@cindex Hal Leonard
@cindex principiantes, música para
@cindex fácil, notación, cabezas de nota de
@cindex música para principiantes
@cindex nota, cabezas de, estudio
@cindex nota, cabezas de, notación simplificada
@cindex nota, cabezas de, para practicar
@cindex simplificada, notación

@funindex \easyHeadsOn
@funindex \easyHeadsOff

Las notas con cabeza de @q{notación facilitada} tienen el nombre
de la nota (en inglés) dentro de la cabeza.  Se usan en la música
para principiantes.  Para que las letras sean legibles, se deben
imprimir en un tamaño grande de fuente tipográfica.  Para imprimir
con una fuente más grande, véase @ref{Establecer el tamaño del
pentagrama}.

@lilypond[verbatim,quote]
#(set-global-staff-size 26)
\relative c' {
  \easyHeadsOn
  c2 e4 f
  g1
  \easyHeadsOff
  c,1
}
@end lilypond


@predefined
@code{\easyHeadsOn},
@code{\easyHeadsOff}.
@endpredefined


@snippets

@cindex fácil, notación, con números
@cindex números, en notación simplificada
@funindex Ez_numbers_engraver
@lilypondfile[verbatim,quote,texidoc,doctitle]
{numbers-as-easy-note-heads.ly}


@seealso
Referencia de la notación:
@ref{Establecer el tamaño del pentagrama}.

Fragmentos de código:
@rlsr{Pitches}.

Referencia de funcionamiento interno:
@rinternals{note-event},
@rinternals{Note_heads_engraver},
@rinternals{NoteHead},
@rinternals{note-head-interface}.


@node Cabezas de notas con formas diversas
@unnumberedsubsubsec Cabezas de notas con formas diversas
@translationof Shape note heads

@cindex notas, cabezas de, con formas
@cindex formas, notas con

@cindex Aiken, cabezas de nota con forma
@cindex arpa sacra, cabezas de nota con forma
@cindex Southern Harmony, cabezas de nota con forma
@cindex Funk, cabezas de nota con forma
@cindex Harmonia Sacra, cabezas de nota con forma
@cindex Christian Harmony, cabezas de nota con forma
@cindex Walker, cabezas de nota con forma
<<<<<<< HEAD

@cindex notas, cabezas de, Aiken
@cindex notas, cabezas de, arpa sacra
@cindex notas, cabezas de, Southern Harmony
@cindex notas, cabezas de, Funk
@cindex notas, cabezas de, Harmonia Sacra
@cindex notas, cabezas de, Christian Harmony
@cindex notas, cabezas de, Walker
=======
@cindex nota, cabezas de, Aiken
@cindex nota, cabezas de, arpa sacra
@cindex nota, cabezas de, Southern Harmony
@cindex nota, cabezas de, Funk
@cindex nota, cabezas de, Harmonia Sacra
@cindex nota, cabezas de, Christian Harmony
@cindex nota, cabezas de, Walker
>>>>>>> 82fca049

@funindex \aikenHeads
@funindex \sacredHarpHeads
@funindex \southernHarmonyHeads
@funindex \funkHeads
@funindex \walkerHeads

En la notación de cabezas con forma, la forma de la cabeza
corresponde a la función armónica de una nota dentro de la
escala. Esta notación se hizo popular en los libros americanos de
canciones durante el s.XIX.  Las cabezas de nota con formas se
pueden producir en los estilos @q{Sacred Harp}, @q{Southern
Harmony}, Funk (Harmonia Sacra), Walker y Aiken @q{(Christian
Harmony)}:

@lilypond[verbatim,quote]
\relative c'' {
  \aikenHeads
  c, d e f g2 a b1 c \break
  \sacredHarpHeads
  c,4 d e f g2 a b1 c \break
  \southernHarmonyHeads
  c,4 d e f g2 a b1 c \break
  \funkHeads
  c,4 d e f g2 a b1 c \break
  \walkerHeads
  c,4 d e f g2 a b1 c \break
}
@end lilypond

@funindex \key
@funindex \aikenHeadsMinor
@funindex \sacredHarpHeadsMinor
@funindex \southernHarmonyHeadsMinor
@funindex \funkHeadsMinor
@funindex \walkerHeadsMinor

Las formas se determinan en función del grado de la escala, donde
la tónica está determinada por la instrucción @code{\key} Cuando
se escribe en un tono menor, la nota de la escala se puede
determinar a partir del relativo mayor:

@lilypond[verbatim,quote]
\relative c'' {
  \key a \minor
  \aikenHeads
  a b c d e2 f g1 a \break
  \aikenHeadsMinor
  a,4 b c d e2 f g1 a \break
  \sacredHarpHeadsMinor
  a,2 b c d \break
  \southernHarmonyHeadsMinor
  a2 b c d \break
  \funkHeadsMinor
  a2 b c d \break
  \walkerHeadsMinor
  a2 b c d \break
}
@end lilypond

@predefined
@code{\aikenHeads},
@code{\aikenHeadsMinor},
@code{\funkHeads},
@code{\funkHeadsMinor},
@code{\sacredHarpHeads},
@code{\sacredHarpHeadsMinor},
@code{\southernHarmonyHeads},
@code{\southernHarmonyHeadsMinor},
@code{\walkerHeads},
@code{\walkerHeadsMinor}.
@endpredefined

@snippets
@lilypondfile[verbatim,quote,texidoc,doctitle]
{applying-note-head-styles-depending-on-the-step-of-the-scale.ly}

Para ver todos los estilos de formas de cabeza de nota, consulte
@ref{Estilos de cabezas de nota}.

@seealso
Fragmentos de código:
@rlsr{Pitches}.

Referencia de la notación:
@ref{Estilos de cabezas de nota}.

Referencia de funcionamiento interno:
@rinternals{note-event},
@rinternals{Note_heads_engraver},
@rinternals{NoteHead},
@rinternals{note-head-interface}.


@node Improvisación
@unnumberedsubsubsec Improvisación
@translationof Improvisation

@cindex improvisación
@cindex barradas, cabezas de nota
@cindex nota, cabezas de, improvisación
@cindex nota, cabezas de, barradas

@funindex \improvisationOn
@funindex \improvisationOff

La improvisación se denota a veces mediante cabezas de nota en
forma de barra inclinada, donde el ejecutante puede elegir
cualquier nota pero con el ritmo especificado.  Estas cabezas de
nota se crean así:

@lilypond[verbatim,quote]
\new Voice \with {
  \consists "Pitch_squash_engraver"
} \relative {
  e''8 e g a a16( bes) a8 g
  \improvisationOn
  e8 ~
  2 ~ 8 f4 f8 ~
  2
  \improvisationOff
  a16( bes) a8 g e
}
@end lilypond

@predefined
@code{\improvisationOn},
@code{\improvisationOff}.
@endpredefined

@seealso
Fragmentos de código:
@rlsr{Pitches}.

Referencia de funcionamiento interno:
@rinternals{Pitch_squash_engraver},
@rinternals{Voice},
@rinternals{RhythmicStaff}.<|MERGE_RESOLUTION|>--- conflicted
+++ resolved
@@ -526,30 +526,18 @@
 los siguientes:
 
 @quotation
-<<<<<<< HEAD
 @multitable {@w{@code{português} o}} {@code{do} @code{re}/@code{re} @code{mi} @code{fa} @code{sol} @code{la} @code{sib} @code{si}}
-=======
-@multitable {@code{espanol} o @code{español}} {@code{do} @code{re}/@code{re} @code{mi} @code{fa} @code{sol} @code{la} @code{sib} @code{si}}
->>>>>>> 82fca049
 @headitem Idioma
   @tab Nombre de las notas
 @item @code{nederlands}
   @tab @code{c} @code{d} @code{e} @code{f} @code{g} @code{a} @code{bes} @code{b}
-<<<<<<< HEAD
 @item @code{català} o@*@ @code{catalan}
-=======
-@item @code{catalan}
->>>>>>> 82fca049
   @tab @code{do} @code{re} @code{mi} @code{fa} @code{sol} @code{la} @code{sib} @code{si}
 @item @code{deutsch}
   @tab @code{c} @code{d} @code{e} @code{f} @code{g} @code{a} @code{b} @code{h}
 @item @code{english}
   @tab @code{c} @code{d} @code{e} @code{f} @code{g} @code{a} @code{bf}/@code{b-flat} @code{b}
-<<<<<<< HEAD
 @item @code{español} o@*@ @code{espanol}
-=======
-@item @code{espanol} o @code{español}
->>>>>>> 82fca049
   @tab @code{do} @code{re} @code{mi} @code{fa} @code{sol} @code{la} @code{sib} @code{si}
 @item @code{français}
   @tab @code{do} @code{ré}/@code{re} @code{mi} @code{fa} @code{sol} @code{la} @code{sib} @code{si}
@@ -557,11 +545,7 @@
   @tab @code{do} @code{re} @code{mi} @code{fa} @code{sol} @code{la} @code{sib} @code{si}
 @item @code{norsk}
   @tab @code{c} @code{d} @code{e} @code{f} @code{g} @code{a} @code{b} @code{h}
-<<<<<<< HEAD
 @item @code{português} o@*@ @code{portugues}
-=======
-@item @code{portugues}
->>>>>>> 82fca049
   @tab @code{do} @code{re} @code{mi} @code{fa} @code{sol} @code{la} @code{sib} @code{si}
 @item @code{suomi}
   @tab @code{c} @code{d} @code{e} @code{f} @code{g} @code{a} @code{b} @code{h}
@@ -576,16 +560,11 @@
 alteraciones pueden también variar dependiendo del idioma:
 
 @quotation
-<<<<<<< HEAD
 @multitable {@w{@code{português} o}} {@code{s}/@code{-sharp}} {@code{f}/@code{-flat}} {@code{ss}/@code{x}/@code{-sharpsharp}} {@code{ff}/@code{-flatflat}}
-=======
-@multitable {@code{nederlands}} {@code{s}/@code{-sharp}} {@code{f}/@code{-flat}} {@code{ss}/@code{x}/@code{-sharpsharp}} {@code{ff}/@code{-flatflat}}
->>>>>>> 82fca049
 @headitem Idioma
   @tab sostenido @tab bemol @tab doble sostenido @tab doble bemol
 @item @code{nederlands}
   @tab @code{is} @tab @code{es} @tab @code{isis} @tab @code{eses}
-<<<<<<< HEAD
 @item @code{català} o@*@ @code{catalan}
   @tab @code{d}/@code{s} @tab @code{b} @tab @code{dd}/@code{ss}
     @tab @code{bb}
@@ -596,31 +575,15 @@
     @tab @code{ss}/@code{x}/@code{-sharpsharp}
     @tab @code{ff}/@code{-flatflat}
 @item @code{español} o@*@ @code{espanol}
-=======
-@item @code{catalan}
-  @tab @code{d}/@code{s} @tab @code{b} @tab @code{dd}/@code{ss} @tab @code{bb}
-@item @code{deutsch}
-  @tab @code{is} @tab @code{es} @tab @code{isis} @tab @code{eses}
-@item @code{english}
-  @tab @code{s}/@code{-sharp} @tab @code{f}/@code{-flat} @tab @code{ss}/@code{x}/@code{-sharpsharp}
-    @tab @code{ff}/@code{-flatflat}
-@item @code{espanol} o@*@ @code{español}
->>>>>>> 82fca049
   @tab @code{s} @tab @code{b} @tab @code{ss}/@code{x} @tab @code{bb}
 @item @code{français}
   @tab @code{d} @tab @code{b} @tab @code{dd}/@code{x} @tab @code{bb}
 @item @code{italiano}
   @tab @code{d} @tab @code{b} @tab @code{dd} @tab @code{bb}
 @item @code{norsk}
-<<<<<<< HEAD
   @tab @code{iss}/@code{is} @tab @code{ess}/@code{es}
     @tab @code{ississ}/@code{isis} @tab @code{essess}/@code{eses}
 @item @code{português} o@*@ @code{portugues}
-=======
-  @tab @code{iss}/@code{is} @tab @code{ess}/@code{es} @tab @code{ississ}/@code{isis}
-    @tab @code{essess}/@code{eses}
-@item @code{portugues}
->>>>>>> 82fca049
   @tab @code{s} @tab @code{b} @tab @code{ss} @tab @code{bb}
 @item @code{suomi}
   @tab @code{is} @tab @code{es} @tab @code{isis} @tab @code{eses}
@@ -631,7 +594,6 @@
 @end multitable
 @end quotation
 
-<<<<<<< HEAD
 
 En holandés, @code{aes} se contrae como @code{as}, pero las dos
 formas se aceptan en LilyPond.  De forma similar, se aceptan tanto
@@ -640,16 +602,6 @@
 @code{eeses}@tie{}/@tie{}@code{eses}.  A veces se definen
 solamente estos nombres contraídos en los archivos de idioma
 correspondientes.
-=======
-En holandés, alemán, noruego y finlandés, @code{aes} se contrae
-como @code{as}; en holandés y en noruego, sin embargo, las dos
-formas se aceptan en LilyPond.  Lo mismo exactamente vale para
-@code{es} y @code{ees}, @code{aeses} y @code{ases}, y por último
-para @code{eeses} y @code{eses}.
-
-En alemán y en finlandés, LilyPond proporciona además la forma
-@code{asas}, más frecuente, para @code{ases}.
->>>>>>> 82fca049
 
 @lilypond[verbatim,quote,fragment]
 \relative c'' { a2 as e es a ases e eses }
@@ -670,36 +622,24 @@
 @q{medio} y @q{uno y medio}.
 
 @quotation
-<<<<<<< HEAD
 @multitable {@w{@code{português} o}} {@b{semi-sostenido}} {@b{semi-bemol}} {@b{sesqui-sostenido}} {@b{sesqui-bemol}}
-=======
-@multitable {@code{espanol} o @code{español}} {@b{semi-sharp}} {@b{semi-flat}} {@b{sesqui-sharp}} {@b{sesqui-flat}}
->>>>>>> 82fca049
 @headitem Idioma
   @tab semi-sostenido @tab semi-bemol @tab sesqui-sostenido @tab sesqui-bemol
 @item @code{nederlands}
   @tab @code{ih} @tab @code{eh} @tab @code{isih} @tab @code{eseh}
-<<<<<<< HEAD
 @item @code{català} o@*@ @code{catalan}
   @tab @code{qd}/@code{qs} @tab @code{qb} @tab @code{tqd}/@code{tqs}
    @tab @code{tqb}
-=======
->>>>>>> 82fca049
 @item @code{deutsch}
   @tab @code{ih} @tab @code{eh} @tab @code{isih} @tab @code{eseh}
 @item @code{english}
   @tab @code{qs} @tab @code{qf} @tab @code{tqs} @tab @code{tqf}
-<<<<<<< HEAD
 @item @code{español} o@*@ @code{espanol}
-=======
-@item @code{espanol} o @code{español}
->>>>>>> 82fca049
   @tab @code{cs} @tab @code{cb} @tab @code{tcs} @tab @code{tcb}
 @item @code{français}
   @tab @code{sd} @tab @code{sb} @tab @code{dsd} @tab @code{bsb}
 @item @code{italiano}
   @tab @code{sd} @tab @code{sb} @tab @code{dsd} @tab @code{bsb}
-<<<<<<< HEAD
 @item @code{norsk}
   @tab @code{ih} @tab @code{eh} @tab @code{issih}/@code{isih}
    @tab @code{esseh}/@code{eseh}
@@ -711,10 +651,6 @@
   @tab @code{ih} @tab @code{eh} @tab @code{issih} @tab @code{esseh}
 @item @code{vlaams}
   @tab @code{hk} @tab @code{hb} @tab @code{khk} @tab @code{bhb}
-=======
-@item @code{portugues}
-  @tab @code{sqt} @tab @code{bqt} @tab @code{stqt} @tab @code{btqt}
->>>>>>> 82fca049
 @end multitable
 @end quotation
 
@@ -3458,16 +3394,6 @@
 @cindex Harmonia Sacra, cabezas de nota con forma
 @cindex Christian Harmony, cabezas de nota con forma
 @cindex Walker, cabezas de nota con forma
-<<<<<<< HEAD
-
-@cindex notas, cabezas de, Aiken
-@cindex notas, cabezas de, arpa sacra
-@cindex notas, cabezas de, Southern Harmony
-@cindex notas, cabezas de, Funk
-@cindex notas, cabezas de, Harmonia Sacra
-@cindex notas, cabezas de, Christian Harmony
-@cindex notas, cabezas de, Walker
-=======
 @cindex nota, cabezas de, Aiken
 @cindex nota, cabezas de, arpa sacra
 @cindex nota, cabezas de, Southern Harmony
@@ -3475,7 +3401,6 @@
 @cindex nota, cabezas de, Harmonia Sacra
 @cindex nota, cabezas de, Christian Harmony
 @cindex nota, cabezas de, Walker
->>>>>>> 82fca049
 
 @funindex \aikenHeads
 @funindex \sacredHarpHeads
