@c -*- coding: utf-8; mode: texinfo; documentlanguage: es -*-
@ignore
<<<<<<< HEAD
    Translation of GIT committish: 6cc24e4a3246f1daaf79db3bec97a4a4541b5149
=======
    Translation of GIT committish: 0757febe2084fd8507334987b6f6b524888247c7
>>>>>>> 9564d284

    When revising a translation, copy the HEAD committish of the
    version that you are working on.  For details, see the Contributors'
    Guide, node Updating translation committishes..
@end ignore

@c \version "2.15.18"

@node Duraciones
@section Duraciones
@translationof Rhythms

@lilypondfile[quote]{rhythms-headword.ly}

Esta sección trata de los ritmos, los silencios, las duraciones, las
barras y los compases.

@menu
* Escritura de las duraciones (valores rítmicos)::
* Escritura de silencios::
* Impresión de las duraciones::
* Barras::
* Compases::
* Asuntos rítmicos especiales::
@end menu


@node Escritura de las duraciones (valores rítmicos)
@subsection Escritura de las duraciones (valores rítmicos)
@translationof Writing rhythms

@menu
* Duración de las notas::
* Grupos especiales::
* Escalar las duraciones::
* Ligaduras de unión::
@end menu

@node Duración de las notas
@unnumberedsubsubsec Duración de las notas
@translationof Durations

@cindex duración de las notas
@cindex notas, duración de
@cindex longitud de las notas
@cindex notas, longitud de

@funindex \longa
@funindex longa
@funindex \breve
@funindex breve
@funindex \maxima
@funindex maxima

Las duraciones se designan mediante números y puntos. Las duraciones
se introducen como sus valores recíprocos respecto de la redonda.  Por
ejemplo, una negra se escribe usando un @code{4} (puesto que es 1/4 de
redonda), mientras que una blanca se escribe con un @code{2} (por ser
1/2 de redonda).  Para notas mayores de la redonda se deben usar las
instrucciones @code{\longa} (que es una breve doble) y
@code{\breve}. Se pueden especificar duraciones tan cortas como la
garrapatea (con el número 128).  Son posibles valores más cortos, pero
sólo como notas unidas por una barra.

@c Two 64th notes are needed to obtain beams
@lilypond[quote,verbatim,relative=2]
\time 8/1
c\longa c\breve c1 c2
c4 c8 c16 c32 c64 c128 c128
@end lilypond

Aquí se pueden ver las mismas duraciones con el barrado automático
desactivado.

@c not strictly "writing rhythms"; more of a "displaying" thing,
@c but it's ok here.  -gp
@lilypond[quote,verbatim,relative=2]
\time 8/1
\autoBeamOff
c\longa c\breve c1 c2
c4 c8 c16 c32 c64 c128 c128
@end lilypond

Se puede escribir una nota con la duración de una cuádruple breve
mediante @code{\maxima}, pero esto está contemplado solamente dentro
de la notación musical antigua.  Para ver más detalles, consulte
@ref{Notación antigua}.

@cindex duración predeterminada
@cindex predeterminada, duración de la nota
@cindex nota, duración predeterminada

Si la duración se omite, su valor será el de la duración de la nota
anterior.  Por omisión, el valor de la primera nota es el de una
negra.

@lilypond[quote,verbatim,relative=2]
a a a2 a a4 a a1 a
@end lilypond

@cindex notas, con puntillo
@cindex puntillo, notas con
@cindex notas, con doble puntillo
@cindex doble puntillo, notas con

@funindex .

Para obtener duraciones de notas con puntillo, escriba un punto
(@code{.}) después del número.  Las notas con doble puntillo se
especifican escribiendo dos puntos, y así sucesivamente.

@lilypond[quote,verbatim,relative=2]
a4 b c4. b8 a4. b4.. c8.
@end lilypond

Ciertas duraciones no se pueden representar sólo con duraciones
binarias y puntillos; la única forma de representarlas es ligando dos
o más notas.  Para ver más detalles, consulte @ref{Ligaduras de unión}.

Para ver de qué manera se pueden especificar las duraciones de las
sílabas de la letra y cómo alinear la letra a las notas, consulte
@ref{Música vocal}.

Opcionalmente se pueden espaciar las notas de forma estrictamente
proporcional a sus duraciones.  Para ver más detalles sobre este y
otros ajustes que controlan la notación proporcional, consulte
@ref{Notación proporcional}.

@funindex \dotsUp
@funindex dotsUp
@funindex \dotsDown
@funindex dotsDown
@funindex \dotsNeutral
@funindex dotsNeutral

Normalmente los puntillos se desplazan hacia arriba para evitar las
líneas del pentagrama, excepto en situaciones de polifonía. Se pueden
situar los puntillos manualmente encima o debajo de las líneas de la
pauta; véase @ref{Dirección y posición}.

@predefined
@code{\autoBeamOn},
@code{\autoBeamOff},
@code{\dotsUp},
@code{\dotsDown},
@code{\dotsNeutral}.
@endpredefined

@snippets
@lilypondfile[verbatim,quote,ragged-right,texidoc,doctitle]
{alternative-breve-note.ly}

@lilypondfile[verbatim,quote,ragged-right,texidoc,doctitle]
{changing-the-number-of-augmentation-dots-per-note.ly}

@seealso
Glosario musical:
@rglos{breve},
@rglos{longa},
@rglos{maxima},
@rglos{note value},
@rglos{Duration names notes and rests}.

Referencia de la notación:
@ref{Barras automáticas},
@ref{Ligaduras de unión},
@ref{Plicas},
@ref{Escritura de las duraciones (valores rítmicos)},
@ref{Escritura de silencios},
@ref{Música vocal},
@ref{Notación antigua},
@ref{Notación proporcional}.

Fragmentos de código:
@rlsr{Rhythms}.

Referencia de funcionamiento interno:
@rinternals{Dots},
@rinternals{DotColumn}.

@knownissues
@c Deliberately duplicated in Durations and Rests.  -gp
No existe un límite fundamental para las duraciones de los silencios
(tanto para el más largo como para el más corto), pero el numero de
glifos es limitado: sólo se pueden imprimir desde el silencio de
garrapatea (128) hasta el de máxima (8 redondas).


@node Grupos especiales
@unnumberedsubsubsec Grupos especiales
@translationof Tuplets

@cindex grupos especiales
@cindex tresillos

@funindex \times
@funindex times

Los grupos especiales se obtienen a partir de una expresión musical
multiplicando todas las duraciones por una fracción:

@example
\times @var{fracción} @{ @var{música} @}
@end example

@noindent
La duración de @code{@var{música}} se multiplica por la fracción.  El
denominador de la fracción se imprime sobre las notas, opcionalmente
con un corchete.  El grupo especial más común es el tresillo, en el
que 3 notas tienen el valor de 2, por tanto las notas duran 2/3 de su
valor escrito:

@lilypond[quote,verbatim,relative=2]
a2 \times 2/3 { b4 b b }
c4 c \times 2/3 { b4 a g }
@end lilypond

@cindex grupos de valoración especial, colocación del corchete

@funindex \tupletUp
@funindex tupletUp
@funindex \tupletDown
@funindex tupletDown
@funindex \tupletNeutral
@funindex tupletNeutral

Se pueden colocar manualmente los corchetes de tresillo encima o
debajo de la pauta; véase @ref{Dirección y posición}.

Los grupos pueden anidarse unos dentro de otros:

@lilypond[quote,verbatim,relative=2]
\autoBeamOff
c4 \times 4/5 { f8 e f \times 2/3 { e[ f g] } } f4
@end lilypond

La modificación de los grupos especiales anidados que comienzan en el
mismo instante musical se debe hacer con @code{\tweak}.

Para modificar la duración de las notas sin imprimir un corchete de
grupo especial, véase @ref{Escalar las duraciones}.

@predefined
@code{\tupletUp},
@code{\tupletDown},
@code{\tupletNeutral}.
@endpredefined

@snippets
@cindex grupos especiales, formato de
@cindex tresillos, formato de

@funindex tupletNumberFormatFunction
@funindex tupletSpannerDuration

@lilypondfile[verbatim,quote,ragged-right,texidoc,doctitle]
{entering-several-tuplets-using-only-one--times-command.ly}

@cindex grupos de valoración especial, modificación del número

@funindex TupletNumber

@lilypondfile[verbatim,quote,ragged-right,texidoc,doctitle]
{changing-the-tuplet-number.ly}

@lilypondfile[verbatim,quote,ragged-right,texidoc,doctitle]
{non-default-tuplet-numbers.ly}

@lilypondfile[verbatim,quote,ragged-right,texidoc,doctitle]
{controlling-tuplet-bracket-visibility.ly}

@lilypondfile[verbatim,quote,ragged-right,texidoc,doctitle]
{permitting-line-breaks-within-beamed-tuplets.ly}

@seealso
Glosario musical:
@rglos{triplet},
@rglos{tuplet},
@rglos{polymetric}.

Manual de aprendizaje:
@rlearning{Métodos de trucaje}.

Referencia de la notación:
@ref{Gestión del tiempo},
@ref{Escalar las duraciones},
@ref{La instrucción tweak},
@ref{Notación polimétrica}.

Fragmentos de código:
@rlsr{Rhythms}.

Referencia de funcionamiento interno:
@rinternals{TupletBracket},
@rinternals{TupletNumber},
@rinternals{TimeScaledMusic}.

@cindex adorno, notas de, dentro de corchetes de grupo especial

@knownissues
Las notas de adorno se pueden escribir dentro de los corchetes de
grupo especial, @emph{excepto} cuando un pentagrama comienza por una
nota de adorno seguida de un grupo de valoración especial.  En este
caso concreto, se debe poner la nota de adorno antes de la instrucción
@code{\times} para evitar errores.

@cindex indicaciones de tempo dentro de corchetes de grupo especial

Cuando se utiliza un grupo de valoración especial al comienzo de una
pieza con una indicación de @code{\tempo}, la música se debe escribir
explícitamente dentro de un bloque @code{\new Voice}, tal y como se
explica en @rlearning{Las voces contienen música}.


@node Escalar las duraciones
@unnumberedsubsubsec Escalar las duraciones
@translationof Scaling durations

@cindex escalar las duraciones
@cindex duraciones, escalado de

Es posible alterar la duración de las figuras, silencios o acordes en
un factor @code{N/M} añadiendo @code{*N/M} (o @code{*N} si @code{M} es
1) a la duración.  Esto no afectará a la apariencia de las notas o
silencios que se producen, pero la duración alterada se usará para
calcular la posición dentro del compás y para establecer la duración
en la salida MIDI.  Los factores de multiplicación se pueden combinar
en la forma @code{*L*M/N}.  Los factores son parte de la duración: si
no especificamos una duración para las notas siguientes, la duración
por omisión que se toma de la nota anterior incluye cualquier factor
de escala que se haya aplicado.

En el siguiente ejemplo las tres primeras notas duran exactamente dos
partes, pero no se imprime ningún corchete de tresillo.

@lilypond[quote,relative=2,verbatim]
\time 2/4
% Alter durations to triplets
a4*2/3 gis a
% Normal durations
a4 a
% Double the duration of chord
<a d>4*2
% Duration of quarter, appears like sixteenth
b16*4 c4
@end lilypond

La duración de los silencios espaciadores también se puede modificar
mediante un multiplicador.  Esto es útil para saltar muchos compases,
como por ejemplo @code{s1*23}.

@cindex compresión de música
@cindex expansión de música

@funindex \scaleDurations
@funindex scaleDurations

De la misma forma, se pueden comprimir por una fracción trozos de
música más largos, como si cada nota, acorde o silencio tuviera la
fracción como multiplicador.  Esto dejará intacta la apariencia de la
@emph{música}, pero la duración interna de las notas se multiplicará
por la fracción @emph{numerador}/@emph{denominador}.
He aquí un ejemplo que muestra cómo
se puede comprimir y expandir la música:

@lilypond[quote,relative=2,verbatim]
\time 2/4
% Normal durations
<c a>4 c8 a
% Scale music by *2/3
\scaleDurations 2/3 {
  <c a f>4. c8 a f
}
% Scale music by *2
\scaleDurations 2/1 {
  <c' a>4 c8 b
}
@end lilypond

Una aplicación de esta instrucción se encuentra en la notación
polimétrica, véase @ref{Notación polimétrica}.

@seealso
Referencia de la notación:
@ref{Grupos especiales},
@ref{Silencios invisibles},
@ref{Notación polimétrica}.

Fragmentos de código:
@rlsr{Rhythms}.


@node Ligaduras de unión
@unnumberedsubsubsec Ligaduras de unión
@translationof Ties

@cindex ligadura de unión

@funindex ~

Una ligadura de unión conecta dos notas adyacentes de la misma altura.  La ligadura
en efecto extiende la longitud de una nota.

@warning{No deben confundirse las ligaduras de unión con las
@emph{ligaduras de expresión}, que indican articulación, ni con las
@emph{ligaduras de fraseo}, que indican el fraseo musical.  Una
ligadura de unión es tan sólo una manera de extender la duración de
una nota, algo parecido a lo que hace el puntillo.}

Se introduce una ligadura de unión usando el símbolo de la tilde curva
(@code{~}).

@lilypond[quote,verbatim,relative=2]
a2 ~ a
@end lilypond

Se usan ligaduras de unión bien cuando la nota atraviesa la barra de
compás o bien cuando no se pueden usar puntillos para denotar el
ritmo.  También se deben usar ligaduras cuando las notas atraviesan
subdivisiones del compás de mayor duración:

@c KEEP LY
@lilypond[verbatim,quote]
\relative c' {
  r8^"sí" c8 ~ c2 r4 |
  r8^"no" c2 ~ c8 r4
}
@end lilypond

Si necesitamos ligar muchas notas a través de las líneas divisorias,
nos podría resultar más fácil utilizar la división automática de las
notas, véase @ref{División automática de las notas}.  Este mecanismo divide
automáticamente las notas largas y las liga a través de las barras de
compás.

@cindex ligaduras y acordes
@cindex acordes y ligaduras

Cuando se aplica una ligadura de unión a un acorde, se conectan todas
las cabezas de las notas cuyas alturas coinciden.  Si no coincide
ningún par de cabezas, no se crea ninguna ligadura.  Los acordes se
pueden ligar parcialmente colocando la ligadura dentro del acorde.

@lilypond[quote,verbatim,relative=1]
<c e g> ~ <c e g>
<c~ e g~ b> <c e g b>
@end lilypond

@cindex repetición, ligaduras de unión en
@cindex ligaduras de unión, repeticiones y
@cindex primera y segunda vez, corchetes y ligaduras en
@cindex ligaduras de unión y corchetes de primera y segunda vez

@funindex \repeatTie
@funindex repeatTie

Cuando la segunda vez de una repetición comienza con una nota ligada,
es necesario especificar la ligadura repetida como sigue:

@lilypond[quote,relative=2,verbatim]
\repeat volta 2 { c g <c e>2 ~ }
\alternative {
  % First alternative: following note is tied normally
  { <c e>2. r4 }
  % Second alternative: following note has a repeated tie
  { <c e>2\repeatTie d4 c } }
@end lilypond

@cindex laissez vibrer
@cindex ligaduras laissez vibrer

@funindex \laissezVibrer
@funindex laissezVibrer

Las ligaduras @notation{L.v.} (@notation{laissez vibrer}, dejar
vibrar) indican que las notas no se deben apagar al final.  Se usan en
la notación para piano, arpa y otros instrumentos de cuerda y
percusión.  Se pueden introducir de la siguiente manera:

@lilypond[quote,verbatim,relative=1]
<c f g>1\laissezVibrer
@end lilypond

@cindex ligaduras, colocación

@funindex \tieUp
@funindex tieUp
@funindex \tieDown
@funindex tieDown
@funindex \tieNeutral
@funindex tieNeutral

Es posible hacer manualmente que las ligaduras de unión se coloquen
por encima o por debajo; véase @ref{Dirección y posición}.

@cindex ligaduras, apariencia
@cindex ligaduras de puntos
@cindex ligaduras discontinuas
@cindex discontinuas, ligaduras
@cindex puntos, ligaduras de

@funindex \tieDotted
@funindex tieDotted
@funindex \tieDashed
@funindex tieDashed
@funindex \tieSolid
@funindex tieSolid

Se puede hacer que las ligaduras de expresión sean discontinuas,
punteadas o una combinación de continuas y discontinuas.

@lilypond[quote, verbatim, relative=1]
\tieDotted
c2 ~ c
\tieDashed
c2 ~ c
\tieHalfDashed
c2 ~ c
\tieHalfSolid
c2 ~ c
\tieSolid
c2 ~ c
@end lilypond

Se pueden especificar patrones de discontinuidad personalizados:

@lilypond[quote, verbatim, relative=1]
\tieDashPattern #0.3 #0.75
c2 ~ c
\tieDashPattern #0.7 #1.5
c2 ~ c
\tieSolid
c2 ~ c
@end lilypond

Las definiciones de patrones de discontinuidad para las ligaduras de
unión tienen la misma estructura que las definiciones de patrones de
discontinuidad para las ligaduras de expresión.  Para ver más
información acerca de los patrones de discontinuidad complejos,
consulte los fragmentos de código bajo @ref{Ligaduras de expresión}.

Sobreescriba las propiedades de disposición @var{whiteout} y
@var{layer} para las ligaduras de unión que colisionen con otros
objetos del pentagrama.

@lilypond[verbatim,quote,ragged-right,relative=2]
\override Tie #'layer = #-2
\override Staff.TimeSignature #'layer = #-1
\override Staff.KeySignature #'layer = #-1
\override Staff.TimeSignature #'whiteout = ##t
\override Staff.KeySignature #'whiteout = ##t
b2 b~
\time 3/4
\key a \major
b r4
@end lilypond

@predefined
@code{\tieUp},
@code{\tieDown},
@code{\tieNeutral},
@code{\tieDotted},
@code{\tieDashed},
@code{\tieDashPattern},
@code{\tieHalfDashed},
@code{\tieHalfSolid},
@code{\tieSolid}.
@endpredefined

@snippets
@lilypondfile[verbatim,quote,ragged-right,texidoc,doctitle]
{using-ties-with-arpeggios.ly}

@lilypondfile[verbatim,quote,ragged-right,texidoc,doctitle]
{engraving-ties-manually.ly}

@seealso
Glosario musical:
@rglos{tie},
@rglos{laissez vibrer}.

Referencia de la notación:
@ref{Ligaduras de expresión},
@ref{División automática de las notas}.

Fragmentos de código:
@rlsr{slurs},
@rlsr{Rhythms}.

Referencia de funcionamiento interno:
@rinternals{LaissezVibrerTie},
@rinternals{LaissezVibrerTieColumn},
@rinternals{TieColumn},
@rinternals{Tie}.

@knownissues
Un cambio de pentagrama cuando hay una ligadura activa no producirá
una ligadura inclinada.

Los cambios de clave o de octava durante una ligadura de unión no
están bien definidos realmente.  En estos casos puede ser preferible
una ligadura de expresión.


@node Escritura de silencios
@subsection Escritura de silencios
@translationof Writing rests

Los silencios se escriben como parte de la música dentro de las
expresiones musicales.

@menu
* Silencios::
* Silencios invisibles::
* Silencios de compás completo::
@end menu

@node Silencios
@unnumberedsubsubsec Silencios
@translationof Rests

@cindex silencio
@cindex silencios, indicar duraciones
@cindex maxima, silencio de
@cindex longa, silencio de
@cindex breve, silencio de

@funindex \rest
@funindex rest
@funindex r
@funindex \maxima
@funindex maxima
@funindex \longa
@funindex longa
@funindex \breve
@funindex breve

Los silencios se introducen como notas con el nombre @code{r}.  Las
duraciones mayores que la redonda utilizan las instrucciones
predefinidas que se muestran aquí:

@c \time 16/1 is used to avoid spurious bar lines
@c and long tracts of empty measures
@lilypond[quote,verbatim,relative=2]
\new Staff {
  % These two lines are just to prettify this example
  \time 16/1
  \override Staff.TimeSignature #'stencil = ##f
  % Print a maxima rest, equal to four breves
  r\maxima
  % Print a longa rest, equal to two breves
  r\longa
  % Print a breve rest
  r\breve
  r1 r2 r4 r8 r16 r32 r64 r128
}
@end lilypond

@cindex silencios multicompás
@cindex silencios de compás completo

Los silencios de un compás, centrados en medio del compás, se deben
hacer con silencios multicompás.  Se pueden usar para un solo compás
así como para muchos compases, y se tratan en @ref{Silencios de compás completo}.

@cindex silencio, especificar la posición vertical

Para especificar explícitamente la posición vertical de un silencio,
escriba una nota seguida de @code{\rest}.  Se colocará un silencio en
la posición en que debería aparecer la nota.  Esto posibilita la
aplicación manual precisa de formato a la música polifónica, ya que el
formateador automático de colisiones de silencios no mueve estos
silencios.

@lilypond[quote,verbatim,relative=2]
a4\rest d4\rest
@end lilypond

@snippets
@lilypondfile[verbatim,quote,ragged-right,texidoc,doctitle]
{rest-styles.ly}

@seealso
Glosario musical:
@rglos{breve},
@rglos{longa},
@rglos{maxima}.

Referencia de la notación:
@ref{Silencios de compás completo}.

Fragmentos de código:
@rlsr{Rhythms}.

Referencia de funcionamiento interno:
@rinternals{Rest}.

@knownissues
@c Deliberately duplicated in Durations and Rests.  -gp
No existe un límite fundamental respecto de las duraciones de los
silencios (tanto para el más corto como para el más largo), pero el
número de glifos es limitado: hay silencios desde la garrapatea (128)
hasta la máxima (8 redondas).


@node Silencios invisibles
@unnumberedsubsubsec Silencios invisibles
@translationof Invisible rests

@cindex desplazamiento
@cindex silencio invisible
@cindex invisible, silencio
@cindex nota de espaciado
@cindex silencio de separación

@funindex s
@funindex \skip
@funindex skip

Un silencio invisible (también conocido como @q{skip} o
desplazamiento) se puede introducir como una nota con el
nombre@tie{}@code{s}:

@lilypond[verbatim,quote,relative=2]
c4 c s c
s2 c
@end lilypond

@cindex letra, desplazamiento de

Los silencios de separación sólo están disponible en el modo de notas
y en el modo de acordes.  En otras situaciones, por ejemplo, cuando se
introduce la letra, se usa la instrucción @code{\skip} para producir
un desplazamiento de una cierta magnitud temporal.  @code{\skip}
requiere una duración explícita, pero se ignora si las sílabas de la
letra toman sus duraciones de las notas de una melodía asociada, a
través de @code{\addlyrics} o de @code{\lyricsto}.

@lilypond[quote,verbatim,relative=2]
<<
  {
    a2 \skip2 a2 a2
  }
  \new Lyrics {
    \lyricmode {
      foo2 \skip 1 bla2
    }
  }
>>
@end lilypond

Dado que @code{\skip} es una instrucción, no afecta a las duraciones
por omisión de las notas siguientes, a diferencia de@tie{}@code{s}.

@lilypond[quote,verbatim,relative=2]
<<
  {
    \repeat unfold 8 { a4 }
  }
  {
    a4 \skip 2 a |
    s2 a
  }
>>
@end lilypond

Un silencio de separación produce implícitamente contextos
@code{Staff} y @code{Voice} si no existe ninguno, igual que las notas
y los silencios normales:

@lilypond[quote,verbatim,relative=2]
s1 s s
@end lilypond

@code{\skip} tan sólo desplaza un tiempo musical; no produce ninguna
salida, de ninguna clase.

@lilypond[quote,verbatim,relative=2]
% This is valid input, but does nothing
\skip 1 \skip1 \skip 1
@end lilypond

@seealso
Manual de aprendizaje:
@rlearning{Visibilidad y color de los objetos}.

Referencia de la notación:
@ref{Notas ocultas},
@ref{Visibilidad de los objetos}.

Fragmentos de código:
@rlsr{Rhythms}.

Referencia de funcionamiento interno:
@rinternals{SkipMusic}.


@node Silencios de compás completo
@unnumberedsubsubsec Silencios de compás completo
@translationof Full measure rests

@cindex multicompás, silencios
@cindex compás completo, silencios de
@cindex silencios multicompás
@cindex silencios de compás completo
@cindex redonda, silencios de, para un compás completo
@cindex silencios de redonda para un compás completo

@funindex R

Los silencios de uno o más compases completos se introducen como notas
con el nombre @code{R} en mayúscula:

@lilypond[quote,verbatim,relative=2]
% Rest measures contracted to single measure
\compressFullBarRests
R1*4
R1*24
R1*4
b2^"Tutti" b4 a4
@end lilypond

La duración de los silencios de compás completo es idéntica a la
notación de la duración que se usa para las notas.  La duración de un
silencio multi-compás debe ser siempre un número entero de compases,
por lo que con frecuencia han de utilizarse puntillos o fracciones:

@lilypond[quote,verbatim,relative=2]
\compressFullBarRests
\time 2/4
R1 | R2 |
\time 3/4
R2. | R2.*2 |
\time 13/8
R1*13/8 | R1*13/8*12 |
\time 10/8
R4*5*4 |
@end lilypond

Un silencio de un compás completo se imprime como un silencio de
redonda o de breve, centrado en el compás, según el tipo de compás
vigente.

@lilypond[quote,verbatim,relative=2]
\time 4/4
R1 |
\time 6/4
R1*3/2 |
\time 8/4
R1*2 |
@end lilypond

@cindex multicompás, silencios, expansión de
@cindex multicompás, silencios, contracción de

@funindex \expandFullBarRests
@funindex expandFullBarRests
@funindex \compressFullBarRests
@funindex compressFullBarRests

De forma predeterminada un silencio multicompás se expande en la
partitura impresa para mostrar explícitamente todos los compases de
silencio.  De forma alternativa, un silencio multicompás se puede
presentar como un solo compás que contiene un símbolo de silencio
multicompás, con el número de compases impreso encima del compás:

@lilypond[quote,verbatim,relative=2]
% Default behavior
\time 3/4 r2. | R2.*2 |
\time 2/4 R2 |
\time 4/4
% Rest measures contracted to single measure
\compressFullBarRests
r1 | R1*17 | R1*4 |
% Rest measures expanded
\expandFullBarRests
\time 3/4
R2.*2 |
@end lilypond

@cindex texto sobre un silencio multicompás
@cindex multicompás, silencio, adjuntar texto
@cindex inscripción sobre un silencio multicompás
@cindex multicompás, silencios, inscripción en
@cindex calderón sobre un silencio multicompás
@cindex multicompás, silencio, aplicar un calderón a
@cindex marcado sobre silencios multicompás
@cindex multicompás, silencio, con marcados

@funindex \fermataMarkup
@funindex fermataMarkup
@funindex MultiMeasureRestText

Se pueden añadir elementos de marcado a los silencios multicompás.  Se
proporciona la instrucción predefinida @code{\fermataMarkup} para
añadir calderones.

@lilypond[quote,verbatim,relative=2]
\compressFullBarRests
\time 3/4
R2.*10^\markup { \italic "ad lib." }
R2.^\fermataMarkup
@end lilypond

@warning{Los elementos de marcado que se añaden a un silencio
multicompás son objetos del tipo @code{MultiMeasureRestText}, no
@code{TextScript}.  Las sobreescrituras de propiedades deben ir
dirigidas hacia el objeto correcto, o se ignorarán.  Véase el ejemplo
siguiente:}

@lilypond[quote,verbatim,relative=2]
% This fails, as the wrong object name is specified
\override TextScript #'padding = #5
R1^"wrong"
% This is the correct object name to be specified
\override MultiMeasureRestText #'padding = #5
R1^"right"
@end lilypond

Cuando un silencio multicompás sigue inmediatamente al establecimiento
de un compás parcial con @code{\partial}, es posible que no se emitan
las advertencias correspondientes de comprobación de compás.

@funindex \textLengthOn
@funindex textLengthOn
@funindex \textLengthOff
@funindex textLengthOff
@funindex \fermataMarkup
@funindex fermataMarkup
@funindex \compressFullBarRests
@funindex compressFullBarRests
@funindex \expandFullBarRests
@funindex expandFullBarRests

@predefined
@code{\textLengthOn},
@code{\textLengthOff},
@code{\fermataMarkup},
@code{\compressFullBarRests},
@code{\expandFullBarRests}.
@endpredefined

@snippets
@cindex eclesiásticos, silencios
@cindex silencios eclesiásticos
@cindex kirchenpausen

@lilypondfile[verbatim,quote,ragged-right,texidoc,doctitle]
{changing-form-of-multi-measure-rests.ly}

@cindex multicompás, posicionamiento de los silencios
@cindex colocación de los silencios multicompás

@lilypondfile[verbatim,quote,ragged-right,texidoc,doctitle]
{positioning-multi-measure-rests.ly}

@lilypondfile[verbatim,quote,ragged-right,texidoc,doctitle]
{multi-measure-rest-markup.ly}

@seealso
Glosario musical:
@rglos{multi-measure rest}.

Referencia de la notación:
@ref{Duraciones},
@ref{Texto},
@ref{Formatear el texto},
@ref{Guiones de texto}.

Fragmentos de código:
@rlsr{Rhythms}.

Referencia de funcionamiento interno:
@rinternals{MultiMeasureRest},
@rinternals{MultiMeasureRestNumber},
@rinternals{MultiMeasureRestText}.

@cindex digitaciones y silencios multicompás
@cindex multicompás, silencios, digitaciones y

@knownissues
En las digitaciones encima de silencios multicompás
(p. ej., @code{R1*10-4}), la cifra de la digitación
puede chocar con el número del compás.

@cindex condensar silencios
@cindex silencio normal, condensar

No hay ninguna forma de condensar automáticamente muchos silencios en
un solo silencio multicompás.

@cindex silencio, colisiones de

Los silencios multicompás no toman parte en las colisiones de
silencios.


@node Impresión de las duraciones
@subsection Impresión de las duraciones
@translationof Displaying rhythms

@menu
* Indicación de compás::
* Indicaciones metronómicas::
* Anacrusas::
* Música sin compasear::
* Notación polimétrica::
* División automática de las notas::
* Mostrar los ritmos de la melodía::
@end menu

@node Indicación de compás
@unnumberedsubsubsec Indicación de compás
@translationof Time signature

@cindex Indicación de compás
@cindex medida

@funindex \time
@funindex time

La indicación de compás se establece como sigue:

@lilypond[quote,verbatim,relative=2]
\time 2/4 c2
\time 3/4 c2.
@end lilypond

@cindex compás, visibilidad de la indicación de

La indicación de compás se imprime al comienzo de una pieza y siempre
que hay un cambio de compás.  Si se produce un cambio al final de una
línea, se imprime una indicación de advertencia en dicho lugar.  Se
puede modificar este comportamiento predeterminado, véase
@ref{Visibilidad de los objetos}.

@lilypond[quote,verbatim,relative=2]
\time 2/4
c2 c
\break
c c
\break
\time 4/4
c c c c
@end lilypond

@cindex compás, estilo de la indicación de
@cindex metro, estilo de

@funindex \numericTimeSignature
@funindex numericTimeSignature
@funindex \defaultTimeSignature
@funindex defaultTimeSignature

El símbolo de compás que se usa en 2/2 y 4/4 se puede cambiar a un
estilo numérico:

@lilypond[quote,verbatim,relative=2]
% Default style
\time 4/4 c1
\time 2/2 c1
% Change to numeric style
\numericTimeSignature
\time 4/4 c1
\time 2/2 c1
% Revert to default style
\defaultTimeSignature
\time 4/4 c1
\time 2/2 c1
@end lilypond

Las indicaciones de compás de la música mensural se tratan en
@ref{Indicaciones de compás de la música mensural}.

@cindex compás, indicación de, ajustes predeterminados
@cindex autobarrado, propiedades para indicaciones de compás
@cindex barrado, propiedades predefinidas para el compás
@funindex \overrideTimeSignatureSettings

Además de ajustar la indicación de compás que se imprime, la
instrucción @code{\time} establece también los valores predeterminados
basados en el tipo de compás para las propiedades @code{baseMoment},
@code{beatStructure} y @code{beamExceptions}.  Los valores
predefinidos de estas propiedades están en
@file{scm/time-signature-settings.scm}.  Los valores predefinidos
existentes se pueden cambiar, o pueden añadirse valores nuevos:

@lilypond[quote,verbatim]
\score {
  \new Staff {
    \relative c' {
      \overrideTimeSignatureSettings
        4/4        % timeSignatureFraction
        1/4        % baseMomentFraction
        #'(3 1)    % beatStructure
        #'()       % beamExceptions
      \time 4/4
      \repeat unfold 8 { c8 } |
    }
  }
}
@end lilypond

@code{\overrideTimeSignatureSettings} toma cuatro argumentos:

@enumerate

@item
@code{@var{timeSignatureFraction}}, una fracción que describe
el tipo de compás.

@item
@code{@var{baseMomentFraction}}, una fracción que contiene el
numerador y denominador de la unidad de medida básica de ese tipo de
compás.

@item
@code{@var{beatStructure}}, una lista de Scheme que indica la
estructura de los pulsos del compás, en unidades del momento base.

@item
@code{@var{beamExceptions}}, una lista-A que contiene cualesquiera
reglas de barrado para el tipo de compás que vayan más allá de
terminar en cada pulso, como se describe en @ref{Establecer el
comportamiento de las barras automáticas}.
@end enumerate

El contexto que contiene @code{\overrideTimeSignatureSettings} se debe
instanciar antes de que se ejecute la llamada a
@code{\overrideTimeSignatureSettings}.  Ello significa que debe
instanciarse explícitamente o debe existir música dentro del contexto
antes de la llamada a @code{\overrideTimeSignatureSettings}:

@lilypond[quote,verbatim]
\score {
  \relative c' {
    % This call will fail because the context isn't yet instantiated
    \overrideTimeSignatureSettings
      4/4        % timeSignatureFraction
      1/4        % baseMomentFraction
      #'(3 1)    % beatStructure
      #'()       % beamExceptions
    \time 4/4
    c8^\markup {"Beamed (2 2)"}
    \repeat unfold 7 { c8 } |
    % This call will succeed
    \overrideTimeSignatureSettings
      4/4        % timeSignatureFraction
      1/4        % baseMomentFraction
      #'(3 1)    % beatStructure
      #'()       % beamExceptions
    \time 4/4
    c8^\markup {"Beamed (3 1)"}
    \repeat unfold 7 { c8 } |
  }
}
@end lilypond

@cindex compás, propiedades, restaurar los valores predeterminados
@cindex restaurar las propiedades predeterminadas del tipo de compás
@funindex \revertTimeSignatureSettings

Los valores modificados de las propiedades predeterminadas del tipo de
compás se pueden restaurar a los valores originales:

@lilypond[quote,verbatim]
\score{
  \relative c' {
    \repeat unfold 8 { c8 } |
    \overrideTimeSignatureSettings
      4/4        % timeSignatureFraction
      1/4        % baseMomentFraction
      #'(3 1)    % beatStructure
      #'()       % beamExceptions
    \time 4/4
    \repeat unfold 8 { c8 } |
    \revertTimeSignatureSettings 4/4
    \time 4/4
    \repeat unfold 8 { c8 } |
  }
}
@end lilypond

Se pueden establecer diferentes valores de las propiedades
predeterminadas del tipo de compás para los distintos pentagramas
moviendo el @code{Timing_translator} y el
@code{Default_bar_line_engraver} del contexto @code{Score} al contexto
@code{Staff}.

@lilypond[quote, verbatim]
\score {
  \new StaffGroup <<
     \new Staff {
        \overrideTimeSignatureSettings
          4/4        % timeSignatureFraction
          1/4        % baseMomentFraction
          #'(3 1)    % beatStructure
          #'()       % beamExceptions
        \time 4/4
        \repeat unfold 8 {c''8}
     }
     \new Staff {
        \overrideTimeSignatureSettings
          4/4        % timeSignatureFraction
          1/4        % baseMomentFraction
          #'(1 3)    % beatStructure
          #'()       % beamExceptions
        \time 4/4
        \repeat unfold 8 {c''8}
     }
  >>
  \layout {
    \context {
      \Score
      \remove "Timing_translator"
      \remove "Default_bar_line_engraver"
    }
    \context {
      \Staff
      \consists "Timing_translator"
      \consists "Default_bar_line_engraver"
    }
  }
}
@end lilypond

@predefined
@code{\numericTimeSignature},
@code{\defaultTimeSignature}.
@endpredefined

@snippets
@lilypondfile[verbatim,quote,texidoc,doctitle]
{time-signature-printing-only-the-numerator-as-a-number-instead-of-the-fraction.ly}

@seealso
Glosario musical:
@rglos{time signature}

Referencia de la notación:
@ref{Indicaciones de compás de la música mensural},
@ref{Gestión del tiempo}.

Fragmentos de código:
@rlsr{Rhythms}.

Referencia de funcionamiento interno:
@rinternals{TimeSignature},
@rinternals{Timing_translator}.


@node Indicaciones metronómicas
@unnumberedsubsubsec Indicaciones metronómicas
@translationof Metronome marks

@cindex tempo
@cindex pulsos por minuto
@cindex metrónomo, indicación de
@cindex metrónomo, indicación de, con texto

@funindex \tempo
@funindex tempo

Es muy sencillo escribir una indicación metronómica básica:

@lilypond[verbatim,quote,relative=1]
\tempo 4 = 120
c2 d
e4. d8 c2
@end lilypond

También se pueden imprimir indicaciones metronómicas
como un intervalo entre dos números:

@lilypond[verbatim,quote,relative=1]
\tempo 4 = 40 ~ 46
c4. e8 a4 g
b,2 d4 r
@end lilypond

Se pueden usar indicaciones de tempo con texto:

@lilypond[verbatim,quote,relative=2]
\tempo "Allegretto"
c4 e d c
b4. a16 b c4 r4
@end lilypond

La combinación de una indicación metronómica y un texto hace que la
marca de metrónomo se encierre entre paréntesis automáticamente:

@lilypond[verbatim,quote,relative=2]
\tempo "Allegro" 4 = 160
g4 c d e
d4 b g2
@end lilypond

En general, el texto puede ser cualquier objeto de marcado:

@lilypond[verbatim,quote,relative=2]
\tempo \markup { \italic Faster } 4 = 132
a8-. r8 b-. r gis-. r a-. r
@end lilypond

Se puede escribir una indicación metronómica entre paréntesis sin
ninguna indicación textual, escribiendo una cadena vacía en la
entrada:

@lilypond[verbatim,quote,relative=2]
\tempo "" 8 = 96
d4 g e c
@end lilypond

@snippets
@lilypondfile[verbatim,quote,texidoc,doctitle]
{printing-metronome-and-rehearsal-marks-below-the-staff.ly}

@c perhaps also an example of how to move it horizontally?

@lilypondfile[verbatim,quote,texidoc,doctitle]
{changing-the-tempo-without-a-metronome-mark.ly}

@lilypondfile[verbatim,quote,texidoc,doctitle]
{creating-metronome-marks-in-markup-mode.ly}

Para ver más detalles, consulte @ref{Formatear el texto}.

@seealso
Glosario musical:
@rglos{metronome},
@rglos{metronomic indication},
@rglos{tempo indication},
@rglos{metronome mark}.

Referencia de la notación:
@ref{Formatear el texto},
@ref{Salida MIDI}.

Fragmentos de código:
@rlsr{Staff notation}.

Referencia de funcionamiento interno::
@rinternals{MetronomeMark}.


@node Anacrusas
@unnumberedsubsubsec Anacrusas
@translationof Upbeats

@cindex anacrusa
@cindex parte al alzar
@cindex compás parcial
@cindex parcial, compás
@cindex compás de anacrusa

@funindex measurePosition
@funindex \partial
@funindex partial

Los compases parciales como las @emph{anacrusas} o partes
@emph{al alzar} se escriben usando la instrucción
@code{\partial}:

@example
\partial @var{duración}
@end example

@noindent
donde @code{@var{duración}} es la longitud @emph{restante}
del compás parcial @emph{antes} del comienzo del siguiente
compás completo.

@lilypond[quote,verbatim,relative=1]
\time 3/4
\partial 8
e8 | a4 c8 b c4 |
@end lilypond

La @var{duración} puede ser cualquier valor menor de un compás
completo:

@lilypond[quote,verbatim,relative=1]
\time 3/4
\partial 4.
r4 e8 | a4 c8 b c4 |
@end lilypond

El @code{\partial @var{duración}} se puede también escribir como:

@example
\set Timing.measurePosition -@var{duración}
@end example

Así, @code{\partial 8} se convierte en:

@lilypond[quote,verbatim,relative=1]
\time 3/4
\set Timing.measurePosition = #(ly:make-moment -1 8)
e8 | a4 c8 b c4 |
@end lilypond

La propiedad @code{measurePosition} contiene un número racional que
indica qué parte del compás ha transcurrido hasta el momento.  Observe
que se establece a un número negativo por parte de la instrucción
@code{\partial}: es decir, @code{\partial 4} se traduce internamente a
@w{@code{-4}}, con el significado de @qq{queda un valor de negra en este
compás}.

@seealso
Glosario musical:
@rglos{anacrusis}.

Referencia de la notación:
@ref{Notas de adorno}.

Fragmentos de código:
@rlsr{Rhythms}.

Referencia de funcionamiento interno:
@rinternals{Timing_translator}.

@knownissues
La instrucción @code{\partial} debe usarse solamente en el comienzo de
una pieza.  Si se emplea después del comienzo se obtendrán varias
advertencias o efectos desagradables, en este caso utilice en su lugar
@code{\set Timing.measurePosition}.

@lilypond[quote,verbatim,relative=1]
\time 6/8
\partial 8
e8 | a4 c8 b[ c b] |
\set Timing.measurePosition = #(ly:make-moment -1 4)
r8 e,8 | a4 c8 b[ c b] |
@end lilypond


@node Música sin compasear
@unnumberedsubsubsec Música sin compasear
@translationof Unmetered music

@cindex cadencia
@cindex cadencia, barras
@cindex cadencia, alteraciones
@cindex cadencia, barras de compás
@cindex cadencia, números de compás
@cindex música sin metro
@cindex música sin metro, barras
@cindex música sin metro, alteraciones
@cindex música sin metro, barras de compás
@cindex música sin metro, números de compás
@cindex alteraciones, cadencias
@cindex alteraciones, música sin metro
@cindex barras de compás, música sin metro
@cindex números de compás, cadencias
@cindex números de compás, música sin metro
@cindex barras, cadencias
@cindex barras, música sin metro

@funindex \cadenzaOn
@funindex cadenzaOn
@funindex \cadenzaOff
@funindex cadenzaOff

En la música medida se insertan líneas divisorias
y se calculan los números de compás automáticamente.
En música sin metro (es decir, cadencias), esto no es deseable
y se puede @q{desactivar} usando la instrucción
@code{\cadenzaOn}, para despúes @q{reactivarlo} en el lugar
adecuado usando @code{\cadenzaOff}.

@lilypond[verbatim,relative=2,quote]
c4 d e d
\cadenzaOn
c4 c d8[ d d] f4 g4.
\cadenzaOff
\bar "|"
d4 e d c
@end lilypond

La numeración de compases se continúa al final de la cadencia.

@lilypond[verbatim,relative=2,quote]
% Show all bar numbers
\override Score.BarNumber #'break-visibility = #all-visible
c4 d e d
\cadenzaOn
c4 c d8[ d d] f4 g4.
\cadenzaOff
\bar "|"
d4 e d c
@end lilypond

Nunca se inicia un compás nuevo dentro de una cadencia,
incluso aunque se inserten una o más instrucciones @code{\bar}
dentro de ella. Por tanto, se deben añadir manualmente las alteraciones
accidentales de cortesía.  Véase @ref{Alteraciones accidentales}.

@lilypond[verbatim,relative=2,quote]
c4 d e d
\cadenzaOn
cis4 d cis d
\bar "|"
cis4 d cis! d
\cadenzaOff
\bar "|"
@end lilypond

El barrado automático se desactiva mediante @code{\cadenzaOn}.
Por tanto, todo el barrado en las
cadencias se debe introducir manualmente.
Véase @ref{Barras manuales}.

@lilypond[verbatim,relative=2,quote]
\repeat unfold 8 { c8 }
\cadenzaOn
cis8 c c c c
\bar"|"
c8 c c
\cadenzaOff
\repeat unfold 8 { c8 }
@end lilypond

Estas instrucciones predefinidas afectan a todas las
pautas de la partitura, aunque aparezcan en un solo contexto
@code{Voice}.  Para cambiar esto, traslade el
@code{Timing_translator} del contexto @code{Score} al contexto
@code{Staff}, véase @ref{Notación polimétrica}.

@predefined
@code{\cadenzaOn},
@code{\cadenzaOff}.
@endpredefined

@seealso
Glosario musical:
@rglos{cadenza}.

Referencia de la notación:
@ref{Visibilidad de los objetos},
@ref{Notación polimétrica},
@ref{Barras manuales},
@ref{Alteraciones accidentales}.

Fragmentos de código:
@rlsr{Rhythms}.

@cindex cadencias, saltos de línea en
@cindex cadencias, saltos de página en
@cindex sin medida, música, saltos de línea en
@cindex sin medida, música, saltos de página en
@cindex saltos, en música sin medida
@cindex saltos de línea, cadencias
@cindex saltos de página, cadencias
@cindex saltos de línea, música sin medida
@cindex saltos de página, música sin medida

@knownissues
Sólo se insertan saltos de línea y de página automáticamente
en las líneas divisorias,
por lo que es necesario insertar manualmente líneas divisorias
@q{invisibles} en fragmentos largos de música sin medir para permitir
los saltos:

@example
\bar ""
@end example

Se debe crear explícitamente un contexto de voz al empezar una
pieza con @code{\cadenzaOn}, pues en caso contrario pueden
ocurrir algunos errores extraños.

@example
\new Voice @{
  \relative c' @{
    \cadenzaOn
    c16[^"Solo Free Time" d e f] g2.
    \bar "||"
    \cadenzaOff
  @}
@}
@end example

@node Notación polimétrica
@unnumberedsubsubsec Notación polimétrica
@translationof Polymetric notation

@c This section necessarily uses \set
@c This is acceptable  -td

@cindex compás, doble
@cindex compases polimétricos
@cindex polimétricos, compases
@cindex metro polimétrico
@cindex doble compás

@funindex timeSignatureFraction
@funindex \scaleDurations
@funindex scaleDurations
@funindex \times
@funindex times

Está contemplada la notación polimétrica, ya sea explícitamente o
mediante la modificación manual de la indicación visible del compás y/o el
escalado de la duración de las notas.

@subsubheading Pentagramas con distintas indicaciones de compás y compases de igual longitud

Establezca una indicación de compás común para cada pentagrama, y fije
@code{timeSignatureFraction} a la fracción deseada.  Luego use la función
@code{\scaleDurations} para escalar las duraciones de las notas en cada
pauta a la indicación de compás común.

@cindex barras en música polimétrica
@cindex polimétrico, metro, barras en 

En el siguiente ejemplo, se usa en paralelo música con compases de 3/4, 9/8 y
10/8.  En el segundo pentagrama, las duraciones mostradas se
multiplican por 2/3 (pues 2/3 * 9/8 = 3/4), y en el tercer pentagrama,
las duraciones que se muestran están multiplicadas por 3/5 (pues 3/5 *
10/8 = 3/4).  Con frecuencia habrá que insertar las barras de
forma manual, pues el escalado de las duraciones afecta a las reglas
de barrado automático.

@lilypond[quote,verbatim]
\relative c' <<
  \new Staff {
    \time 3/4
    c4 c c |
    c4 c c |
  }
  \new Staff {
    \time 3/4
    \set Staff.timeSignatureFraction = 9/8
    \scaleDurations 2/3
      \repeat unfold 6 { c8[ c c] }
  }
  \new Staff {
    \time 3/4
    \set Staff.timeSignatureFraction = 10/8
    \scaleDurations 3/5 {
      \repeat unfold 2 { c8[ c c] }
      \repeat unfold 2 { c8[ c] } |
      c4. c \times 2/3 { c8[ c c] } c4
    }
  }
>>
@end lilypond

@subsubheading Pentagramas con distintas indicaciones de compás y longitudes de compás distintas

Se puede dar a cada pentagrama su propia indicación de compás
independiente trasladando los grabadores @code{Timing_translator} y
@code{Default_bar_line_engraver} al contexto de @code{Staff}.

@lilypond[quote,verbatim]
\layout {
  \context {
    \Score
    \remove "Timing_translator"
    \remove "Default_bar_line_engraver"
  }
  \context {
    \Staff
    \consists "Timing_translator"
    \consists "Default_bar_line_engraver"
  }
}

% Now each staff has its own time signature.

\relative c' <<
  \new Staff {
    \time 3/4
    c4 c c |
    c4 c c |
  }
  \new Staff {
    \time 2/4
    c4 c |
    c4 c |
    c4 c |
  }
  \new Staff {
    \time 3/8
    c4. |
    c8 c c |
    c4. |
    c8 c c |
  }
>>
@end lilypond

@funindex \compoundMeter
@cindex compuesto, indicaciones de compás
@cindex compás compuesto, indicación de

@subsubheading Indicaciones de compás compuesto

Se crean usando la función @code{\compoundMeter}.  La sintaxis es:

@example
\compoundMeter #'@code{(lista de listas)}
@end example

La construcción más simple es una lista única, en la que el
@emph{último} número indica el denominador de la indicación de compás
y los anteriores son los numeradores.

@lilypond[quote,verbatim]
\relative c' {
  \compoundMeter #'((2 2 2 8))
  \repeat unfold 6 c8 \repeat unfold 12 c16
}
@end lilypond

Se pueden construir compases más complejos utilizando listas
adicionales.  Asimismo, los ajustes de barrado se ajustarán
dependiendo de los valores.

@lilypond[quote,verbatim]
\relative c' {
  \compoundMeter #'((1 4) (3 8))
  \repeat unfold 5 c8 \repeat unfold 10 c16
}

\relative c' {
  \compoundMeter #'((1 2 3 8) (3 4))
  \repeat unfold 12 c8
}
@end lilypond

@seealso
Glosario musical:
@rglos{polymetric},
@rglos{polymetric time signature},
@rglos{meter}.

Referencia de la notación:
@ref{Barras automáticas},
@ref{Barras manuales},
@ref{Indicación de compás},
@ref{Escalar las duraciones}.

Fragmentos de código:
@rlsr{Rhythms}.

Referencia de funcionamiento interno:
@rinternals{TimeSignature},
@rinternals{Timing_translator},
@rinternals{Default_bar_line_engraver},
@rinternals{Staff}.

@knownissues
Al usar distintos compases en paralelo, las notas que están en el
mismo instante de tiempo se colocan en la misma posición horizontal.
Sin embargo, las barras de compás en los distintos pentagramas harán
que el espaciado de notas sea menos regular en cada pentagrama
individual de lo que sería normal sin las distintas indicaciones de
compás.


@node División automática de las notas
@unnumberedsubsubsec División automática de las notas
@translationof Automatic note splitting

@cindex notas, división de
@cindex división de notas
@cindex silencios, división de
@cindex división de silencios

@funindex Note_heads_engraver
@funindex Completion_heads_engraver
@funindex Completion_rest_engraver

Las notas largas se pueden convertir automáticamente en notas ligadas.
Se hace mediante la sustitución del @code{Note_heads_engraver} por el
@code{Completion_heads_engraver}.  De forma similar, los silencios largos que
sobrepasan líneas de compás se dividen automáticamente sustituyendo el
grabador @code{Rest_engraver} con el grabador @code{Completion_rest_engraver}.
En el ejemplo siguiente, las notas y los silencios que atraviesan la barra
de compás se dividen, y además las notas se unen mediante una ligadura.

@lilypond[quote,verbatim,relative=1]
\new Voice \with {
  \remove "Note_heads_engraver"
  \consists "Completion_heads_engraver"
  \remove "Rest_engraver"
  \consists "Completion_rest_engraver"
}

{ c2. c8 d4 e f g a b c8 c2 b4 a g16 f4 e d c8. c2 r1*2 }
@end lilypond

Estos grabadores dividen todas las notas y silencios largos en la
barra de compás, e inserta ligaduras en las notas.
Uno de sus usos es depurar partituras complejas:
si los compases no están completos, las ligaduras mostrarán
exactamente cuánto le falta a cada compás.

@seealso
Glosario musical:
@rglos{tie}

Manual de aprendizaje:
@rlearning{Explicación de los grabadores},
@rlearning{Añadir y eliminar grabadores}.

Fragmentos de código:
@rlsr{Rhythms}.

Referencia de funcionamiento interno:
@rinternals{Note_heads_engraver},
@rinternals{Completion_heads_engraver},
@rinternals{Rest_engraver},
@rinternals{Completion_rest_engraver},
@rinternals{Forbid_line_break_engraver}.

@knownissues
No todas las duraciones (sobre todo las que contienen grupos
especiales) se pueden representar exactamente con notas normales y
puntillos, pero el grabador @code{Completion_heads_engraver} nunca
insertará grupos especiales.

@code{Completion_heads_engraver} afecta sólo a las notas; no divide
silencios.


@node Mostrar los ritmos de la melodía
@unnumberedsubsubsec Mostrar los ritmos de la melodía
@translationof Showing melody rhythms

@cindex melodía, mostrar las duraciones
@cindex duraciones de la melodía, mostrar

A veces podemos querer mostrar solamente el ritmo de una melodía.
Esto se puede hacer con un pentagrama de ritmo.  Todas las alturas de
las notas se convierten en barras inclinadas, y el pentagrama tiene
una sola línea:

@lilypond[quote,relative=1,verbatim]
<<
  \new RhythmicStaff {
    \new Voice = "myRhythm" {
      \time 4/4
      c4 e8 f g2
      r4 g g f
      g1
    }
  }
  \new Lyrics {
    \lyricsto "myRhythm" {
      This is my song
      I like to sing
    }
  }
>>
@end lilypond

@cindex guitarra, tablas de acordes
@cindex rasgueado, mostrar ritmos
@cindex guitarra, mostrar ritmos rasgueados

@funindex Pitch_squash_engraver
@funindex \improvisationOn
@funindex improvisationOn
@funindex \improvisationOff
@funindex improvisationOff

Las tablas de acordes de guitarra ofrecen a menudo los ritmos de
rasgueado.  Esto se puede hacer con el grabador
@code{Pitch_squash_engraver} y @code{\improvisationOn}.

@lilypond[quote,verbatim]
<<
  \new ChordNames {
    \chordmode {
      c1 f g c
    }
  }
  \new Voice \with {
    \consists Pitch_squash_engraver
  } \relative c'' {
    \improvisationOn
    c4 c8 c c4 c8 c
    f4 f8 f f4 f8 f
    g4 g8 g g4 g8 g
    c4 c8 c c4 c8 c
  }
>>
@end lilypond

@predefined
@code{\improvisationOn},
@code{\improvisationOff}.
@endpredefined

@snippets
@lilypondfile[verbatim,quote,ragged-right,texidoc,doctitle]
{guitar-strum-rhythms.ly}

@seealso
Fragmentos de código:
@rlsr{Rhythms}.

Referencia de funcionamiento interno:
@rinternals{RhythmicStaff},
@rinternals{Pitch_squash_engraver}.


@node Barras
@subsection Barras
@translationof Beams

@menu
* Barras automáticas::
* Establecer el comportamiento de las barras automáticas::
* Barras manuales::
* Barras progresivas::
@end menu

@node Barras automáticas
@unnumberedsubsubsec Barras automáticas
@translationof Automatic beams

De manera predeterminada, las barras de corchea se insertan
automáticamente:

@cindex barras manuales
@cindex manuales, barras
@cindex barras, reglas personalizadas

@funindex \autoBeamOn
@funindex autoBeamOn
@funindex \autoBeamOff
@funindex autoBeamOff

@lilypond[quote,verbatim,relative=2]
\time 2/4 c8 c c c
\time 6/8 c8 c c c8. c16 c8
@end lilypond

Cuando estas decisiones automáticas no son lo bastante buenas, se
pueden escribir los barrados de forma explícita; véase @ref{Barras manuales}.  Las barras @emph{se deben} introducir manualmente si se
quieren extender por encima de los silencios.

Si no se necesita el barrado automático, se puede desactivar con
@code{\autoBeamOff} y activarse con @code{\autoBeamOn}:

@lilypond[quote,relative=1,verbatim]
c4 c8 c8. c16 c8. c16 c8
\autoBeamOff
c4 c8 c8. c16 c8.
\autoBeamOn
c16 c8
@end lilypond

@cindex melismas, barras en
@cindex barras y melismas

@warning{Si se usan barras para indicar los melismas de las canciones,
entonces se debe desactivar el barrado automático con
@code{\autoBeamOff} e indicar las barras manualmente.
La utilización de @code{@bs{}partcombine} con
@code{@bs{}autoBeamOff} puede producir resultados no deseados.  Véanse
los fragmentos de código para mayor información.}

Se pueden crear patrones de barrado que difieran de los valores
automáticos predeterminados; véase @ref{Establecer el comportamiento de las barras automáticas}.

@predefined
@code{\autoBeamOff},
@code{\autoBeamOn}.
@endpredefined

@cindex barras en saltos de línea
@cindex línea, barras en saltos de
@cindex barras en ángulo
@cindex dobladas, barras
@funindex breakable

@snippets
@lilypondfile[verbatim,quote,ragged-right,texidoc,doctitle]
{beams-across-line-breaks.ly}

@lilypondfile[verbatim,quote,ragged-right,texidoc,doctitle]
{changing-beam-knee-gap.ly}

@cindex barras, \partcombine con \autoBeamOff
@cindex voces, \partcombine con \autoBeamOff

@lilypondfile [verbatim, quote, ragged-right, texidoc, doctitle]
{partcombine-and-autobeamoff.ly}

@seealso
Referencia de la notación:
@ref{Barras manuales},
@ref{Establecer el comportamiento de las barras automáticas}.

Archivos instalados:
@file{scm/auto-beam.scm}.

Fragmentos de código:
@rlsr{Rhythms}.

Referencia de funcionamiento interno:
@rinternals{Auto_beam_engraver},
@rinternals{Beam_engraver},
@rinternals{Beam},
@rinternals{BeamEvent},
@rinternals{BeamForbidEvent},
@rinternals{beam-interface},
@rinternals{unbreakable-spanner-interface}.

@knownissues
Las propiedades de una barra vienen determinadas al
@emph{comienzo} de su construcción y cualquier cambio adicional en
las propiedades de la barra que se produzca antes de que la barra se ha
completado no tendrá efecto hasta que inicie la @emph{siguiente}
barra nueva.


@node Establecer el comportamiento de las barras automáticas
@unnumberedsubsubsec Establecer el comportamiento de las barras automáticas
@translationof Setting automatic beam behavior

@cindex barras y letra
@cindex letra y barras

@funindex autoBeaming
@funindex baseMoment
@funindex beamExceptions
@funindex beatStructure
@funindex measureLength
@funindex \time
@funindex time
@funindex \set
@funindex set

En la mayor parte de los casos, las barras automáticas terminan al
final de un pulso.  Los puntos finales de las barras vienen
determinados por las propiedades de contexto @code{baseMoment} y
@code{beatStructure}.  @code{beatStructure} es una lista de Scheme que
define la longitud de cada pulso dentro del compás en unidades de
@code{baseMoment}.  De forma predeterminada, @code{baseMoment} es una
unidad más que el numerador del compás.  De forma predeterminada
también, cada unidad de longitud @code{baseMoment} es un único pulso.

@lilypond[quote,relative=2,verbatim]
\time 5/16
c16^"default" c c c c |
\set Timing.beatStructure = #'(2 3)
c16^"(2+3)" c c c c |
\set Timing.beatStructure = #'(3 2)
c16^"(3+2)" c c c c |
@end lilypond

Los cambios en los ajustes de barrado se pueden limitar a contextos
específicos.  Si no se incluye ningún ajuste en un contexto de nivel
más bajo, se aplican los ajustes del contexto circundante.

@lilypond[quote, verbatim,relative=1]
\new Staff {
  \time 7/8
  \set Staff.beatStructure = #'(2 3 2)
  <<
    \new Voice = one {
      \relative c'' {
        a8 a a a a a a
      }
    }
    \new Voice = two {
      \relative c' {
        \voiceTwo
        \set Voice.beatStructure = #'(1 3 3)
        f8 f f f f f f
      }
    }
  >>
}
@end lilypond

En caso de usar varias voces, se debe especificar el contexto
@code{Staff} si queremos aplicar el barrado a todas las voces del
pentagrama:

@lilypond[quote,verbatim,relative=2]
\time 7/8
% rhythm 3-1-1-2
% Change applied to Voice by default --  does not work correctly
% Because of autogenerated voices, all beating will
% be at baseMoment (1 . 8)
\set beatStructure = #'(3 1 1 2)
<< {a8 a a a16 a a a a8 a} \\ {f4. f8 f f f} >>

% Works correctly with context Staff specified
\set Staff.beatStructure = #'(3 1 1 2)
<< {a8 a a a16 a a a a8 a} \\ {f4. f8 f f f} >>
@end lilypond

El valor de @code{baseMoment} se puede ajustar para cambiar el
comportamiento de las barras, si se desea.  Cuando se hace, el valor
de @code{beatStructure} se debe fijar de manera que sea compatible con
el nuevo valor de @code{baseMoment}.

@lilypond[quote,verbatim,relative=2]
\time 5/8
\set Timing.baseMoment = #(ly:make-moment 1 16)
\set Timing.beatStructure = #'(7 3)
\repeat unfold 10 { a16 }
@end lilypond

@code{baseMoment} es un @i{momento}, una unidad de duración musical.
Se crea una cantidad del tipo @i{momento} por medio de la función de
Scheme @code{ly:make-moment}.  Para ver más información acerca de esta
función, consulte @ref{Gestión del tiempo}.

De forma predeterminada @code{baseMoment} está fijado a una unidad más
que el denominador del compás.  Todas las excepciones a este valor
predeterminado están en
@file{scm/time-signature-settings.scm}.

Las reglas de autobarrado especiales (distintas de terminar una barra
sobre un pulso) están definidas en la propiedad @code{beamExceptions}.

@lilypond[quote,relative=2,verbatim]
\time 3/16
\set Timing.beatStructure = #'(2 1)
\set Timing.beamExceptions =
  #'(                         ;start of alist
     (end .                   ;entry for end of beams
      (                       ;start of alist of end points
       ((1 . 32) . (2 2 2))   ;rule for 1/32 beams -- end each 1/16
      )))                     %close all entries
c16 c c |
\repeat unfold 6 { c32 } |
@end lilypond

@code{beamExceptions} es una lista-A con una clave de rule-type y un
valor de beaming-rules.

En este momento el único valor disponible de rule-type es @code{'end}
para la terminación de las barras.

Beaming-rules es una lista-A de Scheme (o una lista de parejas) que
indica el tipo de barra y la agrupación que se aplica a las barras que
contienen notas con una duración más breve de ese tipo de barra.

@example
#'((tipo-barra1 . agrupación1)
   (tipo-barra2 . agrupación2)
   (tipo-barra3 . agrupación3))
@end example

Tipo de barra es una dupla de Scheme que indica la duración de la
barra, p.ej. @code{(1 . 16)}.

Agrupación es una lista de Scheme que indica la agrupación que aplicar
a la barra.  El valor de agrupación está en unidades del tipo de
barra.

@warning{ Un valor de @code{beamExceptions} debe ser una lista de
excepciones @emph{completa}.  Esto es, toda excepción que se tenga que
aplicar debe estar incluida en este ajuste.  No es posible añadir,
eliminar o cambiar sólo una de las excepciones.  Aunque esto puede
parecer engorroso, significa que no es necesario conocer los ajustes
de barrado actuales para poder especificar un patrón de barrado
nuevo.}

Cuando cambia el compás, se fijan los valores predeterminados de
@code{Timing.baseMoment}, @code{Timing.beatStructure} y
@code{Timing.beamExceptions}.  Un ajuste en el tipo de compás da como
resultado un reinicio de los ajustes de barrado automático para el
contexto @code{Timing} al comportamiento predeterminado.

@lilypond[quote,verbatim,relative=2]
\time 6/8
\repeat unfold 6 { a8 }
% group (4 + 2)
\set Timing.beatStructure = #'(4 2)
\repeat unfold 6 { a8 }
% go back to default behavior
\time 6/8
\repeat unfold 6 { a8 }
@end lilypond

Los ajustes de barrado automático predeterminados para un tipo de
compás están determinados en el archivo
@file{scm/time-signature-settings.scm}.  La forma de cambiar los
ajustes predeterminados de barrado automático para un tipo de
compás se describe en @ref{Indicación de compás}.

Muchos ajustes de barrado automáticos para un tipo de compás
contienen una entrada para @code{beamExceptions}.  Por ejemplo, el
compás de 4/4 trata de unir el compás en dos partes si solo hay
corcheas.  La regla @code{beamExceptions} puede sobreescribir el
ajuste @code{beatStructure} si no se reinicia @code{beamExceptions}.

@lilypond[quote,verbatim,relative=2]
\time 4/4
\set Timing.baseMoment = #(ly:make-moment 1 8)
\set Timing.beatStructure = #'(3 3 2)
% This won't beam (3 3 2) because of beamExceptions
\repeat unfold 8 {c8} |
% This will beam (3 3 2) because we clear beamExceptions
\set Timing.beamExceptions = #'()
\repeat unfold 8 {c8}
@end lilypond

En el grabado de partituras tradicional, las corcheas pueden tener
reglas de barrado especiales.  Un compás que contiene solamente
corcheas puede llevar una sola barra.  Esta regla está controlada por
la propiedad de contexto @code{beamWholeMeasure}:

@lilypond[quote,verbatim,relative=2]
\time 3/4
% By default we beam in one
\repeat unfold 6 { a8 }
% We can avoid beaming in one
\set Timing.beamWholeMeasure = ##f
\repeat unfold 6 { a8 }
@end lilypond

En algunas ediciones de los períodos clásico y romántico, medio compás
de corcheas se pueden unid mediante una barra incluso aunque ello
viole la regla general (véase Gould, pág. 153).  Este comportamiento
está controlado por la propiedad de contexto @code{beamHalfMeasure}:

@lilypond[quote,verbatim,relative=2]
\time 3/4
% By default we avoid half-measure beams
r4. a8 a a |
% We can allow half-measure beams
\set Timing.beamHalfMeasure = ##t
r4. a8 a a |
@end lilypond

@i{@strong{Cómo funciona el barrado automático}}

Cuando se habilita el barrado automático, la colocación de las barras
de corchea automáticas viene determinada por las propiedades de
contexto @code{baseMoment}, @code{beatStructure} y
@code{beamExceptions}.

Son de aplicación las siguientes reglas, en orden de prioridad, cuando
se determina el aspecto de las barras:

@itemize
@item
Si está especificada una barra manual con @code{[..]}, fijar la barra
tal y como se ha especificado; en caso contrario,

@item
si está definida en @code{beamExceptions} una regla de barrado para
este tipo de barra, utilizarla para determinar los lugares válidos en
que pueden terminar las barras; en caso contrario,

@item
si está definida en @code{beamExceptions} una regla de final de barra
para un tipo de barra más largo, utilizarla para determinar los
lugares válidos en que pueden terminar las barras; en caso contrario,

@item
usar los valores de @code{baseMoment} y de @code{beatStructure} para
determinar los finales de los pulsos dentro del compás, y terminar las
barras al final de los pulsos.

@end itemize

En las reglas anteriores, el tipo de barra @emph{beam-type} es
la duración de la nota más breve dentro del grupo unido por una barra.

Las reglas de barrado predefinidas están
en el archivo @file{scm/time-signature-settings.scm}.

@snippets
@cindex barras, subdivisión

@lilypondfile[verbatim,quote,ragged-right,texidoc,doctitle]
{subdividing-beams.ly}

@cindex barras, orientación de, secundarias

@lilypondfile[verbatim,quote,ragged-right,texidoc,doctitle]
{strict-beat-beaming.ly}

@cindex compás, agrupación
@cindex pulsos, agrupación
@cindex agrupar pulsos
@cindex compases, sub-agrupar

@lilypondfile[verbatim,quote,ragged-right,texidoc,doctitle]
{conducting-signs,-measure-grouping-signs.ly}

@cindex barra, finales en la partitura
@cindex barra, finales con varias voces

@lilypondfile[verbatim,quote,ragged-right,texidoc,doctitle]
{beam-endings-in-score-context.ly}

@seealso
Archivos de inicio:
@file{scm/beam-settings.scm}.

Fragmentos de código:
@rlsr{Rhythms}.

Referencia de funcionamiento interno:
@rinternals{Auto_beam_engraver},
@rinternals{Beam},
@rinternals{BeamForbidEvent},
@rinternals{beam-interface}.

@knownissues
Si una partitura termina mientras una barra de corchea automática no
ha terminado y aún acepta notas, esta última barra no se imprime en
absoluto.  Lo mismo sirve para las voces polifónicas introducidas con
@code{<< @dots{} \\ @dots{} >>}.  Si una voz polifónica termina
mientras una barra de corchea automática aún admite notas, no se
imprime.  El rodeo para estos problemas es aplicar el barrado manual a
la última barra de la voz o partitura.

De forma predeterminada, el traductor @code{Timing} recibe el nombre
del contexto @code{Score} como alias.  Esto significa que el
establecimiento del compás en ua pauta afectará al barrado de las
otras pautas también.  Así, un ajuste en el compás en un pentagrama
tardío reiniciará el barrado personalizado que se había ajustado en un
pentagrama más temprano.  Una forma de evitar este problema es ajustar
la indicación de compás en un pentagrama solamente.

@lilypond[quote,verbatim,relative=2]
<<
  \new Staff {
    \time 3/4
    \set Timing.baseMoment = #(ly:make-moment 1 8)
    \set Timing.beatStructure = #'(1 5)
    \repeat unfold 6 { a8 }
  }
  \new Staff {
    \repeat unfold 6 { a8 }
  }
>>
@end lilypond

Los ajustes de barrado predeterminados para dicho compás también se
pueden cambiar, de forma que siempre se utilice siempre el barrado
deseado. La manera de efectuar cambios en los ajustes de barrado
automático para una indicación de compás se describe en
@ref{Indicación de compás}.

@lilypond[quote,verbatim,relative=2]
<<
  \new Staff {
    \overrideTimeSignatureSettings
      3/4               % timeSignatureFraction
      1/8               % baseMomentFraction
      #'(1 5)           % beatStructure
      #'()		% beamExceptions
    \time 3/4
    \repeat unfold 6 { a8 }
  }
  \new Staff {
    \time 3/4
    \repeat unfold 6 { a8 }
  }
>>
@end lilypond


@node Barras manuales
@unnumberedsubsubsec Barras manuales
@translationof Manual beams

@cindex barras manuales
@cindex manuales, barras

@funindex ]
@funindex [

En ciertos casos puede ser preciso sobreescribir el algoritmo de
barrado automático.  Por ejemplo, el barrador automático no escribe
barras por encima de los silencios o las líneas divisorias, y en las
partituras corales el barrado se ajusta con frecuencia para que siga
la medida de la letra en vez de la de las notas.  Tales barras se
especifican manualmente marcando los puntos de comienzo y final con
@code{[} y @code{]}

@lilypond[quote,relative=1,verbatim]
r4 r8[ g' a r] r g[ | a] r
@end lilypond

@cindex barras manuales, abreviatura de dirección
@cindex barras manuales, notas de adorno

La dirección de las barras se puede establecer manualmente utilizando
indicadores de dirección:

@lilypond[quote,relative=2,verbatim]
c8^[ d e] c,_[ d e f g]
@end lilypond

@funindex \noBeam
@funindex noBeam

Se pueden marcar notas individuales con @code{\noBeam} para evitar que
resulten unidas por una barra:

@lilypond[quote,verbatim,relative=2]
\time 2/4
c8 c\noBeam c c
@end lilypond

Se pueden producir al mismo tiempo barras de notas de adorno y barras
normales.  Las notas de adorno sin barra no se colocan dentro de las
barras de notas normales.

@lilypond[quote,verbatim,relative=2]
c4 d8[
\grace { e32[ d c d] }
e8] e[ e
\grace { f16 }
e8 e]
@end lilypond

@funindex stemLeftBeamCount
@funindex stemRightBeamCount

Se puede conseguir un control incluso más estricto sobre las barras
estableciendo las propiedades @code{stemLeftBeamCount} y
@code{stemRightBeamCount}.  Especifican el número de barras que se
dibujarán en los lados izquierdo y derecho, respectivamente, de la
nota siguiente.  Si cualquiera de estas dos propiedades está ajustada
a un valor, dicho valor se usará una sola vez, y luego se borrará.  En
este ejemplo, el último Fa se imprime con sólo una barra en el lado
izquierdo, es decir, la barra de corchea del grupo como un todo.

@lilypond[quote,relative=2,verbatim]
a8[ r16 f g a]
a8[ r16
\set stemLeftBeamCount = #2
\set stemRightBeamCount = #1
f16
\set stemLeftBeamCount = #1
g16 a]
@end lilypond

@predefined
@code{\noBeam}.
@endpredefined

@snippets
@lilypondfile[verbatim,quote,ragged-right,texidoc,doctitle]
{flat-flags-and-beam-nibs.ly}

@seealso
Referencia de la notación:
@ref{Dirección y posición},
@ref{Notas de adorno}.

Fragmentos de código:
@rlsr{Rhythms}.

Referencia de funcionamiento interno:
@rinternals{Beam},
@rinternals{BeamEvent},
@rinternals{Beam_engraver},
@rinternals{beam-interface},
@rinternals{Stem_engraver}.


@node Barras progresivas
@unnumberedsubsubsec Barras progresivas
@translationof Feathered beams

@cindex barras progresivas
@cindex progresivas, barras

@funindex \featherDurations
@funindex featherDurations
@funindex grow-direction

Las barras progresivas se usan para indicar que un pequeño grupo de
notas se debe tocar a una velocidad creciente (o decreciente), sin
cambiar el tempo general de la pieza.  El ámbito de la barra progresiva
se debe indicar manualmente usando @code{[} y @code{]}, el efecto de
ángulo de la barra se inicia especificando una dirección en la
propiedad @code{grow-direction} del objeto @code{Beam}.

Si queremos que la colocación de las notas y el sonido de la salida
MIDI refleje el @emph{ritardando} o @emph{accelerando}
indicado por la barra
progresiva, las notas se deben agrupar como una expresión musical
delimitada por llaves y precedida de una instrucción
@code{featheredDurations} que especifica la razón entre las duraciones
de la primera y la última notas dentro del grupo.

Los corchetes rectos muestran el ámbito de la barra y las llaves
muestran qué notas han de modificar sus duraciones.  Normalmente
delimitarían el mismo grupo de notas, pero no es un requisito: las dos
instrucciones son independientes.

En el ejemplo siguiente las ocho semicorcheas ocupan exactamente el
mismo tiempo que una blanca, pero la primera nota tiene la mitad de
duración que la última, con las notas intermedias alargándose
gradualmente.  Las cuatro primeras fusas se aceleran gradualmente,
mientras que las últimas cuatro fusas están a un tempo constante.

@lilypond[relative=1,verbatim,quote]
\override Beam #'grow-direction = #LEFT
\featherDurations #(ly:make-moment 2 1)
{ c16[ c c c c c c c] }
\override Beam #'grow-direction = #RIGHT
\featherDurations #(ly:make-moment 2 3)
{ c32[ d e f] }
% revert to non-feathered beams
\override Beam #'grow-direction = #'()
{ g32[ a b c] }
@end lilypond

@noindent
El espaciado en la salida impresa representa las duraciones de las
notas de una forma sólo aproximada, pero la salida MIDI es exacta.

@predefined
@code{\featherDurations}.
@endpredefined

@seealso
Fragmentos de código:
@rlsr{Rhythms}.

@knownissues
La instrucción @code{\featherDurations} sólo funciona con fragmentos
musicales muy breves, y cuando los números de la fracción son
pequeños.


@node Compases
@subsection Compases
@translationof Bars

@menu
* Barras de compás::
* Numeración de compases::
* Comprobación de compás y de número de compás::
* Llamadas de ensayo::
@end menu


@node Barras de compás
@unnumberedsubsubsec Barras de compás
@translationof Bar lines

@cindex barras de compás
@cindex líneas divisorias
@cindex final, barra
@cindex barra final
@cindex doble barra
@cindex barra doble
@cindex repetición, barras de

@funindex \bar
@funindex bar

Las líneas divisorias delimitan a los compases pero también se pueden
usar para indicar las repeticiones.  Normalmente, las líneas
divisorias normales se insertan de manera automática en la salida
impresa en lugares que están basados en el compás actual.

Las barras de compás sencillas insertadas automáticamente se pueden
cambiar por otros tipos con la instrucción @code{\bar}.  Por ejemplo,
se suele poner una doble barra de cierre al final de la pieza:

@lilypond[quote,relative=1,verbatim]
e4 d c2 \bar "|."
@end lilypond

No deja de ser válida la última nota de un compás si no termina sobre
la línea divisoria automática: se supone que la nota se prolonga sobre
el compás siguiente.  Pero una secuencia larga de dichos compases
prolongados puede hacer que la música aparezca comprimida o incluso
que se salga de la página.  Esto es a causa de que los saltos de línea
automáticos solamente se producen al final de compases completos, es
decir, cuando todas las notas han finalizado antes de que el compás
termine.

@warning{Una duración incorrecta puede hacer que se trate de evitar la
producción de saltos de línea, dando como resultado una línea de
música con una compresión exagerada o música que se sale de la
página.}

@cindex línea, saltos
@cindex líneas divisorias invisibles
@cindex compás, barras invisibles de

También se permiten saltos de línea en las barras insertadas
manualmente incluso dentro de compases incompletos.  Para permitir un
salto de línea donde no hay ninguna línea divisoria visible, utilice
lo siguiente:

@example
\bar ""
@end example

@noindent
De esta manera se insertará una barra invisible de compás y se hará
posible el salto de línea en este punto, sin forzarlo. No se
incrementa el contador de los números de compás.  Para forzar un salto
de línea, consulte @ref{Saltos de línea}.

@cindex manuales, líneas divisorias
@cindex manuales, barras de compás
@cindex barras de compás manuales
@cindex líneas divisorias manuales

Esta y otras líneas divisorias especiales se pueden insertar
manualmente en cualquier punto.  Cuando coinciden con el final de un
compás, sustituyen a la línea divisoria simple que se habría insertado
automáticamente en dicho lugar.  Cuando no coinciden con el final de
un compás, se inserta la línea especificada en ese punto en la salida
impresa.

Observe que las líneas divisorias manuales son puramente visuales.  No
afectan a ninguna de las propiedades que una barra normal afectaría,
como a los números de compás, alteraciones, saltos de línea, etc.  No
afectan tampoco al cálculo y colocación de las líneas divisorias
subsiguientes.  Cuando una divisoria se coloca manualmente donde ya
existe una divisoria normal, los efectos de la línea original no se
alteran.

Están disponibles para su inserción manual dos tipos de líneas
divisorias simples y cinco tipos de doble barra:

@lilypond[quote,relative=1,verbatim]
f1 \bar "|"
f1 \bar "."
g1 \bar "||"
a1 \bar ".|"
b1 \bar ".|."
c1 \bar "|.|"
d1 \bar "|."
e1
@end lilypond

@noindent
así como la barra de puntos y la discontinua:

@lilypond[quote,relative=1,verbatim]
f1 \bar ":"
g1 \bar "dashed"
a1
@end lilypond

@noindent
y cinco tipos de barra de repetición:

@lilypond[quote,relative=1,verbatim]
f1 \bar "|:"
g1 \bar ":|:"
a1 \bar ":|.|:"
b1 \bar ":|.:"
c1 \bar ":|"
e1
@end lilypond

Además se puede imprimir una línea divisoria como una marca corta:
@lilypond[quote,relative=1,verbatim]
f1 \bar "'"
@end lilypond
Sin embargo, dado que las mencionadas marcas se utilizan usualmente en
el canto gregoriano, es preferible en este caso utilizar
@code{\divisioMinima}, que se describe en la sección @ref{Divisiones}
dentro de Canto gregoriano.

@cindex segno

Para los símbolos de segno en línea, existen tres tipos
de barras de compás que se diferencian en su comportamiento
en los saltos de línea:

@lilypond[quote,relative=2,verbatim]
c4 c c c
\bar "S"
c4 c c c \break
\bar "S"
c4 c c c
\bar "|S"
c4 c c c \break
\bar "|S"
c4 c c c
\bar "S|"
c4 c c c \break
\bar "S|"
c1
@end lilypond

@cindex repeticiones

Aunque se pueden insertar manualmente barras de compás con significado
de repeticiones, no se reconocen como repeticiones por parte de
LilyPond.  Las secciones repetidas se introducen mejor utilizando las
diversas instrucciones de repetición (véase @ref{Repeticiones}), que
imprimen automáticamente las barras correspondientes.

Además se puede especificar @code{"||:"}, que equivale a @code{"|:"}
excepto en los saltos de línea, en que produce una doble barra al
final de la línea y una repetición izquierda (de comienzo) al
principio de la línea siguiente.

@lilypond[quote,relative=2,verbatim]
c4 c c c
\bar "||:"
c4 c c c \break
\bar "||:"
c4 c c c
@end lilypond

Para combinaciones de repeticiones con el símbolo de segno,
existen seis variantes diferentes:

@lilypond[quote,relative=2,verbatim]
c4 c c c
\bar ":|S"
c4 c c c \break
\bar ":|S"
c4 c c c
\bar ":|S."
c4 c c c \break
\bar ":|S."
c4 c c c
\bar "S|:"
c4 c c c \break
\bar "S|:"
c4 c c c
\bar ".S|:"
c4 c c c \break
\bar ".S|:"
c4 c c c
\bar ":|S|:"
c4 c c c \break
\bar ":|S|:"
c4 c c c
\bar ":|S.|:"
c4 c c c \break
\bar ":|S.|:"
c1
@end lilypond

En las partituras con muchos pentagramas, una instrucción @code{\bar}
en uno de ellos se aplica automáticamente a todos los demás.  Las
líneas resultantes se conectan entre los distintos pentagramas de un
@code{StaffGroup}, @code{PianoStaff} o @code{GrandStaff}.

@lilypond[quote,relative=1,verbatim]
<<
  \new StaffGroup <<
    \new Staff {
      e4 d
      \bar "||"
      f4 e
    }
    \new Staff { \clef bass c4 g e g }
  >>
  \new Staff { \clef bass c2 c2 }
>>
@end lilypond

@cindex predeterminada, línea divisoria, cambiar
@cindex línea divisoria predeterminada, cambiar

@snippets
@funindex whichBar
@funindex defaultBarType
@funindex \bar
@funindex bar
@funindex bartype

La instrucción @samp{\bar @var{tipo de barra}} es una forma corta de
hacer @samp{\set Timing.whichBar = @var{tipo de barra}}.  Cuando
@code{whichBar} se establece con el valor de una cadena, se crea una
línea divisoria de ese tipo.

El tipo de barra predeterminado que se usa para las líneas divisorias
insertadas automáticamente es @code{"|"}.  Se puede cambiar en
cualquier momento con
@samp{\set Timing.defaultBarType = @var{tipo de barra}}.

@seealso
Referencia de la notación:
@ref{Saltos de línea},
@ref{Repeticiones},
@ref{Agrupar pentagramas}.

Fragmentos de código:
@rlsr{Rhythms}.

Referencia de funcionamiento interno:
@rinternals{BarLine} (creada al nivel de @code{Staff} (pentagrama)),
@rinternals{SpanBar} (a través de los pentagramas),
@rinternals{Timing_translator} (para las propiedades del contador de tiempo Timing).


@node Numeración de compases
@unnumberedsubsubsec Numeración de compases
@translationof Bar numbers

@cindex compás, números de
@cindex números de compás

@funindex currentBarNumber

Por defecto, los números de compás se imprimen al principio de la
línea, excepto la primera.  El número propiamente dicho se almacena en
la propiedad @code{currentBarNumber}, que normalmente se actualiza
automáticamente para cada compás.  También se puede establecer
manualmente:

@lilypond[verbatim,quote,relative=1]
c1 c c c
\break
\set Score.currentBarNumber = #50
c1 c c c
@end lilypond

@cindex números de compás, espaciado regular

@funindex barNumberVisibility
@funindex BarNumber

Los números de compás se pueden tipografiar a intervalos regulares en
vez de al principio de cada línea.  Para hacerlo se debe sobreescribir
el comportamiento predeterminado de forma que se puedan imprimir en
otros lugares.  Esto viene controlado por la propiedad
@code{break-visibility} de @code{BarNumber}.  Toma tres valores que se
pueden fijar al valor @code{#t} o @code{#f} para especificar si el
número de compás correspondiente es visible o no.  El orden de los
tres valores es @code{visible al final de la línea}, @code{visible en
mitad de la línea}, @code{visible al principio de la línea}.  En el
ejemplo siguiente se imprimen los números de compás en todos los
sitios posibles:

@lilypond[verbatim,quote,relative=1]
\override Score.BarNumber #'break-visibility = #'#(#t #t #t)
\set Score.currentBarNumber = #11
% Permit first bar number to be printed
\bar ""
c1 | c | c | c
\break
c1 | c | c | c
@end lilypond

@snippets
@lilypondfile[verbatim,quote,ragged-right,texidoc,doctitle]
{printing-the-bar-number-for-the-first-measure.ly}

@lilypondfile[verbatim,quote,ragged-right,texidoc,doctitle]
{printing-bar-numbers-at-regular-intervals.ly}

@cindex compás, número de, formato
@cindex número de compases, formato de

@lilypondfile[verbatim,quote,ragged-right,texidoc,doctitle]
{printing-bar-numbers-inside-boxes-or-circles.ly}

@cindex compás, número, con letras
@cindex compás, número, con repeticiones

@lilypondfile[verbatim,quote,texidoc,doctitle]
{alternative-bar-numbering.ly}

@cindex compás, número, alineación

@lilypondfile[verbatim,quote,texidoc,doctitle]
{aligning-bar-numbers.ly}

@lilypondfile[verbatim,quote,ragged-right,texidoc,doctitle]
{removing-bar-numbers-from-a-score.ly}

@seealso
Fragmentos de código:
@rlsr{Rhythms}.

Referencia de funcionamiento interno:
@rinternals{BarNumber},
@rinternals{Bar_number_engraver}.

@cindex número de compás, colisión
@cindex colisión del número de compás

@knownissues
Los números de compás pueden colisionar con el corchete
@code{StaffGroup}, si hay uno en la parte de arriba.  Para
solucionarlo, se puede usar la propiedad de relleno @code{padding} de
@code{BarNumber} para colocar el número correctamente.
Consulte @rinternals{StaffGroup} y @rinternals{BarNumber}
para ver más información.


@node Comprobación de compás y de número de compás
@unnumberedsubsubsec Comprobación de compás y de número de compás
@translationof Bar and bar number checks

@cindex compás, comprobación de
@cindex número de compás, comprobación de
@cindex compás, comprobación
@cindex compás, número, comprobación

@funindex barCheckSynchronize
@funindex |

Las comprobaciones de compás ayudan a detectar errores en las
duraciones.  Una comprobación de compás se escribe usando el símbolo
de la barra vertical, @code{|}, en cualquier lugar donde se espera que
caiga una línea divisoria.  Si se encuentran líneas de comprobación de
compás en otros lugares, se imprime una lista de advertencias en el
archivo log de registro, mostrando los números de línea y columna en
que han fallado las comprobaciones de compás.  En el siguiente
ejemplo, la segunda comprobación de compás avisará de un error

@example
\time 3/4 c2 e4 | g2 |
@end example

Las comprobaciones de compás también se pueden usar en la letra de las
canciones:

@example
\lyricmode @{
  \time 2/4
  Bri -- lla, | bri -- lla, |
@}
@end example

Las duraciones incorrectas a menudo desbaratan la partitura
completamente, sobre todo si la música es polifónica, por ello el
mejor sitio para empezar a corregir la entrada es hacer un barrido en
busca de comprobaciones de compás fallidas y duraciones incorrectas.

Si varias comprobaciones de compás corresponden al mismo intervalo
musical, sólo se imprime el primer mensaje de advertencia.  Esto
permite que la advertencia se centre en la fuente del error de cuenta
de tiempo.

@funindex |
@funindex pipeSymbol

También es posible redefinir la acción que se lleva a cabo cuando se
encuentra un símbolo de comprobación de compás o «símbolo de tubería»,
@code{|}, en el código de entrada, de forma que haga algo distinto a
una comprobación de compás.  Se hace asignando una expresión musical a
@code{pipeSymbol} («símbolo de tubería»).  En el ejemplo siguiente se
establece @code{|} de forma que inserte una doble línea divisoria
cuando aparece en el código de entrada, en vez de comprobar el final
de un compás.

@lilypond[quote,verbatim]
pipeSymbol = \bar "||"
{
  c'2 c' |
  c'2 c'
  c'2 | c'
  c'2 c'
}
@end lilypond

@funindex \barNumberCheck
@funindex barNumberCheck

Al copiar piezas musicales grandes puede servir de ayuda comprobar que
el número de compás de LilyPond corresponde al original desde el que
está copiando.  Esto se puede comprobar con @code{\barNumberCheck},
por ejemplo:

@verbatim
\barNumberCheck #123
@end verbatim

@noindent
imprime una advertencia si el @code{currentBarNumber} (número del
compás actual) no es el 123 en el momento de la compilación.

@seealso
Fragmentos de código:
@rlsr{Rhythms}.


@node Llamadas de ensayo
@unnumberedsubsubsec Llamadas de ensayo
@translationof Rehearsal marks

@cindex ensayo, letras de
@cindex letras de ensayo

@funindex \mark
@funindex mark

Para imprimir una letra de ensayo, utilice la orden @code{\mark}.

@lilypond[quote,verbatim,relative=2]
c1 \mark \default
c1 \mark \default
c1 \mark \default
c1 \mark \default
@end lilypond

@noindent
La letra de ensayo se incrementa automáticamente si usa @code{\mark
\default}, pero también puede utilizar un número entero como argumento
para establecer la indicación manualmente.  El valor que se utilizará
se almacena dentro de la propiedad @code{rehearsalMark}.

@lilypond[quote,verbatim,relative=2]
c1 \mark \default
c1 \mark \default
c1 \mark #8
c1 \mark \default
c1 \mark \default
@end lilypond

@noindent
La letra@tie{}@q{I} se salta de acuerdo con las tradiciones de
grabado.  Si quiere incluir la letra @q{I}, use una de las
instrucciones siguientes, según el estilo de marcas de
ensayo que desee (sólo letras, letras dentro de un rectángulo
o letras dentro de un círculo).

@example
\set Score.markFormatter = #format-mark-alphabet
\set Score.markFormatter = #format-mark-box-alphabet
\set Score.markFormatter = #format-mark-circle-alphabet
@end example

@lilypond[quote,verbatim,relative=2]
\set Score.markFormatter = #format-mark-box-alphabet
c1 \mark \default
c1 \mark \default
c1 \mark #8
c1 \mark \default
c1 \mark \default
@end lilypond

@cindex ensayo, letra de, formato
@cindex ensayo, letra de, estilo
@cindex estilo de la letra de ensayo
@cindex formato de la letra de ensayo
@cindex letra de ensayo, estilo
@cindex letra de ensayo, formato
@cindex marca de ensayo, estilo
@cindex marca de ensayo, formato
@cindex ensayo, letra de, manual
@cindex marca de ensayo manual
@cindex personalizada, marca de ensayo
@cindex manual, marca de ensayo

El estilo se define por medio de la propiedad @code{markFormatter}.
Es una función que toma como argumentos la marca en curso (un número
entero) y el contexto actual.  Debe devolver un objeto de marcado.  En
el ejemplo siguiente, se establece @code{markFormatter} con el valor
de un procedimiento enlatado.  Después de algunos compases, se
establece con el valor de una función que produce un número encerrado
en una caja.

@lilypond[quote,verbatim,relative=2]
\set Score.markFormatter = #format-mark-numbers
c1 \mark \default
c1 \mark \default
\set Score.markFormatter = #format-mark-box-numbers
c1 \mark \default
\set Score.markFormatter = #format-mark-circle-numbers
c1 \mark \default
\set Score.markFormatter = #format-mark-circle-letters
c1
@end lilypond

El archivo @file{scm/translation-functions.scm} contiene las
definiciones de @code{format-mark-numbers} (el formato por omisión),
@code{format-mark-box-numbers}, @code{format-mark-letters} y
@code{format-mark-box-letters}.  Se pueden usar éstos como inspiración
para otras funciones de formateo.

Podemos utilizar @code{format-mark-barnumbers},
@code{format-mark-box-barnumbers} y
@code{format-mark-circle-barnumbers} para obtener números de compás en
lugar de números o letras secuenciales.

Se pueden especificar otros estilos de letra de ensayo de forma
manual:

@example
\mark "A1"
@end example

@noindent
Observe que @code{Score.markFormatter} no afecta a las marcas que se
especifican de esta forma.  Sin embargo, es posible aplicar un
elemento @code{\markup} a la cadena.

@example
\mark \markup@{ \box A1 @}
@end example

@cindex segno
@cindex coda
@cindex D.S. al Fine
@cindex calderón
@cindex musicales, glifos
@cindex glifos musicales

@funindex \musicglyph
@funindex musicglyph

Los glifos musicales (como el segno) se pueden imprimir dentro de un
elemento @code{\mark}

@lilypond[quote,verbatim,relative=1]
c1 \mark \markup { \musicglyph #"scripts.segno" }
c1 \mark \markup { \musicglyph #"scripts.coda" }
c1 \mark \markup { \musicglyph #"scripts.ufermata" }
c1
@end lilypond

@noindent
Consulte @ref{La tipografía Feta} para ver una lista de los símbolos que se
pueden imprimir con @code{\musicglyph}.

Para ver formas comunes de trucar la colocación de las letras de
ensayo, consulte @ref{Formatear el texto}.  Para un control más
preciso, consulte @code{break-alignable-interface} en la sección
@ref{Alineación de objetos}.

El archivo @file{scm/translation-functions.scm} contiene las
definiciones de @code{format-mark-numbers} y de
@code{format-mark-letters}.  Se pueden utilizar como inspiración para
escribir otras funciones de formateo.

@seealso
Referencia de la notación:
@ref{La tipografía Feta},
@ref{Formatear el texto},
@ref{Alineación de objetos}.

Archivos de inicio:
@file{scm/translation-functions.scm}.

Fragmentos de código:
@rlsr{Rhythms}.

Referencia de funcionamiento interno:
@rinternals{MarkEvent},
@rinternals{Mark_engraver},
@rinternals{RehearsalMark}.


@node Asuntos rítmicos especiales
@subsection Asuntos rítmicos especiales
@translationof Special rhythmic concerns

@menu
* Notas de adorno::
* Alinear con una cadenza::
* Gestión del tiempo::
@end menu

@node Notas de adorno
@unnumberedsubsubsec Notas de adorno
@translationof Grace notes

@cindex ornamentos
@cindex mordentes
@cindex appoggiatura
@cindex acciaccatura

@funindex \grace
@funindex \slashedGrace
@funindex \acciaccatura
@funindex \appoggiatura

Los mordentes y notas de adorno son ornamentos musicales,
impresos en un tipo más pequeño y no ocupan ningún
tiempo lógico adicional en el compás.

@lilypond[quote,relative=2,verbatim]
c4 \grace b16 a4(
\grace { b16[ c16] } a2)
@end lilypond

Hay otros tres tipos posibles de notas de adorno; la
@emph{acciaccatura} o mordente de una nota (una nota de adorno sin
medida que se indica mediante una nota ligada y con el
corchete tachado) y la @emph{appoggiatura}, que toma una fracción fija
de la nota principal a la que se adjunta, y que se imprime sin
tachar.  Es posible escribir una nota de adorno con la plica
tachada, como la @emph{acciaccatura} pero sin la ligadura, como para
colocarla entre notas que están ligadas entre sí, utilizando la función
@code{\slashedGrace}.

@lilypond[quote,relative=2,verbatim]
\acciaccatura d8 c4
\appoggiatura e8 d4
\acciaccatura { g16[ f] } e2
\slashedGrace a,8 g4
\slashedGrace b16 a4(
\slashedGrace b8 a2)
@end lilypond

La colocación de notas de adorno se sincroniza entre los distintos
pentagramas.  En el siguiente ejemplo, hay dos semicorcheas de adorno
por cada corchea de adorno:

@lilypond[quote,relative=2,verbatim]
<<
  \new Staff { e2 \grace { c16[ d e f] } e2 }
  \new Staff { c2 \grace { g8[ b] } c2 }
>>
@end lilypond

@cindex adorno, seguimiento de notas de

@funindex \afterGrace
@funindex afterGrace

Si queremos terminar una nota con un adorno, usamos la instrucción
@code{\afterGrace}.  Toma dos argumentos: la nota principal, y las
notas de adorno que siguen a la nota principal.

@lilypond[quote,verbatim,relative=2]
c1 \afterGrace d1 { c16[ d] } c1
@end lilypond

Esto pone las notas de adorno después de un espacio que dura 3/4 de la
longitud de la nota principal.  La fracción predeterminada de 3/4 se
puede cambiar estableciendo @code{afterGraceFraction}.  El ejemplo
siguiente muestra el resultado de establecer el espacio en su valor
predeterminado, en 15/16, y por último en 1/2 de la nota principal.

@lilypond[quote,verbatim,relative=2]
<<
  \new Staff {
    c1 \afterGrace d1 { c16[ d] } c1
  }
  \new Staff {
    #(define afterGraceFraction (cons 15 16))
    c1 \afterGrace d1 { c16[ d] } c1
  }
  \new Staff {
    #(define afterGraceFraction (cons 1 2))
    c1 \afterGrace d1 { c16[ d] } c1
  }
>>
@end lilypond

El espacio entre la nota principal y la de adorno también se puede
especificar usando espaciadores.  El ejemplo siguiente sitúa
la nota de adorno después de un espacio que dura 7/8 de la
nota principal.

@lilypond[quote,verbatim,relative=2]
\new Voice {
  <<
    { d1^\trill_( }
    { s2 s4. \grace { c16[ d] } }
  >>
  c1)
}
@end lilypond

@cindex trucaje de las notas de adorno
@cindex notas de adorno, trucar
@cindex notas de adorno, cambiar los ajustes de disposición

Una expresión musical @code{\grace} introduce ajustes de tipografía
especiales, por ejemplo para producir un tipo más pequeño y para fijar
las direcciones.  Por ello, cuando se introducen trucos para la
presentación, deben ir dentro de la expresión de adorno. Las
sobreescrituras se deben también revertir dentro de la expresión de
adorno. Aquí, la dirección predeterminada de la plica de la nota de
adorno se sobreescribe y luego se revierte.

@lilypond[quote,verbatim,relative=2]
\new Voice {
  \acciaccatura {
    \stemDown
    f16->
    \stemNeutral
  }
  g4 e c2
}
@end lilypond

@cindex plica cruzada

@snippets
@lilypondfile[verbatim,quote,texidoc,doctitle]
{using-grace-note-slashes-with-normal-heads.ly}

@lilypondfile[verbatim,quote,texidoc,doctitle]
{tweaking-grace-layout-within-music.ly}

@lilypondfile[verbatim,quote,texidoc,doctitle]
{redefining-grace-note-global-defaults.ly}

@lilypondfile[verbatim,quote,texidoc,doctitle]
{positioning-grace-notes-with-floating-space.ly}

@seealso
Glosario musical:
@rglos{grace notes},
@rglos{acciaccatura},
@rglos{appoggiatura}.

Referencia de la notación:
@ref{Escalar las duraciones},
@ref{Barras manuales}.

Archivos de inicio:
@file{ly/grace-init.ly}.

Fragmentos de código:
@rlsr{Rhythms}.

Referencia de funcionamiento interno:
@rinternals{GraceMusic},
@rinternals{Grace_beam_engraver},
@rinternals{Grace_engraver},
@rinternals{Grace_spacing_engraver}.

@knownissues
@cindex acciaccatura de varias notas
@cindex adorno, sincronización de notas de

Una @i{acciaccatura} de varias notas con una barra se imprime sin
tachar, y tiene exactamente la misma apariencia que una
@i{appoggiatura} de varias notas con barra.

@c TODO Add link to LSR snippet to add slash when available

La sincronización de las notas de adorno también puede acarrear
sorpresas.  La notación de pentagramas, como armaduras, líneas
divisorias, etc., se sincronizan también.  Ponga cuidado cuando mezcle
pentagramas con adornos y sin adornos, por ejemplo

@lilypond[quote,relative=2,verbatim]
<<
  \new Staff { e4 \bar "|:" \grace c16 d2. }
  \new Staff { c4 \bar "|:" d2. }
>>
@end lilypond

@noindent
Esto se puede remediar insertando desplazamientos de adorno de las
duraciones correspondientes en los otros pentagramas.  Para el ejemplo
anterior

@lilypond[quote,relative=2,verbatim]
<<
  \new Staff { e4 \bar "|:" \grace c16 d2. }
  \new Staff { c4 \bar "|:" \grace s16 d2. }
>>
@end lilypond

El uso de notas de adorno dentro de los contextos de voz tiende
a confundir la manera en que se tipografía la voz.
Esto se puede soslayar mediante la inserción de un silencio o nota
entre la instrucción de voz y la nota de adorno.

@lilypond[quote,verbatim]
accMusic = {
  \acciaccatura { f8 } e8 r8 \acciaccatura { f8 } e8 r4
}

\new Staff {
  <<
    \new Voice {
      \relative c'' {
        r8 r8 \voiceOne \accMusic \oneVoice r8 |
        r8 \voiceOne r8 \accMusic \oneVoice r8 |
      }
    }
    \new Voice {
      \relative c' {
        s8 s8 \voiceTwo \accMusic \oneVoice s8 |
        s8 \voiceTwo r8 \accMusic \oneVoice s8 |
      }
    }
  >>
}
@end lilypond

Las secciones de adorno sólo se deben usar dentro de expresiones de
música secuenciales.  No están contemplados el anidado ni la
yuxtaposición de secciones de adorno, y podría producir caídas u otros
errores.

Cada nota de adorno en la salida MIDI tiene una longitud que es 1/4 de
su duración real.  Si la duración combinada de las notas de adorno es
mayor que la longitud de la nota precedente, se genera un error
@qq{@code{Retrocediendo en el tiempo MIDI}}.  Tiene dos opciones: en
primer lugar, puede hacer más corta la duración de las notas de
adorno, por ejemplo:

@example
\acciaccatura @{ c'8[ d' e' f' g'] @}
@end example

se convierte en:

@example
\acciaccatura @{ c'16[ d' e' f' g'] @}
@end example

Otra opción es cambiar explícitamente la duración musical:

@example
\acciaccatura @{ \scaleDurations 1/2 @{ c'8[ d' e' f' g'] @} @}
@end example

Véase @ref{Escalar las duraciones}.


@node Alinear con una cadenza
@unnumberedsubsubsec Alinear con una cadenza
@translationof Aligning to cadenzas

@cindex cadenza (cadencia)
@cindex cadenza (cadencia), alinear a
@cindex alineación a una cadenza (cadencia)

En un contexto orquestal, las cadenzas presentan un problema especial:
al construir una partitura que tiene una cadenza, todos los demás
instrumentos deben saltar tantas notas como la longitud de la cadenza,
pues en caso contrario empezarán demasiado pronto o tarde.

Una solución a este problema son las funciones @code{mmrest-of-length}
y @code{skip-of-length}.  Estas funciones de Scheme toman un fragmento
de música como argumento y generan un @code{\skip} o silencio
multicompás, de la longitud exacta del fragmento.

@lilypond[verbatim,quote]
MyCadenza = \relative c' {
  c4 d8 e f g g4
  f2 g4 g
}

\new GrandStaff <<
  \new Staff {
    \MyCadenza c'1
    \MyCadenza c'1
  }
  \new Staff {
    $(mmrest-of-length MyCadenza)
    c'1
    $(skip-of-length MyCadenza)
    c'1
  }
>>
@end lilypond

@seealso
Glosario musical:
@rglos{cadenza}.

Fragmentos de código:
@rlsr{Rhythms}.


@node Gestión del tiempo
@unnumberedsubsubsec Gestión del tiempo
@translationof Time administration

@cindex tiempo, administración
@cindex tiempo, control del (dentro de la partitura)
@cindex música sin medida
@cindex medida, música sin

@funindex currentBarNumber
@funindex measurePosition
@funindex measureLength

El tiempo está administrado por el @code{Timing_translator}, que de
forma predeterminada vive en el contexto de @code{Score}.  Se añade un
alias, @code{Timing}, al contexto en que se coloca el
@code{Timing_translator}.
Para asegurar que está disponible el alias @code{Timing}, quizá
tenga que crear explícitamente una instancia del contexto
contenedor (como @code{Voice} o @code{Staff}).

Se usan las siguientes propiedades de @code{Timing} para seguir la
pista del tiempo dentro de la partitura.

@cindex compás, número de
@cindex número de compás

@table @code
@item currentBarNumber
El número de compás en curso.  Para ver un ejemplo que muestra el uso
de esta propiedad, consulte @ref{Numeración de compases}.

@item measureLength
La longitud de los compases dentro de la indicación actual de compás.
Para un 4/4 esto es@tie{}1, y para el 6/8 es 3/4.  Su valor determinad
cuándo se insertan las líneas divisorias y cómo se generan las barras
automáticas.

@item measurePosition
El punto en que nos encontramos dentro del compás.  Esta cantidad se
reinicia sustrayendo @code{measureLength} cada vez que se alcanza o se
excede @code{measureLength}.  Cuando eso ocurre, se incrementa
@code{currentBarNumber}.

@item timing
Si tiene un valor verdadero, las variables anteriores se actualizan a
cada paso de tiempo.  Cuando tiene un valor falso, el grabador se
queda en el compás actual indefinidamente.

@end table

La cuenta del tiempo se puede cambiar estableciendo el valor de
cualquiera de estas variables explícitamente.  En el siguiente
ejemplo, se imprime la indicación de compás predeterminada 4/4, pero
@code{measureLength} tiene está ajustado a 5/4.  En los 4/8 hasta el
tercer compás, la posición @code{measurePosition} se adelanta en 1/8
hasta 5/8, acortando ese compás en 1/8.  Entonces, la siguiente línea
divisoria cae en 9/8 en vez de hacerlo en 5/4.

@lilypond[quote,verbatim]
\new Voice \relative c' {
  \set Timing.measureLength = #(ly:make-moment 5 4)
  c1 c4 |
  c1 c4 |
  c4 c
  \set Timing.measurePosition = #(ly:make-moment 5 8)
  b4 b b8 |
  c4 c1 |
}
@end lilypond

@noindent
Como lo ilustra el ejemplo, @code{ly:make-moment n m} construye una
duración de la fracción n/m de una redonda.  Por ejemplo,
@code{ly:make-moment 1 8} es una duración de una corchea y
@code{ly:make-moment 7 16} es la duración de siete semicorcheas.

@seealso
Referencia de la notación:
@ref{Numeración de compases},
@ref{Música sin compasear}.

Fragmentos de código:
@rlsr{Rhythms}.

Referencia de funcionamiento interno:
@rinternals{Timing_translator},
@rinternals{Score}.<|MERGE_RESOLUTION|>--- conflicted
+++ resolved
@@ -1,10 +1,6 @@
 @c -*- coding: utf-8; mode: texinfo; documentlanguage: es -*-
 @ignore
-<<<<<<< HEAD
-    Translation of GIT committish: 6cc24e4a3246f1daaf79db3bec97a4a4541b5149
-=======
     Translation of GIT committish: 0757febe2084fd8507334987b6f6b524888247c7
->>>>>>> 9564d284
 
     When revising a translation, copy the HEAD committish of the
     version that you are working on.  For details, see the Contributors'
