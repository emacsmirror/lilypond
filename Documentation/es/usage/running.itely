@c -*- coding: utf-8; mode: texinfo; documentlanguage: es -*-

@ignore
    Translation of GIT committish: 422791b7c393a0168a99ff2cbfe70ba92fb55228

    When revising a translation, copy the HEAD committish of the
    version that you are working on.  For details, see the Contributors'
    Guide, node Updating translation committishes..
@end ignore

@c \version "2.19.21"


@node Ejecutar LilyPond
@chapter Ejecutar LilyPond
@translationof Running LilyPond

Este capítulo detalla los aspectos técnicos de la ejecución de
LilyPond.

@menu
* Utilización normal::
* Utilización desde la línea de órdenes::
* Mensajes de error::
* Errores comunes::
@end menu


@node Utilización normal
@section Utilización normal
@translationof Normal usage

Casi todos los usuarios ejecutan LilyPond por medio de un interfaz
gráfico; consulte @rlearningnamed{Tutorial,Primeros pasos} si no
lo ha leído aún. Si utiliza algún otro editor para la edición de
los archivos de LilyPond, consulte la documentación de dicho
programa.


@node Utilización desde la línea de órdenes
@section Utilización desde la línea de órdenes
@translationof Command-line usage

Esta sección contiene información adicional sobre el uso de
LilyPond en la línea de órdenes.  Esta forma puede ser preferible
para pasarle al programa algunas opciones adicionales.  Además,
existen algunos programas complementarios @q{de apoyo} (como
@code{midi2ly}) que sólo están disponibles en la línea de órdenes.

Al hablar de la @q{línea de órdenes}, nos referimos a la consola
del sistema operativo.  Los usuarios de Windows posiblemente estén
más familiarizados con los términos @q{ventana de MS-DOS} o
@q{línea de comandos}; Los usuarios de MacOS@tie{}X puede que
estén más familiarizados con los términos @q{terminal} o
@q{consola}.  Éstos podrían requerir algunas configuraciones
adicionales y deberían consultar también el apartado @rweb{MacOS
X}.

La descripción del uso de esta parte de los sistemas operativos se
sale del ámbito de este manual; le rogamos que consulte otros
documentos sobre este tema si no le resulta familiar la línea de
órdenes.

@menu
* Invocar a LilyPond::
* Opciones básicas de la línea de órdenes para LilyPond::
* Opciones avanzadas de línea de órdenes para LilyPond::
* Variables de entorno::
* LilyPond en una jaula de chroot::
@end menu

@node Invocar a LilyPond
@unnumberedsubsec Invocar @command{lilypond}
@translationof Invoking lilypond

El ejecutable @command{lilypond} se puede llamar desde la línea de
órdenes de la siguiente manera:

@example
lilypond [@var{opción}]@dots{} @var{archivo}@dots{}
@end example

Cuando se invoca con un nombre de archivo sin extensión, se prueba
en primer lugar con la extensión @file{.ly}.  Para leer la entrada
desde stdin, utilice un guión (@code{-}) en sustitución de
@var{archivo}.

Cuando se procesa @file{archivo.ly}, la salida resultante por
defecto es el archivo @file{archivo.pdf}.  Se pueden especificar
varios archivos; cada uno de ellos se procesará de forma
independiente@footnote{El estado de GUILE no se restablece después
de procesar un archivo @file{.ly}, por lo que debe tener cuidado
de no modificar ningún valor predeterminado desde dentro de
Scheme.}.

Si @file{archivo.ly} contiene más de un bloque @code{\score}, el
resto de las partituras se obtiene como salida en archivos
numerados, empezando por @file{archivo-1.pdf}.  además, el valor
de @code{output-suffix} (sufijo de salida) se inserta entre el
nombre base y el número.  Por ejemplo, si @file{archivo.ly}
contiene

@example
#(define output-suffix "violin")
\score @{ @dots{} @}
#(define output-suffix "cello")
\score @{ @dots{} @}
@end example

@noindent
La salida consiste en los archivos @file{filename-violin.pdf} y
@file{filename-cello-1.pdf}.


@unnumberedsubsubsec Uso de LilyPond con las posibilidades básicas del shell

Dado que LilyPond es una aplicación de consola, las posibilidades
del @q{shell} usado para la llamada a LilyPond también pueden
aprovecharse.

Por ejemplo,

@example
lilypond *.ly
@end example

@noindent
procesa todos los archivos de LilyPond dentro del directorio
actual.

También puede ser útil redireccionar la salida de consola
(p.ej. hacia un archivo):

@example
lilypond file.ly 1> salida_estandar.txt

lilypond file.ly 2> error_estandar.txt

lilypond file.ly &> todo.txt
@end example

@noindent
Estas instrucciones redireccionan la salida @q{normal}, solo los
@q{errores} o @q{todo}, respectivamente, hacia un archivo de
texto.  Consulte la documentación de su shell concreto, Command
(Windows), las aplicaciones Terminal o Console (MacOS X) para
comprobar si el redireccionamiento de la salida está contemplado o
si la sintaxis es distinta.

El ejemplo siguiente busca y procesa todos los archivos de
entradas que estén en el directorio actual y en todos los que
están por debajo de él, recursivamente.  Los archivos de salida se
pondrán en el mismo directorio desde el que se ejecutó la
instrucción, en lugar de aquellos en los que estaban los archivos
de entrada originales.

@example
find . -name '*.ly' -exec lilypond '@{@}' \;
@end example

@noindent
También debe funcionar para los usarios de MacOS@tie{}X.

Un usuario de Windows haría lo siguiente:

@example
forfiles /s /M *.ly /c "cmd /c lilypond @@file"
@end example

@noindent
introduciendo estas instrucciones desde un @code{indicador de
órdenes} que normalmente está en @code{Inicio > Accessorios >
Símbolo del sistema}, o escribiendo en la ventana de búsqueda
@q{indicador de órdenes}.

De forma alternativa, una ruta explícita al nivel superior de su
carpeta que contenga todas las subcarpetas con archivos de entrada
en su interior se puede especificar mediante la opción @code{/p};

@example
forfiles /s /p C:\Documentos\MisPartituras /M *.ly /c "cmd /c lilypond @@file"
@end example

Si el nombre de la ruta del directorio de nivel superior contiene
espacios, entonces es necesario incluir toda la ruta entre
comillas:

@example
forfiles /s /p "C:\Documentos\Mis Partituras" /M *.ly /c "cmd /c lilypond @@file"
@end example


@node Opciones básicas de la línea de órdenes para LilyPond
@unnumberedsubsec Opciones básicas de la línea de órdenes para LilyPond
@translationof Basic command line options for LilyPond

@cindex Invoca a @command{lilypond}
@cindex opciones de la línea de órdenes para @command{lilypond}
@cindex opciones, línea de órdenes
@cindex opciones

Están contempladas las siguientes opciones:

@table @asis

@item @code{-d}, @code{--define-default=}@var{variable}[@code{=}@var{valor}]
Véase @ref{Opciones avanzadas de línea de órdenes para LilyPond}.

@cindex Scheme, evaluación de expresiones
@cindex expresiones de Scheme, evaluación

@item @code{-e}, @code{--evaluate=}@var{expresión}
Evaluar la @var{expresión} de Scheme antes de analizar los
archivos @file{.ly}.  Se pueden pasar varias opciones @option{-e},
que se evalúan en secuencia.

La expresión se evalúa en el módulo @code{guile-user}, de manera
que si quiere usar una definición como @code{(define-public a 42)}
como @var{expresión}, debe utilizar

@example
lilypond -e '(define-public a 42)'
@end example

@noindent
en la línea de órdenes, e incluir

@example
#(use-modules (guile-user))
@end example

@noindent
al principio del archivo @file{.ly}.

@warning{Los usuarios de Windows deben utilizar comillas dobles en
lugar de apóstrofos simples.}

@item @code{-E}, @code{--eps}
Generar archivos EPS.

Esta opción equivale a establecer las opciones de la línea de
órdenes de LilyPond a @code{--ps}, @code{-dbackend=eps} y
@code{-daux-files='#f'}.

@cindex salida, formato
@cindex formato, salida

@item @code{-f}, @code{--format=}@var{formato}
Formato del archivo o archivos (principal/es) de salida. Los
valores posibles de @var{formato} son @code{ps}, @code{pdf} o
@code{png}.

Ejemplo: @code{lilypond -fpng archivo.ly}

Para los formatos @code{svg} y @code{eps} utilice la opción
@code{-dbackend}.  Véase @ref{Opciones avanzadas de línea de
órdenes para LilyPond}.

@item @code{-h}, @code{--help}
Mostrar un resumen de las formas de utilización.

@item @code{-H}, @code{--header=}@var{CAMPO}
Volcar un campo de cabecera al archivo @file{NOMBREBASE.@var{CAMPO}}

A modo de ejemplo, vamos a suponer que tenemos un archivo de
entrada @file{archivo.ly} que contiene

@example
\header @{ title = "Título" @}
\score @{ c1 @}
@end example

@noindent
La instrucción

@example
lilypond -H title archivo.ly
@end example

@noindent
crea entonces un archivo de texto sencillo @file{archivo.title}
que contiene la cadena @code{Título}.

@item @code{-i}, @code{--init=}@var{archivo}
Establecer el archivo de inicio a @var{archivo} (predeterminado:
@file{init.ly}).

@cindex archivos, búsqueda de
@cindex búsqueda, ruta de

@item @code{-I}, @code{--include=}@var{directorio}
Añadir el @var{directorio} a la ruta de búsqueda de archivos de
entrada.

Se pueden escribir varias opciones @option{-I}.  La búsqueda se
inicia en el directorio actual, y no se encuentra el archivo de
inclusión, la búsqueda continúa dentro del directorio especificado
en la primera opción @option{-I}, a continuación en el directorio
dado en la segunda opción @option{-I}, y así sucesivamente.

@warning{El uso del carácter de tilde curva (@code{~}) con la
opción @option{-I} puede producir resultados inesperados en
algunos @q{shells}.

Los usuarios de Windows deben incluir una barra inclinada al final
de la ruta del directorio.}

@cindex chroot, ejecutar dentro de una jaula

@item @code{-j}, @code{--jail=}@var{usuario}@code{,}@var{grupo}@code{,}@var{jaula}@code{,}@var{directorio}
[Esta opción solo está disponible si su sistema operativo contempla la
funcionalidad @code{chroot}. Concretamente, Windows no la contempla.]

Ejecutar @command{lilypond} en una jaula de chroot.

La opción @option{--jail} (jaula) proporciona una alternativa más
flexible a la opción @option{-dsafe} cuando el proceso de
tipografía de LilyPond está disponible a través de un servidor web
o cuando LilyPond ejecuta instrucciones enviadas por fuentes
externas (véase @ref{Opciones avanzadas de línea de órdenes para
LilyPond}).

La opción @option{--jail} funciona cambiando la raíz de
@command{lilypond} a @var{jaula} justo antes de comenzar el
proceso de compilación en sí.  Entonces se cambian el usuario y el
grupo a los que se han dado en la opción, y el directorio actual
se cambia a @var{directorio}.  Esta instalación garantiza que no
es posible, al menos en teoría, escapar de la jaula.  Observe que
para que funcione @option{--jail}, se debe ejecutar
@command{lilypond} como root, lo que normalmente se puede hacer de
una forma segura utilizando @command{sudo}.

La instalación de una jaula puede ser un asunto relativamente
complejo, pues debemos asegurarnos de que LilyPond puede encontrar
@emph{dentro} de la propia jaula todo lo que necesita para poder
compilar la fuente.  Una típica configuración de jaula de chroot
consta de los siguientes elementos:

@table @asis

@item Preparar un sistema de archivos separado
Se debe crear un sistema de archivos separado para LilyPond, de
forma que se pueda montar con opciones seguras como @code{noexec},
@code{nodev} y @code{nosuid}.  De esta forma, es imposible
ejecutar programas o escribir directamente a un dispositivo desde
LilyPond.  Si no quiere crear una partición separada, tan sólo
tiene que crear un archivo de un tamaño razonable y usarlo para
montar un dispositivo loop.  El sistema de archivos separado
garantiza también que LilyPond nunca pueda escribir en un espacio
mayor del que se le permita.

@item Preparar un usuario separado
Se debe usar un usuario y grupo separados (digamos
@code{lily}/@code{lily}) con bajos privilegios para ejecutar
LilyPond dentro de la jaula.  Debería existir un solo directorio
con permisos de escritura para este usuario, y debe pasarse en el
valor @var{directorio}.

@item Preparar la jaula
LilyPond necesita leer algunos archivos mientras se ejecuta.
Todos estos archivos se deben copiar dentro de la jaula, bajo la
misma ruta en que aparecen en el sistema de archivos real de root.
Todo el contenido de la instalación de LilyPond (por ejemplo
@file{/usr/share/lilypond}) se debe copiar.

Si surgen problemas, la forma más sencilla de rastrearlos es
ejecutar LilyPond usando @command{strace}, lo que permite
determinar qué archivos faltan.

@item Ejecutar LilyPond
Dentro de una jaula montada con @code{noexec} es imposible
ejecutar ningún programa externo.  Por tanto, LilyPond se debe
ejecutar con un backend que no necesite tal programa.  Como ya
hemos mencionado, se debe ejecutar con privilegios del
superusuario (que por supuesto perderá inmediatamente),
posiblemente usando @command{sudo}.  También es una práctica
recomendable limitar el número de segundos de tiempo de CPU que
LilyPond puede usar (p.ej., usando @command{ulimit@tie{}-t}), y,
si su sistema operativo lo contempla, el tamaño de la memoria que
se puede reservar.  Véase también @ref{LilyPond en una jaula de
chroot}.

@end table

@cindex loglevel
@cindex registro, nivel de
@cindex salida prolija, fijar el nivel

@item @code{-l}, @code{--loglevel=}@var{NIVEL}
Fijar el grado en que la salida de consola es prolija al nivel
@var{NIVEL}. Los valores posibles son:

@table @code

@item NONE
Ninguna salida en absoluto, ni siquiera mensajes de error.

@item ERROR
Solamente mensajes de error, no advertencias o indicaciones de
progreso.

@item WARN
Advertencias y mensajes de error, no de progreso.

@item BASIC_PROGRESS
Mensajes de progreso básicos (éxito), advertencias y errores.

@item PROGRESS
Todos los mensajes de progreso, advertencias y errores.

@item INFO
Mensajes de progreso, advertencias, errores e información de
ejecución adicional.  Este es el valor predeteminado.

@item DEBUG
Todos los mensajes posibles, incuida la información de depuración
prolija.
@end table

@cindex carpeta, dirigir la salida hacia
@cindex salida, establecer el nombre del archivo de

@item @code{-o}, @code{--output=}@var{archivo}
@itemx @code{-o}, @code{--output=}@var{carpeta}
Establecer el nombre del archivo de salida predeterminado a
@var{archivo} o, si existe una carpeta con ese nombre, dirigir la
salida hacia @var{carpeta}, tomando el nombre de archivo del
documento de entrada.  Se añade el sufijo correspondiente (por
ejemplo, @file{.pdf} para PDF) en los dos casos.

@item @code{-O}, @code{--pspdfopt=}@var{clave}
@cindex pspdfopt

Establecer la optimización de salida de PS o PDF a @var{clave}.
Los valores posibles son:

@table @code

@item size
Generar un documento PS/EPS/PDF muy pequeño. Esta es la opción
predeterminada.

La utilización de este valor equivale a fijar las opciones de la
línea de órdenes del Scheme de LilyPond a
@code{-dmusic-@/font-@/encodings=@/'#f'} y
@code{-dgs-@/never-@/embed-@/fonts=@/'#f'}.

@item TeX
Producir archivos que están optimizados para su inclusión dentro
de documentos de pdfTeX, luatex o XeTeX.

La utilización de este valor equivale a fijar las opciones de la
línea de órdenes del Scheme de LilyPond a
@code{-dmusic-@/font-@/encodings=@/'#t'} y
@code{-dgs-@/never-@/embed-@/fonts=@/'#f'}.

@item TeX-GS
Si queremos incluir más de un PDF generado por LilyPond dentro de
un documento de TeX, utilice esta opción y post-procese el PDF
generado por TeX con Ghostscript.

La utilización de este valor equivale a fijar las opciones de la
línea de órdenes del Scheme de LilyPond a
@code{-dmusic-@/font-@/encodings=@/'#t'} y
@code{-dgs-@/never-@/embed-@/fonts=@/'#t'}.

@end table

@cindex PS (Postscript), salida
@cindex Postscript (PS), salida
@cindex salida, PS (Postscript)

@item --ps
Generar PostScript.

@cindex PNG (Portable Network Graphics), salida
@cindex salida, PNG (Portable Network Graphics)

@item @code{--png}
Generar imágenes de las páginas en formato PNG.  Esta opción
equivale a @code{-fpng}.

La resolución de la imagen se puede fijar a @var{N}@tie{}PPP con
@example
-dresolution=@var{N}
@end example

@cindex PDF (formato de documento portátil), salida de
@cindex salida, PDF (formato de documento portátil)

@item @code{--pdf}
Generar un PDF.  Esta es la opción predeterminada, equivalente a
@code{-fpdf}.

@item @code{-s}, @code{--silent}
No mostrar el avance, solo los mensajes de error.  Equivale a
@code{-lERROR}.

@item @code{-v}, @code{--version}
Mostrar la información de la versión.

@item @code{-V}, @code{--verbose}
Ser prolijo: mostrar las rutas completas de todos los archivos que se
leen, y dar información cronométrica.

@item @code{-w}, @code{--warranty}
Mostrar la garantía con que viene GNU LilyPond (¡no viene con
@strong{NINGUNA GARANTÍA}!).

@end table


@node Opciones avanzadas de línea de órdenes para LilyPond
@unnumberedsubsec Opciones avanzadas de línea de órdenes para LilyPond
@translationof Advanced command line options for LilyPond

La opción @option{-d} es la interfaz de la línea de órdenes a la
función de Scheme de LilyPond @code{ly:set-option}.  Esto
significa que todas las opciones que se relacionan aquí pueden
establecerse también dentro de los propios archivos @file{.ly}.

@table @asis

@item @code{-d}, @code{--define-default=}@var{opción}[@code{=}@var{valor}]
@itemx @code{-d}, @code{--define-default=no-}@var{opción}
Fijar el símbolo interno de Scheme equivalente @var{opción} a
@var{valor}.  Por ejemplo, la opción de línea de órdenes

@example
-dbackend=svg
@end example

@noindent
equivale a

@example
#(ly:set-option 'backend 'svg)
@end example

@noindent
dentro de un archivo de entrada de LilyPond.

Si no se proporciona el @var{valor}, usar @code{#t} como valor (lo
que puede producir resultados extraños cuando el tipo esperado
para el @var{valor} no es booleano).  Se puede añadir el prefijo
@code{no-} a la @var{opción} para @q{desactivar} una opción,
aportando @code{#f} como valor. Por ejemplo,

@cindex apuntar y pulsar, línea de órdenes

@example
-dpoint-and-click='#f'
@end example

@noindent
es lo mismo que
@example
-dno-point-and-click
@end example
@end table

[Observe que el carácter @samp{#} introduce un comentario en
muchos shells.  Por este motivo se recomienda siempre
entrecomillar las expresiones que lo contengan.]

La siguiente tabla relaciona todos los nombres de opción junto con
sus valores. Dentro del código de Scheme, los valores de opción se
pueden leer usando la función @code{ly:get-option}.

@table @asis

@item @code{anti-alias-factor} @var{número}
Generar el gráfico a mayor resolución (usando el factor
@var{número}) y reducir la escala para evitar el pixelado en las
imágenes PNG.  Predeterminado: @code{1.0}.

@item @code{aux-files} @var{bool}
Si @var{bool} es @code{#t}, crear archivos @file{.tex},
@file{.texi} y @file{.count} cuando se usa con la opción de
backend @code{eps}.  Predeterminado: @code{#t}.

@item @code{backend} @var{símbolo}
Usar @var{símbolo} como backend para la salida de LilyPond.  Los
valores posiboles son:

@table @code

@item ps
Es el ajuste predeterminado.  Los archivos de PostScript incluyen
las fuentes TTF, Type1 y OTF. No se genera ningún @q{subconjunto}
de dichas fuentes tipográficas.  Advierta que el uso de conjuntos
de caracteres @q{orientales} como el japonés puede dar lugar a
archivos de tamaño muy grande.

Para la salida PDF se utiliza también el backend @code{ps}; los
datos PS resultantes se post-procesan mediante el guión
@code{ps2pdf} de Ghostscript, que también efectúa subconjuntos de
fuentes de manera predeterminada.

@item eps
Usado como la opción predeterminada por la instrucción
@command{lilypond-book}.  Vuelca cada página al mismo tiempo como
un solo archivo con todas las ṕaginas y fuentes tipográficas
incluidas y como archivos Postscript separados para cada página
pero sin las fuentes tipográficas incluidas.

@item null
No producir ninguna partitura impresa a la salida; tiene el mismo
efecto que @code{-dno-print-pages}.

@item scm
Volcado de las instrucciones de dibujo internas basadas en Scheme, en
bruto.

@item svg
Gráficos vectoriales escalables.  Por cada página de la salida, se
crea un solo archivo @code{SVG}.  Los glifos musicales se
codifican como gráficos vectoriales, pero las fuentes tipográficas
del texto @emph{no} se incrustan en los archivos SVG.  Cualquier
visor de SVG necesita que las fuentes de texto correspondientes
estén disponibles para la correcta representación tanto del texto
como de la letra. Se recomienda no utilizar @q{alias} ni
@q{listas} de fuentes tipográficas por si el visor de SVG no es
capaz de manejarlas.  Al usar archivos de fuente abierta para la
web @emph{Web Open Font Format} (WOFF), es necesario indicar la
opción @code{-dsvg-woff}

@end table

@item @code{check-internal-types} @var{bool}
Si @var{bool} es @code{#t}, comprobar que el tipo de cada
asignación de propiedades es correcto.  Predeterminado: @code{#f}.

@item @code{clip-systems} @var{bool}
Si @var{bool} es @code{#t}, extraer fragmentos de música de la
partitura.  Requiere que la función @code{clip-regions} esté
definida dentro del bloque @code{\layout}.  Véase
@ruser{Extracción de fragmentos de música}.  No se extrae ningún
fragmento si se usa con la opción @option{-dno-print-pages}.
Predetermiadno: @code{#f}.

@item @code{crop} @var{bool}
Si @var{bool} es @code{#t}, incorporar toda la música con sus
títulos y encabezamientos, sin márgenes, en un archivo de salida
de @q{una sola página}. Predeterminado: @code{#f}.

@item @code{datadir}
Prefijo de los archivos de datos.  Esta opción es de solo lectura;
su establecimiento no tiene ningún efecto.

@item @code{debug-gc} @var{bool}
Si @var{bool} es @code{#t}, volcar las estadísticas de depuración
de memoria.  Predeterminado: @code{#f}.

@item @code{debug-gc-assert-parsed-dead} @var{bool}
Para la depuración de memoria: si @var{bool} es @code{#t},
asegurarse de que todas las referencias a objetos analizados están
muertas.  Es una opción interna, y se activa automáticamente para
@code{-ddebug-gc}.  Predeterminado: @code{#f}.

@item @code{debug-lexer} @var{bool}
Si @var{bool} es @code{#t}, efectuar una depuración del analizador
léxico flex.  Predeterminado: @code{#f}.

@item @code{debug-page-breaking-scoring} @var{bool}
Si @var{bool} es @code{#t}, volcar las partituras para muchas
configuraciones de saltos de página diferentes.  Predeterminado:
@code{#f}.

@item @code{debug-parser} @var{bool}
Si @var{bool} es @code{#t}, efectuar una depuración del analizador
sintáctico bison.  Predeterminado: @code{#f}.

@item @code{debug-property-callbacks} @var{bool}
Si @var{bool} es @code{#t}, efectuar una depuración de las cadenas
cíclicas de funciones de callback.  Predeterminado: @code{#f}.

@item @code{debug-skylines} @var{bool}
Si @var{bool} es @code{#t}, efectuar una depuración de las líneas
de horizonte.  Predeterminado: @code{#f}.

@item @code{delete-intermediate-files} @var{bool}
Si @var{bool} es @code{#t}, eliminar los archivos intermedios
@code{.ps} inútiles que se crean durante la compilación.
Predeterminado: @code{#t}.

@item @code{dump-cpu-profile} @var{bool}
Si @var{bool} es @code{#t}, volcar información de cuenta de tiempo
(dependiente del sistema).  Predeterminado: @code{#f}.

@item @code{dump-profile} @var{bool}
Si @var{bool} es @code{#t}, volcar la información de memoria y
de tiempo para cada archivo.  Predeterminado: @code{#f}.

@item @code{dump-signatures} @var{bool}
Si @var{bool} es @code{#t}, volcar las firmas de salida de cada
sistema.  Usado para las pruebas de regresión.  Predeterminado:
@code{#f}.

@item @code{embed-source-code} @var{bool}
Si @var{bool} es @code{#t}, empotrar los archivos de entrada en
código de LilyPond dentro del documento PDF generado.
Predeterminado: @code{#f}.

@item @code{eps-box-padding} @var{número}
Rellenar el borde izquierdo de la caja contenedora (bounding box)
del EPS de salida en @var{número} milímetros.  Predeterminado:
@code{#f} (que significa que no se rellena la caja contenedora).

@item @code{font-export-dir} @var{cadena}
Fijar el directorio para la exportación de fuentes tipográficas
como archivos de PostScript a @var{cadena}.  Predeterminado:
@code{#f} (que significa el directorio actual).

@item @code{gs-load-fonts} @var{bool}
Si @var{bool} es @code{#t}, cargar fuentes a través de
Ghostscript.  Esta opción hace que los archivos de salida de
LilyPond solo contenga referencias a todas las fuentes, lo que
debe después resolverse a las fuentes reales en un paso de
post-procesado por medio de Ghostscript.  Predeterminado:
@code{#f}.

@item @code{gs-load-lily-fonts} @var{bool}
Si @var{bool} es @code{#t}, cargar las fuentes de LilyPond por
medio de Ghostscript.  Esta opción hace que los archivos de salida
de LilyPond contengan solamente referencias a sus fuentes de
música, lo que debe después resolverse a las fuentes reales en un
paso de post-procesado por medio de Ghostscript.  Todas las demás
fuentes se dirigen a la salida como es habitual.  Predeterminado:
@code{#f}.

@item @code{gs-never-embed-fonts} @var{bool}
Si @var{bool} es @code{#t}, hacer que Ghostscript incruste
solamente tipos de letra TrueType y ningún otro formato de fuente.
Predeterminado: @code{#f}.

@item @code{gui} @var{bool}
Si @var{bool} es @code{#t}, LilyPond se ejecuta silenciosamente y
se redirige toda la salida a un archivo de registro.
Predeterminado: @code{#f}.

@noindent
@strong{Nota para los usuarios de Windows:} De manera
predeterminada, @file{lilypond.exe} dirige toda la salida de la
información de avance hacia la ventana de consola, mientras que
@file{lilypond-windows.exe} no lo hace y devuelve un indicador del
sistema, sin ninguna indicación del avance, inmediatamente en la
línea de órdenes.  La opción @option{-dgui} se puede usar en este
caso para redirigir la salida a un archivo de registro.

@item @code{help} @var{bool}
Si @var{bool} es @code{#t}, mostrar esta ayuda.
Predeterminado: @code{#f}.

@item @code{include-book-title-preview} @var{bool}
Si @var{bool} es @code{#t}, incluir los títulos de libro en las
imágenes de vista previa.  Predeterminado: @code{#t}.

@item @code{include-eps-fonts} @var{bool}
Si @var{bool} es @code{#t}, incluir las fuentes tipográficas en
los archivos EPS de cada uno de los sistemas.  Predeterminado:
@code{#t}.

@item @code{include-settings} @var{cadena}
Incluir el archivo @var{cadena} de ajustes globales, que se
incluye antes de que la partitura se procese Predeterminado:
@code{#f} (que significa que no se incluye ningún archivo de
ajustes globales).

@item @code{job-count} @var{número}
Procesar en paralelo, utilizando @var{número} tareas.
Predeterminado: @code{#f} (que significa que no se hace ningún
procesado paralelo).

@item @code{log-file} @var{cadena}
Redirigir la salida hacia el archivo de registro
@file{@var{cadena}.log}.  Predeterminado: @code{#f} (que significa
ningún archivo de registro).

@item @code{max-markup-depth} @var{número}
Fijar la profundidad máxima del árbol de marcado al valor
@var{número}.  Si un elemento de marcado tiene más niveles,
suponer que no va a finalizar por sí mismo, imprimir un mensaje de
advertencia y devolver un elemento de marcado nulo en su lugar.
Predeterminado: @code{1024}.

@item @code{midi-extension} @var{cadena}
Fijar la extensión de archivo predeterminada para los archivos MIDI de
salida a @file{.@var{cadena}}.  Predeterminado: @code{"midi"}.

@item @code{music-strings-to-paths} @var{bool}
Si @var{bool} es @code{#t}, converir las cadenas de texto a
trayectos cuando los glifos pertenecen a una fuente musical.
Predeterminado: @code{#f}.

@item @code{paper-size} @var{extra-quoted-string}
Establecer el tamaño predeterminado de papel a
@var{extra-quoted-string}.  Observe que la cadena se debe encerrar
dentro de comillas con prefijo de escape. Predeterminado:
@code{"\"a4\""}.

@item @code{pixmap-format} @var{symbol}
Establecer el formato de salida de Ghostscript para las imágenes
de matriz de puntos a @var{symbol}.  Predeterminado:
@code{png16m}.

@item @code{point-and-click} @var{bool}
Si @var{bool} es @code{#t}, añadir enlaces de @q{apuntar y pulsar}
links a las salidas de PDF y SVG.  Véase @ref{Apuntar y pulsar}.
Predeterminado: @code{#t}.

@item @code{preview} @var{bool}
Si @var{bool} es @code{#t}, crear imágenes de vista previa además
de la salida normal.  Predeterminado: @code{#f}.

Esta opción está contemplada por todos los @q{back-ends}
(@code{pdf}, @code{png}, @code{ps}, @code{eps} y @code{svg}),
excepto @code{scm}.  Para un nombre de archivo de entrada
@var{archivo} y un backend @var{formato}, genera un archivo de
salida, con el nombre
@file{@var{archivo}@code{.preview.}@var{formato}}, que contiene
los títulos y el primer sistema de la música.  Si se están
utilizando bloques @code{\book} o @code{\bookpart}, aparecen en la
salida los títulos de @code{\book}, @code{\bookpart} o
@code{\score}, incluido el primer sistema de cada bloque
@code{\score} si la variable de @code{\paper}
@code{print-all-headers} está fijada al valor @code{#t}.

Para suprimir la salida usual, utilice las opciones
@option{-dprint-pages} o @option{-dno-print-pages} según sus
necesidades.

@item @code{print-pages} @var{bool}
Si @var{bool} es @code{#t}, generar páginas completas.
Predeterminado: @code{#t}.

La opción @option{-dno-print-pages} es útil en combinación con las
opciones @option{-dpreview} o @option{-dcrop}.

@item @code{profile-property-accesses} @var{bool}
Si @var{bool} es @code{#t}, recabar estadísticas de las llamadas de
función @code{get_property()}.  Predeterminado: @code{#f}.

@item @code{protected-scheme-parsing} @var{bool}
Si @var{bool} es @code{#t}, continuar cuando se interceptan
errores en el código empotrado de Scheme dentro del analizador
sintáctico.  Si se establece al valor @code{#f}, detenerse cuando
se produzca algún error e imprimir una traza de la pila.
Predeterminado: @code{#t}.

@item @code{read-file-list} @var{cadena}
Usar el archivo @file{@var{cadena}} que contiene una lista de
archivos de entrada que procesar.  Predeterminado: @code{#f} (que
significa ningún archivo de lista de entrada).

@item @code{relative-includes} @var{bool}
Cuando se procesa una instrucción @code{\include}, buscar el archivo
de inclusión en una ruta relativa al archivo actual si @var{bool} es
@code{#t}.  Si se establece a @code{#f}, buscar el archivo según una
ruta relativa al archivo raíz.  Predeterminado: @code{#f}.

@item @code{resolution} @var{número}
Fijar la resolución para generar imágenes de matriz de puntos
@code{PNG} a @var{número} ppp.  Predeterminado: @code{101}.

@item @code{safe} @var{#f}
No confiar en la entrada @code{.ly}.

Cuando el servicio de tipografía está disponible a través de un
servidor web, @b{SE DEBEN} pasar las opciones @code{-dsafe} o
@option{--jail}.  La opción @code{-dsafe} evita que el código de
Scheme empotrado pueda producir un desastre, p.ej.:

@example
% demasiado peligroso para escribirlo correctamente
#(s ystem "rm -rf /")
% malicioso pero no destructivo
@{ c4^$(ly:gulp-file "/etc/passwd") @}
@end example

La opción @option{-dsafe} funciona evaluando las expresiones de
Scheme en línea dentro de un módulo seguro especial.  Deriva del
módulo @file{safe-r5rs} de GUILE, pero además añade unas cuantas
funciones de la API de LilyPond que están relacionadas en
@file{scm/safe-lily.scm}.

Además, el modo seguro prohíbe las directivas @code{\include} y
desactiva la utilización de barras invertidas en las cadenas de
@TeX{}.  Asimismo, no es posible importar variables de LilyPond dentro
de Scheme cuando se está en modo seguro.

La opción @option{-dsafe} @emph{no} detecta la sobreutilización de
recursos, por lo que aún es posible hacer que el programa se
cuelgue indefinidamente, por ejemplo suministrando estructuras de
datos cíclicas en el backend.  Por ello, si está usando LilyPond
en un servidor web accesible públicamente, el proceso se debe
limitar tanto en el uso de memoria como de CPU.

El modo seguro evita que se puedan compilar muchos fragmentos de
código útiles.

La opción @option{--jail} es una alternativa más segura aún, pero
<<<<<<< HEAD
requiere más trabajo para su configuración.  Véase
@ref{Opciones de LilyPond básicas de la línea de órdenes}.

@multitable @columnfractions .33 .16 .51
@item @code{separate-log-files}
@tab @code{#f}
@tab Para los archivos de entrada @code{ARCHIVO1.ly}, @code{ARCHIVO2.ly},
etc. sacar los datos de registro hacia los archivos @code{ARCHIVO1.log},
@code{ARCHIVO2.log}@dots{}

@item @code{show-available-fonts}
@tab @code{#f}
@tab Listar todos los nombres de las fuentes tipográficas disponibles.

@item @code{strict-infinity-checking}
@tab @code{#f}
@tab Forzar una terminación abrupta si se encuentran las excepciones de
punto flotante @code{Inf} y @code{NaN}.

@item @code{strip-output-dir}
@tab @code{#t}
@tab No usar los directorios de los archivos de entrada al construir los
nombres de los archivos de salida.

@item @code{strokeadjust}
@tab @code{#f}
@tab Forzar el ajuste de los trazos de PostScript.  Esta opción es
relevante principalmente cuando se genera un PDF a partir de la
salida de PostScript (el ajuste del trazo está por lo general
activado automáticamente para dispositivos de mapa de puntos de
baja resolución).  Sin esta opción, los visores de PDF tienden a
producir anchuras de plica muy poco consistentes a las
resoluciones típicas de las pantallas de ordenador.  La opción no
afecta de forma muy significativa a la calidad de la impresión y
causa grandes incrementos en el tamaño del archivo PDF.

@item @code{svg-woff}
@tab @code{#f}
@tab Esta opción es necesaria al usar archivos de fuente abierta para la Web,
Web Open Font Format (WOFF) con la instrucción de backend
@code{svg}.  Se crea un solo archivo SVG para cada página de
salida.  Aparte de los glifos musicales propios de LilyPond, no se
incluye ninguna otra información de fuente tipográfica.  Todo
visor de SVG necesita, por ello, tener las fuentes disponibles
para la representación correcta tanto del texto como de la letra.
Asimismo se recomienda no usar alias de fuentes ni listas, por si
el visor de SVG no es capaz de manejarlos.
=======
requiere más trabajo para su configuración.  Véase @ref{Opciones
básicas de la línea de órdenes para LilyPond}.

@item @code{separate-log-files} @var{bool}
Para los archivos de entrada @file{archivo1.ly},
@file{archivo2.ly}, @dots{}, dar salida a datos de registro hacia
los archivos @file{archivo1.log}, @file{archivo2.log}, @dots{}, si
@var{bool} es @code{#t}.  Predeterminado: @code{#f}.

@item @code{show-available-fonts} @var{bool}
Si @var{bool} es @code{#t}, imprimir un listado de los nombres de
fuente tipográfica disponibles tal y como los proporciona la
biblioteca fontconfig.  Al final de esta lista, LilyPond presenta
los ajustes de configuración del propio fontconfig.
Predeterminado: @code{#f}.

@item @code{strict-infinity-checking} @var{bool}
Si @var{bool} es @code{#t}, hacer que la instrucción
@command{lilypond} aborte al encontrar las excepciones de coma
flotante @code{Inf} y @code{NaN}.  Predeterminado: @code{#f}.

@item @code{strip-output-dir} @var{bool}
Si @var{bool} es @code{#t}, no utilizar la parte del directorio
tomada de las rutas de los archivos cuando se construyen nombres
de archivos de salida.  Predeterminado: @code{#t}.

@item @code{strokeadjust} @var{bool}
Si @var{bool} es @code{#t}, forzar el ajuste de los trazos de
PostScript.  Esta opción es relevante principalmente cuando se
genera un PDF a partir de la salida de PostScript (el ajuste del
trazo está por lo general activado automáticamente para
dispositivos de mapa de puntos de baja resolución).  Sin esta
opción, los visores de PDF tienden a producir anchuras de plica
muy poco consistentes con las resoluciones típicas de las
pantallas de ordenador.  Sin embargo, la opción no afecta de forma
muy significativa a la calidad de la impresión y causa grandes
incrementos en el tamaño del archivo PDF.  Predeterminado:
@code{#f}.

@item @code{svg-woff} @var{bool}
Esta opción es necesaria al usar archivos de fuente abierta para
la Web, Web Open Font Format (WOFF) con el backend @code{svg}.  Si
@var{bool} es @code{#t}, se crea un solo archivo SVG para cada
página de salida.  Aparte de los glifos musicales propios de
LilyPond, no se incluye ninguna otra información de fuente
tipográfica.  Todo visor de SVG necesita, por ello, tener las
fuentes disponibles para la representación correcta tanto del
texto como de la letra.  Asimismo se recomienda no usar alias de
fuentes ni listas, por si el visor de SVG no es capaz de
manejarlos.  Predeterminado: @code{#f}.

@item @code{trace-memory-frequency} @var{bool}
Si @var{bool} es @code{#t}, registrar el uso de células de Scheme
esta cantidad de veces por segundo.  Para el archivo de entrada
@file{nombre.ly}, volcar los resultados en @file{nombre.stacks} y
@file{nombre.graph}.  Predeterminado: @code{#f}.

@item @code{trace-scheme-coverage} @var{bool}
Si @var{bool} es @code{#t}, registrar la cobertura de los archivos
de Scheme.  Para el archivo de entrada @file{nombre.ly}, hacer
esto en el archivo @file{nombre.cov}.  Predeterminado: @code{#f}.
>>>>>>> 82fca049

@item @code{verbose}
Nivel de verbosidad.  Esta es una opción de solo lectura; su
establecimiento no tiene ningún efecto.

@item @code{warning-as-error} @var{bool}
Si @var{bool} es @code{#t}, cambiar todos los mensajes de
advertencia y de @q{error de programación} a errores.
Predeterminado: @code{#f}.

@end table

@node Variables de entorno
@unnumberedsubsec Variables de entorno
@translationof Environment variables

@cindex LANG
@cindex LILYPOND_DATADIR

@command{lilypond} reconoce las siguientes variables de entorno:
@table @code
@item LILYPOND_DATADIR
Especifica un directorio en el que los mensajes de localización y
de datos se buscarán de forma predeterminada.  El directorio debe
contener subdirectorios llamados @file{ly/}, @file{ps/},
@file{tex/}, etc.

@item LANG
Selecciona el idioma de los mensajes de advertencia.

@item LILYPOND_LOGLEVEL
Nivel de registro predeterminado.  Si LilyPond se llama sin ningún
nivel de registro explícito (es decir, sin opción de línea de
órdenes @option{--loglevel}), se usa este valor.

@item LILYPOND_GC_YIELD
Una variable, como porcentaje, que ajusta el comportamiento de la
administración de memoria.  Con valores más altos, el programa usa
más memoria; con valores más bajos, usa más tiempo de CPU.  El
valor predeterminado es @code{70}.

@end table


@node LilyPond en una jaula de chroot
@unnumberedsubsec LilyPond en una jaula de chroot
@translationof LilyPond in chroot jail

La preparación del servidor para que ejecute LilyPond en una jaula
de chroot es una tarea muy complicada.  Los pasos están
relacionados más abajo.  Los ejemplos que aparecen en cada uno de
los pasos son válidos para Ubuntu GNU/Linux, y pueden requerir el
uso de @code{sudo} según corresponda.

@itemize

@item Instale los paquetes necesarios: LilyPond, Ghostscript e ImageMagick.

@item Cree un usuario nuevo con el nombre de @code{lily}:

@example
adduser lily
@end example

@noindent
Esto también creará un nuevo grupo para el usuario @code{lily}, y una
carpeta personal, @code{/home/lily}

@item En la carpeta personal del usuario @code{lily}, cree un archivo para usarlo como un sistema de archivos separado:

@example
dd if=/dev/zero of=/home/lily/loopfile bs=1k count= 200000
@end example

@noindent
Este ejemplo crea un archivo de 200MB para su uso como el sistema
de archivos de la jaula.

@item Cree un dispositivo loop, haga un sistema de archivos y móntelo,
después cree una carpeta que sea escribible por el usuario
@code{lily}:

@example
mkdir /mnt/lilyloop
losetup /dev/loop0 /home/lily/loopfile
mkfs -t ext3 /dev/loop0 200000
mount -t ext3 /dev/loop0 /mnt/lilyloop
mkdir /mnt/lilyloop/lilyhome
chown lily /mnt/lilyloop/lilyhome
@end example

@item En la configuración de los servidores, JAIL será @code{/mnt/lilyloop}
y DIR será @code{/lilyhome}.

@item Cree un gran árbol de directorios dentro de la jaula copiando los
archivos necesarios, como se muestra en el guión de ejemplo que aparece
más abajo.

Puede usar @code{sed} para crear los archivos de copia necesarios
para un ejecutable dado:

@example
for i in "/usr/local/lilypond/usr/bin/lilypond" "/bin/sh" "/usr/bin/;  \
  do ldd $i | sed 's/.*=> \/\(.*\/\)\([^(]*\).*/mkdir -p \1 \&\&  \
    cp -L \/\1\2 \1\2/' | sed 's/\t\/\(.*\/\)\(.*\) (.*)$/mkdir -p  \
      \1 \&\& cp -L \/\1\2 \1\2/' | sed '/.*=>.*/d'; done
@end example

@end itemize

@subheading Guión de ejemplo para Ubuntu 8.04 de 32 bits

@example
#!/bin/sh
## aquí se fijan los valores predeterminados

username=lily
home=/home
loopdevice=/dev/loop0
jaildir=/mnt/lilyloop
# prefijo (¡sin la barra inicial!)
lilyprefix=usr/local
# el directorio en que lilypond se encuentra instalado en el sistema
lilydir=/$lilyprefix/lilypond/

userhome=$home/$username
loopfile=$userhome/loopfile
adduser $username
dd if=/dev/zero of=$loopfile bs=1k count=200000
mkdir $jaildir
losetup $loopdevice $loopfile
mkfs -t ext3 $loopdevice 200000
mount -t ext3 $loopdevice $jaildir
mkdir $jaildir/lilyhome
chown $username $jaildir/lilyhome
cd $jaildir

mkdir -p bin usr/bin usr/share usr/lib usr/share/fonts $lilyprefix tmp
chmod a+w tmp

cp -r -L $lilydir $lilyprefix
cp -L /bin/sh /bin/rm bin
cp -L /usr/bin/convert /usr/bin/gs usr/bin
cp -L /usr/share/fonts/truetype usr/share/fonts

# Ahora la magia de copiar las bibliotecas
for i in "$lilydir/usr/bin/lilypond" "$lilydir/usr/bin/guile" "/bin/sh"  \
  "/bin/rm" "/usr/bin/gs" "/usr/bin/convert"; do ldd $i | sed 's/.*=>  \
    \/\(.*\/\)\([^(]*\).*/mkdir -p \1 \&\& cp -L \/\1\2 \1\2/' | sed  \
      's/\t\/\(.*\/\)\(.*\) (.*)$/mkdir -p \1 \&\& cp -L \/\1\2 \1\2/'  \
        | sed '/.*=>.*/d'; done | sh -s

# Los archivos compartidos para Ghostscript...
      cp -L -r /usr/share/ghostscript usr/share
# Los archivos compartidos para ImageMagick
      cp -L -r /usr/lib/ImageMagick* usr/lib

### Ahora, suponiendo que tenemos test.ly en /mnt/lilyloop/lilyhome,
### deberíamos poder ejecutar:
### Observe que /$lilyprefix/bin/lilypond es un guión, que establece
### un valor para LD_LIBRARY_PATH : esto es crucial
      /$lilyprefix/bin/lilypond -jlily,lily,/mnt/lilyloop,/lilyhome test.ly
@end example

@c " keep quote signs balanced for context-sensitive editors

@node Mensajes de error
@section Mensajes de error
@translationof Error messages

@cindex error, mensajes de
@cindex mensajes de error

Pueden aparecer distintos mensajes de error al compilar un archivo:

@table @emph

@item Advertencia
@cindex advertencia
Algo tiene un aspecto sospechoso.  Si estamos pidiendo algo fuera
de lo común, entenderemos el mensaje y podremos ignorarlo.  Sin
embargo, las advertencias suelen indicar que algo va mal con el
archivo de entrada.

@item Error
@cindex error
Algo va claramente mal.  El paso actual de procesamiento
(análisis, interpretación o formateo visual) se dará por
terminado, pero el siguiente paso se saltará.

@item Error fatal
@cindex error fatal
@cindex fatal, error
Algo va claramente mal, y LilyPond no puede seguir.  Rara vez
sucede esto.  La causa más frecuente son las tipografías mal
instaladas.

@item Error de Scheme
@cindex traza de Scheme
@cindex llamadas, traza de
@cindex Scheme, error de
@cindex error de Scheme
Los errores que ocurren al ejecutar código de Scheme se
interceptan por parte del intérprete de Scheme.  Si se está
ejecutando con las opciones @option{-V} o @option{--verbose}
(prolijo) entonces se imprime una traza de llamadas de la función
ofensiva.

@item Error de programación
@cindex error de programación
@cindex programación, error de
Ha habido algún tipo de inconsistencia interna.  Estos mensajes de
error están orientados a ayudar a los programadores y a los
depuradores.  Normalmente se pueden ignorar.  En ocasiones
aparecen en cantidades tan grandes que pueden entorpecer la visión
de otros mensajes de salida.

@item Abortado (volcado de core)
Esto señala un error de programación serio que ha causado la
interrupción abrupta del programa.  Estos errores se consideran
críticos.  Si se topa con uno, envíe un informe de fallo.
@end table

@cindex error, formato de los mensajes de

Si los errores y advertencias se pueden ligar a un punto del
archivo de entrada, los mensajes tienen la forma siguiente:

@example
@var{archivo}:@var{línea}:@var{columna}: @var{mensaje}
@var{línea de entrada problemática}
@end example

Se inserta un salto de línea en la línea problemática para indicar la
columna en que se encontró el error. Por ejemplo,

@example
prueba.ly:2:19: error: no es una duración: 5
  @{ c'4 e'
           5 g' @}
@end example

Estas posiciones son la mejor suposición de LilyPond sobre dónde
se ha producido el mensaje de error, pero (por su propia
naturaleza) las advertencias y errores se producen cuando ocurre
algo inesperado.  Si no ve un error en la línea que se indica del
archivo de entrada, trate de comprobar una o dos líneas por encima
de la posición indicada.

Observe que los diagnósticos se pueden activar en cualquier punto
durante las numerosas fases del procesado.  Por ejemplo, si hay
partes de la entrada que se procesan varias veces (como en la
salida midi y de disposición de la página), o si la misma variable
musical se utiliza en más de un contexto, puede aparecer el mismo
mensaje varias veces.  Los diagnósticos producidos en un estado
@q{tardío} (como las comprobaciones de compás) también podrían
emitirse más de una vez.

Se ofrece más información sobre los errores en la sección @ref{Errores
comunes}.


@node Errores comunes
@section Errores comunes
@translationof Common errors

Las condiciones de error que se describen más abajo se producen
con frecuencia, aunque su causa no es obvia o fácil de encontrar.
Una vez se han visto y comprendido, se manejan sin problema.


@menu
* La música se sale de la página::
* Aparece un pentagrama de más::
* Mensaje de error Unbound variable %::
* Mensaje de error FT_Get_Glyph_Name::
* Advertencia sobre que las afinidades del pentagrama sólo deben decrecer::
* Mensaje de error Unexpected new::
* Advertencia de que una voz requiere ajustes voiceXx o shiftXx::
@end menu

@node La música se sale de la página
@unnumberedsubsec La música se sale de la página
@translationof Music runs off the page

La música que se sale de la página por el margen derecho o que
aparece exageradamente comprimida está causada casi siempre por
haber introducido una duración incorrecta para una nota,
produciendo que la nota final de un compás se extienda más allá de
la línea divisoria.  Esto no es inválido si la nota final de un
compás no termina sobre la línea divisoria introducida
automáticamente, pues simplemente se supone que la nota se solapa
encima del siguiente compás.  Pero si se produce una larga
secuencia tales notas solapadas, la música puede aparecer
comprimida o salirse de la página porque los saltos de línea
automáticos solamente se pueden insertar al final de compases
completos, es decir, aquellos en que todas las notas terminan
antes de o justo al final del compás.

@warning{Una duración incorrecta puede hacer que se inhiban los
saltos de línea, lo que llevaría a una sola línea de música muy
comprimida o que se salga de la página.}

La duración incorrecta se puede encontrar fácilmente si se utilizan
comprobaciones de compás, véase @ruser{Comprobación de compás y de
número de compás}.

Si realmente queremos tener una serie de estos compases con notas
solapadas, debemos insertar una línea divisoria invisible donde
queramos el salto de línea.  Para ver más detalles, consulte
@ruser{Barras de compás}.


@node Aparece un pentagrama de más
@unnumberedsubsec Aparece un pentagrama de más
@translationof An extra staff appears

Si no se crean los contextos explícitamente con @code{\new} o con
@code{\context}, se crearán discretamente tan pronto como se
encuentra una instrucción que no se puede aplicar a un contexto
existente.  En partituras sencillas, la creación automática de los
contextos es útil, y casi todos los ejemplos de los manuales de
LilyPond se aprovechan de esta simplificación.  Pero
ocasionalmente la creación discreta de contextos puede hacer
aflorar pentagramas o partituras nuevos e inesperados.  Por
ejemplo, podría esperarse que el código siguiente hiciera que
todas las notas dentro del pentagrama siguiente estuvieran
coloreadas de rojo, pero de hecho el resultado son dos
pentagramas, permaneciendo el de abajo con las notas en el color
negro predeterminado.

@lilypond[quote,verbatim,fragment]
\override Staff.NoteHead.color = #red
\new Staff { a' }
@end lilypond

Esto es así porque no existe ningún contexto @code{Staff} cuando se
procesa la instrucción override de sobreescritura, se crea uno
implícitamente y la sobreescriturase aplica a éste, pero entonces la
instrucción @code{\new Staff} crea un pentagrama nuevo y distinto, en
el que se colocan las notas.  El código correcto para colorear todas
las notas de rojo es

@lilypond[quote,verbatim]
\new Staff {
  \override Staff.NoteHead.color = #red
  a'
}
@end lilypond

@node Mensaje de error Unbound variable %
@unnumberedsubsec Mensaje de error Unbound variable %
@translationof Error message Unbound variable %

Este mensaje de error aparece al final de los mensajes de la
consola o del archivo de registro junto a un mensaje @qq{GUILE
señaló un error @dots{}} cada vez que se llame a una rutina de
Scheme que (incorrectamente) contenga un comentario @emph{de
LilyPond} en lugar de un comentario @emph{de Scheme}.

Los comentarios de LilyPond comienzan con un símbolo de
porcentaje, (@code{%}), y no se deben utilizar dentro de las
rutinas de Scheme.  Los comentarios de Scheme comienzan con punto
y coma, (@code{;}).

@node Mensaje de error FT_Get_Glyph_Name
@unnumberedsubsec Mensaje de error FT_Get_Glyph_Name
@translationof Error message FT_Get_Glyph_Name

Este mensaje de error aparece en la salida de la consola o en el
archivo log de registro si un archivo de entrada contiene un
carácter que no es ASCII y no se ha guardado en la codificación de
caracteres UTF-8.  Para ver más detalles, consulte
@ruser{Codificación del texto}.


@node Advertencia sobre que las afinidades del pentagrama sólo deben decrecer
@unnumberedsubsec Advertencia sobre que las afinidades del pentagrama sólo deben decrecer
@translationof Warning staff affinities should only decrease

Esta advertencia puede aparecer si no hay ningún pentagrama en la
salida impresa, por ejemplo si sólo hay un contexto
@code{ChordName} y un contexto @code{Lyrics} como en una hoja guía
de acordes.  Los mensajes de advertencia se pueden evitar haciendo
que uno de los contextos se comporte como un pentagrama,
insertando

@example
\override VerticalAxisGroup.staff-affinity = ##f
@end example

@noindent
al comienzo.  Para ver más detalles, consulte @qq{Espaciado de las
líneas que no son pautas} en @ruser{Espaciado vertical flexible
dentro de los sistemas}.


@node Mensaje de error Unexpected new
@unnumberedsubsec Mensaje de error Unexpected @code{@bs{}new}
@translationof Error message unexpected new

Un bloque @code{\score} debe contener una @emph{única} expresión
musical.  Si en vez de ello contiene varias instrucciones @code{\new
Staff}, @code{\new StaffGroup} o contextos similares introducidos con
@code{\new} sin que se hayan encerrado entre llaves curvas, @code{@{
@dots{} @}}, o dobles paréntesis en ángulo, @code{<< @dots{}  >>},
así:

@example
\score @{
  % Invalid! Generates error: syntax error, unexpected \new
  \new Staff @{ @dots{} @}
  \new Staff @{ @dots{} @}
@}
@end example

@noindent
entonces se producirá el mensaje de error.

Para evitar el error, encierre todas las instrucciones @code{\new}
dentro de llaves curvas o dobles paréntesis en ángulo.

El uso de llaves curvas introduce las instrucciones @code{\new} de
forma secuencial:

@lilypond[quote,verbatim]
\score {
  {
    \new Staff { a' a' a' a' }
    \new Staff { g' g' g' g' }
  }
}
@end lilypond

@noindent
pero es más probable que se encuentre utilizando dobles ángulos de
manera que los pentagramas nuevos se inserten en paralelo, es decir,
simultáneamente:

@lilypond[quote,verbatim]
\score {
  <<
    \new Staff { a' a' a' a' }
    \new Staff { g' g' g' g' }
  >>
}
@end lilypond

@node Advertencia de que una voz requiere ajustes voiceXx o shiftXx
@unnumberedsubsec Advertencia de que una voz requiere ajustes @code{@bs{}voiceXx} o @code{@bs{}shiftXx}
@translationof Warning this voice needs a voiceXx or shiftXx setting

Si acontecen dos notas de distintas voces son plicas en la misma
dirección y en el mismo momento musical, pero las voces no tienen
especificado ningún desplazamiento de voz específico, aparece el
mensaje @samp{advertencia: esta voz requiere ajustes \voiceXx o
\shiftXx} cuando se compila el archivo de LilyPond.  La
advertencia aparece incluso si las notas no tienen plicas
visibres, por ejemplo redondas, si las plicas de figuras más
breves que tuviesen las misma altura, estuvieran en la misma
dirección.

Recuerde que la dirección de la plica depende de la posición de la
nota sobre el pentagrama a no ser que la dirección de la plica
venga especificada, por ejemplo mediante @code{\voiceOne}.  En
este caso, la advertencia aparece solamente cuando las plicas
están en la misma dirección, es decir, cuando se encuentran en la
misma mitad del pentagrama.

Situando las notas en voces que tengan direcciones de plica y
desplazamientos especificados, por ejemplo usando @code{\voiceOne}
y otras instrucciones, se pueden evitar estos mensajes.

Las notas que están en voces con numeración más alta,
@code{\voiceThree} y siguientes, se desplazan automáticamente para
evitar las colisiones entre columnas.  Esto produce un
desplazamiento que es visible en las notas con plica, pero las
redondas no se desplazan de forma visible a no ser que se produzca
una verdadera colisión, o si las voces se cruzan respecto a su
orden natural (cuando una voz con @code{\voiceThree} es más aguda
que otra con @code{\voiceOne}, y casos semejantes).

@seealso
Manual de aprendizaje:
@rlearning{Voces explícitas},
@rlearning{Ejemplos reales de música}.

Referencia de la notación:
@ruser{Polifonía en un solo pentagrama},
@ruser{Resolución de las colisiones}.<|MERGE_RESOLUTION|>--- conflicted
+++ resolved
@@ -900,55 +900,6 @@
 código útiles.
 
 La opción @option{--jail} es una alternativa más segura aún, pero
-<<<<<<< HEAD
-requiere más trabajo para su configuración.  Véase
-@ref{Opciones de LilyPond básicas de la línea de órdenes}.
-
-@multitable @columnfractions .33 .16 .51
-@item @code{separate-log-files}
-@tab @code{#f}
-@tab Para los archivos de entrada @code{ARCHIVO1.ly}, @code{ARCHIVO2.ly},
-etc. sacar los datos de registro hacia los archivos @code{ARCHIVO1.log},
-@code{ARCHIVO2.log}@dots{}
-
-@item @code{show-available-fonts}
-@tab @code{#f}
-@tab Listar todos los nombres de las fuentes tipográficas disponibles.
-
-@item @code{strict-infinity-checking}
-@tab @code{#f}
-@tab Forzar una terminación abrupta si se encuentran las excepciones de
-punto flotante @code{Inf} y @code{NaN}.
-
-@item @code{strip-output-dir}
-@tab @code{#t}
-@tab No usar los directorios de los archivos de entrada al construir los
-nombres de los archivos de salida.
-
-@item @code{strokeadjust}
-@tab @code{#f}
-@tab Forzar el ajuste de los trazos de PostScript.  Esta opción es
-relevante principalmente cuando se genera un PDF a partir de la
-salida de PostScript (el ajuste del trazo está por lo general
-activado automáticamente para dispositivos de mapa de puntos de
-baja resolución).  Sin esta opción, los visores de PDF tienden a
-producir anchuras de plica muy poco consistentes a las
-resoluciones típicas de las pantallas de ordenador.  La opción no
-afecta de forma muy significativa a la calidad de la impresión y
-causa grandes incrementos en el tamaño del archivo PDF.
-
-@item @code{svg-woff}
-@tab @code{#f}
-@tab Esta opción es necesaria al usar archivos de fuente abierta para la Web,
-Web Open Font Format (WOFF) con la instrucción de backend
-@code{svg}.  Se crea un solo archivo SVG para cada página de
-salida.  Aparte de los glifos musicales propios de LilyPond, no se
-incluye ninguna otra información de fuente tipográfica.  Todo
-visor de SVG necesita, por ello, tener las fuentes disponibles
-para la representación correcta tanto del texto como de la letra.
-Asimismo se recomienda no usar alias de fuentes ni listas, por si
-el visor de SVG no es capaz de manejarlos.
-=======
 requiere más trabajo para su configuración.  Véase @ref{Opciones
 básicas de la línea de órdenes para LilyPond}.
 
@@ -1010,7 +961,6 @@
 Si @var{bool} es @code{#t}, registrar la cobertura de los archivos
 de Scheme.  Para el archivo de entrada @file{nombre.ly}, hacer
 esto en el archivo @file{nombre.cov}.  Predeterminado: @code{#f}.
->>>>>>> 82fca049
 
 @item @code{verbose}
 Nivel de verbosidad.  Esta es una opción de solo lectura; su
