--- conflicted
+++ resolved
@@ -486,11 +486,7 @@
 
 Referencia del programa: @internalsref{TransposedMusic}.
 
-<<<<<<< HEAD
-Ejemplo: @code{input/@/test,smart@/-transpose@/.ly}.
-=======
 Ejemplo: @lsr{scheme,transpose-pitches-with-minimum-accidentals.ly}.
->>>>>>> ee72e74c
 
 
 @refbugs
@@ -1616,11 +1612,7 @@
 Referencia del programa: @internalsref{TimeSignature} y
 @internalsref{Timing_translator}.
 
-<<<<<<< HEAD
-Ejemplos: @code{input/@/test,compound@/-time@/.ly}.
-=======
 Ejemplos: @lsr{contemporary,compound-time-signature.ly}.
->>>>>>> ee72e74c
 
 
 @refbugs
@@ -1905,16 +1897,9 @@
 que se llama el @code{staff symbol} (el símbolo del pentagrama).
 
 El símbolo del pentagrama se puede ajustar en el número, grosor
-<<<<<<< HEAD
-y separación de las líneas, usando las propiedades.  Esto se demuestra en los
-archivos de ejemplo
-@code{input/@/test,staff@/-lines@/.ly} y
-@code{input/@/test,staff@/-size@/.ly}.
-=======
 y separación de las líneas, usando las propiedades.  Esto se demuestra en los archivos de ejemplo
 @lsr{staff,changing-the-number-of-lines-in-a-staff.ly} y
 @lsr{staff,changing-the-staff-size.ly}.
->>>>>>> ee72e74c
 
 Además, los pentagramas se pueden iniciar e interrumpir libremente.  Esto se
 hace con @code{\startStaff} y @code{\stopStaff}.
@@ -1945,14 +1930,7 @@
 
 Referencia del programa: @internalsref{StaffSymbol}.
 
-<<<<<<< HEAD
-Ejemplos: @code{input/@/test,staff@/-lines@/.ly},
-@code{input/@/test@/,ossia.ly},
-@code{input/@/test,staff@/-size@/.ly},
-@lsr{staff,staff-line-positions.ly}
-=======
 Ejemplos: @lsrdir{staff}
->>>>>>> ee72e74c
 
 
 @node Writing music in parallel
