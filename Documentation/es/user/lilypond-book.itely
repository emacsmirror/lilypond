--- conflicted
+++ resolved
@@ -1,11 +1,7 @@
 @c -*- coding: utf-8; mode: texinfo; documentlanguage: es -*-
 @c This file is part of lilypond-program.tely
 @ignore
-<<<<<<< HEAD
-    Translation of GIT committish: e2fedc46142bc323d48e696848327c6c0e4c9ede
-=======
     Translation of GIT committish: 03baa9b14ef082fc7d651649a4081f326be304e1
->>>>>>> 9c1421a4
 
     When revising a translation, copy the HEAD committish of the
     version that you are working on.  See TRANSLATION for details.
