--- conflicted
+++ resolved
@@ -1,11 +1,7 @@
 @c -*- coding: utf-8; mode: texinfo; documentlanguage: es -*-
 @c This file is part of lilypond.tely
 @ignore
-<<<<<<< HEAD
-    Translation of GIT committish: d5bd12a5775832e81000fb901ad65283a152eaa4
-=======
     Translation of GIT committish: 0f749d4980bcd5d633037336f1a91472ab710a8d
->>>>>>> 9c1421a4
 
     When revising a translation, copy the HEAD committish of the
     version that you are working on.  See TRANSLATION for details.
