--- conflicted
+++ resolved
@@ -658,8 +658,6 @@
 
 No se pueden tener varias ligaduras de fraseo simultáneas o solapadas.
 
-<<<<<<< HEAD
-=======
 Las ligaduras de fraseo pueden ser continuas, de puntos o de rayas.
 El estilo predeterminado para las ligaduras de fraseo es el continuo:
 
@@ -675,20 +673,13 @@
 
 
 @predefined
->>>>>>> fe893098
-
-@predefined
 @code{\phrasingSlurUp},
 @code{\phrasingSlurDown},
-<<<<<<< HEAD
-@code{\phrasingSlurNeutral}.
-@endpredefined
-=======
 @code{\phrasingSlurNeutral},
 @code{\phrasingSlurDashed},
 @code{\phrasingSlurDotted},
 @code{\phrasingSlurSolid}.
->>>>>>> fe893098
+@endpredefined
 
 
 @seealso
