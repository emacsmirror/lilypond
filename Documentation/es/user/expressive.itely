--- conflicted
+++ resolved
@@ -233,43 +233,25 @@
 @cindex diminuendo
 @funindex \crescTextCresc
 @funindex \dimTextDim
-<<<<<<< HEAD
 @funindex \dimTextDecr
 @funindex \dimTextDecresc
 @funindex \crescHairpin
-=======
-@funindex \dimTextDecresc
-@funindex \crescHairpin
-@funindex \setHairpinDim
->>>>>>> 3a22834f
 @funindex \dimHairpin
 
 Los @notation{Crescendi} y @notation{decrescendi} se pueden
 tipografiar como marcas textuales en lugar de reguladores.  Las
 instrucciones incorporadaas que activan estos modos de texto son
-<<<<<<< HEAD
-@code{\crescTextCresc}, @code{\dimTextDecr}, @code{\dimTextDecresc} y
+@code{\crescTextCresc}, @code{\dimTextDecresc}, @code{\dimTextDecr} y
 @code{\dimTextDim}.  Las instrucciones correspondientes
 @code{\crescHairpin} y @code{\dimHairpin} hacen que vuelvan a aparecer
 los reguladores de nuevo:
-=======
-@code{\crescTextCresc}, @code{\dimTextDecresc}, @code{\dimTextDecr} y
-@code{\dimTextDim}.  Las instrucciones correspondientes
-@code{\crescHairpin}, @code{\setHairpinDim} y
-@code{\dimHairpin} hacen que vuelvan a aparecer los reguladores
-de nuevo:
->>>>>>> 3a22834f
 
 @lilypond[verbatim,quote,relative=2]
 c\< d e f\!
 e\> d c b\!
 \crescTextCresc
 c\< d e f\!
-<<<<<<< HEAD
-\dimTextDecr
-=======
 \dimTextDecresc
->>>>>>> 3a22834f
 e\> d c b\!
 \crescHairpin
 c\< d e f\!
