@c -*- coding: utf-8; mode: texinfo; documentlanguage: es -*-
@c This file is included from notation.itely
@ignore
<<<<<<< HEAD
    Translation of GIT committish: 17d84cfa9ddb152b05d1e17ab72109fb4eefa684
=======
    Translation of GIT committish: 289a8244cb39275e313ddad57fe394da7a21c113
>>>>>>> 9c1421a4

    When revising a translation, copy the HEAD committish of the
    version that you are working on.  See TRANSLATION for details.
@end ignore

@c \version "2.12.0"

@node Editorial annotations
@section Editorial annotations

@lilypondfile[quote]{editorial-headword.ly}

Esta sección trata de las diversas maneras de modificar el aspecto de
las notas y de aplicar énfasis analítico o educativo.

@menu
* Inside the staff::
* Outside the staff::
@end menu


@node Inside the staff
@subsection Inside the staff

Esta sección trata sobre cómo aplicar énfasis a los elementos situados
dentro del pentagrama.

@menu
* Selecting notation font size::
* Fingering instructions::
* Hidden notes::
* Coloring objects::
* Parentheses::
* Stems::
@end menu

@node Selecting notation font size
@unnumberedsubsubsec Selecting notation font size

@cindex fuente tipográfica (de notación), tamaño
@cindex selección del tamaño de la fuente tipográfica (de notación)
@cindex notación, tamaño de la fuente
@cindex notas, cabezas de

@funindex fontSize
@funindex font-size
@funindex magstep
@funindex \huge
@funindex \large
@funindex \normalsize
@funindex \small
@funindex \tiny
@funindex \teeny
@funindex huge
@funindex large
@funindex normalsize
@funindex small
@funindex tiny
@funindex teeny

Se puede alterar el tamaño de la fuente tipográfica de los elementos
de notación.  Esto no cambia el tamaño de los símbolos variables, como
las barras de corchea o las ligaduras.

@warning{Para los tamaños de tipografía del texto, consulte
@ref{Selecting font and font size}.}

@lilypond[verbatim,quote,relative=2]
\huge
c4.-> d8---3
\large
c4.-> d8---3
\normalsize
c4.-> d8---3
\small
c4.-> d8---3
\tiny
c4.-> d8---3
\teeny
c4.-> d8---3
@end lilypond

Internamente, esto establece un valor para la propiedad
@code{fontSize}.  Esto, a su vez, hace que se establezca el valor de
la propiedad @code{font-size} de todos los objetos de presentación.
El valor de @code{font-size} es un número que indica el tamaño con
relación al tamaño estándar para la altura vigente del pentagrama.
Cada unidad hacia arriba es un incremento de un 12% del tamaño de la
fuente, aproximadamente.  Seis unidades son exactamente un factor de
dos.  La función de Scheme @code{magstep} convierte un número de
tamaño @code{font-size} a un factor de escalado.  La propiedad
@code{font-size} también se puede establecer directamente, de forma
que queden afectados solamente determinados objetos gráficos.

@lilypond[verbatim,quote,relative=2]
\set fontSize = #3
c4.-> d8---3
\override NoteHead #'font-size = #-4
c4.-> d8---3
\override Script #'font-size = #2
c4.-> d8---3
\override Stem #'font-size = #-5
c4.-> d8---3
@end lilypond

@cindex estándar, tamaño de la tipografía (de notación)
@cindex fuente tipográfica (de notación), tamaño estándar de

@funindex font-interface
@funindex font-size

Los cambios en el tamaño de la fuente se obtienen por medio del
escalado del tamaño del diseño que se encuentra más cerca del tamaño
deseado.  El tamaño estándar para la tipografía (para @code{font-size
= #0}), depende de la altura estándar del pentagrama.  Para un
pentagrama de 20 puntos, se selecciona una fuente de 10 puntos.

La propiedad @code{font-size} sólo se puede establecer en objetos
gráficos que utilicen fuentes tipográficas.  Éstos son los que
contemplan el interfaz de presentación @code{font-interface}.


@predefined
<<<<<<< HEAD
@funindex \teeny
=======
>>>>>>> 9c1421a4
@code{\teeny} (enano),
@code{\tiny} (muy pequeño),
@code{\small} (pequeño),
@code{\normalsize} (normal),
@code{\large} (grande),
@code{\huge} (enorme).
@endpredefined


@seealso
Fragmentos de código:
@rlsr{Editorial annotations}.

Referencia de funcionamiento interno:
@rinternals{font-interface}.


@node Fingering instructions
@unnumberedsubsubsec Fingering instructions

@cindex digitación
@cindex cambio de dedo

@funindex \finger
@funindex finger

Las instrucciones de digitación se pueden introducir usando
@var{nota}-@var{dígito}:

@lilypond[verbatim,quote,relative=2]
c4-1 d-2 f-4 e-3
@end lilypond

Para los cambios de dedo se pueden usar elementos de marcado de texto.

@lilypond[verbatim,quote,relative=2]
c4-1 d-2 f-4 c^\markup { \finger "2 - 3" }
@end lilypond

@cindex thumb-script

@funindex \thumb
@funindex thumb

Puede usar la articulación de pulgar para indicar que una nota se debe
tocar con el pulgar (p.ej. en música de cello).

@lilypond[verbatim,quote,relative=2]
<a_\thumb a'-3>2 <b_\thumb b'-3>
@end lilypond

@cindex digitación de acordes
@cindex digitación, instrucciones de, para acordes
@cindex acordes, digitación de

Las digitaciones para los acordes también se pueden añadir a las notas
individuales del acorde escribiéndolas después de las alturas.

@lilypond[verbatim,quote,relative=2]
<c-1 e-2 g-3 b-5>2 <d-1 f-2 a-3 c-5>
@end lilypond

Las indicaciones de digitación se pueden situar manualmente encima o
debajo del pentagrama, véase @ref{Direction
and placement}.

@snippets

@lilypondfile[verbatim,lilyquote,ragged-right,texidoc,doctitle]
{controlling-the-placement-of-chord-fingerings.ly}

@lilypondfile[verbatim,lilyquote,texidoc,doctitle]
{allowing-fingerings-to-be-printed-inside-the-staff.ly}

@lilypondfile[verbatim,lilyquote,texidoc,doctitle]
{avoiding-collisions-of-chord-fingering-with-beams.ly}


@seealso
Referencia de la notación:
@ref{Direction and placement}.

Fragmentos de código:
@rlsr{Editorial annotations}.

Referencia de funcionamiento interno:
@rinternals{FingeringEvent},
@rinternals{fingering-event},
@rinternals{Fingering_engraver},
@rinternals{New_fingering_engraver},
@rinternals{Fingering}.


@node Hidden notes
@unnumberedsubsubsec Hidden notes

@cindex ocultas, notas
@cindex invisibles, notas
@cindex transparentes, notas
@cindex notas ocultas
@cindex notas invisibles
@cindex notas transparentes

@funindex \hideNotes
@funindex hideNotes
@funindex \unHideNotes
@funindex unHideNotes

Las notas ocultas (o invisibles, o transparentes) pueden ser de
utilidad en la preparación de ejercicios de teoría o de composición.

@lilypond[verbatim,quote,relative=2]
c4 d
\hideNotes
e4 f
\unHideNotes
g a
\hideNotes
b
\unHideNotes
c
@end lilypond

Los objetos de notación que están anclados a notas invisibles, son a
pesar de ello visibles.

@lilypond[verbatim,quote,relative=2]
c4( d)
\hideNotes
e4(\p f)--
@end lilypond


@predefined
@code{\hideNotes},
@code{\unHideNotes}.
@endpredefined


@seealso
Fragmentos de código:
@rlsr{Editorial annotations}.

Referencia de funcionamiento interno:
@rinternals{Note_spacing_engraver},
@rinternals{NoteSpacing}.


@node Coloring objects
@unnumberedsubsubsec Coloring objects

@cindex coloreados, objetos
@cindex colores
@cindex colorear objetos
@cindex objetos, colorear
@cindex coloreadas, notas
@cindex colorear notas
@cindex notas coloreadas
@cindex x11, color de
@cindex x11-color
@cindex colores de x11
@cindex with-color

@funindex color
@funindex \with-color
@funindex with-color
@funindex x11-color

Se pueden asignar colores a los objetos individuales.  Los nombres de
color válidos se encuentran relacionados en la @ref{List of colors}.

@lilypond[verbatim,quote,relative=2]
\override NoteHead #'color = #red
c4 c
\override NoteHead #'color = #(x11-color 'LimeGreen)
d
\override Stem #'color = #blue
e
@end lilypond

Se puede acceder al espectro completo de colores definido para X11
usando la función de Scheme x11-color.  Esta función acepta un único
argumento; éste puede ser un símbolo de la forma @var{'FulanoMengano}
o una cadena de la forma @var{"FulanoMengano"}.  La primera forma es
más rápida de escribir y también más eficiente.  Sin embargo, al usar
la segunda forma es posible acceder a los colores de X11 por medio de
la forma del nombre que tiene varias palabras.

Si @code{x11-color} no entiende el parámetro, el color predeterminado
que se devuelve es el negro.

@lilypond[verbatim,quote,relative=2]
\override Staff.StaffSymbol #'color = #(x11-color 'SlateBlue2)
\set Staff.instrumentName = \markup {
  \with-color #(x11-color 'navy) "Clarinet"
}

gis8 a
\override Beam #'color = #(x11-color "medium turquoise")
gis a
\override Accidental #'color = #(x11-color 'DarkRed)
gis a
\override NoteHead #'color = #(x11-color "LimeGreen")
gis a
% this is deliberate nonsense; note that the stems remain black
\override Stem #'color = #(x11-color 'Boggle)
b2 cis
@end lilypond

@cindex rgb-color
@cindex color rgb
@cindex rgb, color

@funindex rgb-color

Se pueden especificar colores RGB exactos utilizando la función de
Scheme @code{rgb-color}.

@lilypond[verbatim,quote,relative=2]
\override Staff.StaffSymbol #'color = #(x11-color 'SlateBlue2)
\set Staff.instrumentName = \markup {
  \with-color #(x11-color 'navy) "Clarinet"
}

\override Stem #'color = #(rgb-color 0 0 0)
gis8 a
\override Stem #'color = #(rgb-color 1 1 1)
gis8 a
\override Stem #'color = #(rgb-color 0 0 0.5)
gis4 a
@end lilypond


@seealso
Referencia de la notación:
@ref{List of colors},
@ref{The tweak command}.

Fragmentos de código:
@rlsr{Editorial annotations}.


@cindex x11,  color de
@cindex coloreadas, notas de acorde
@cindex notas coloreadas en acordes
@cindex color en acordes

@funindex x11-color

@knownissues
Un color de X11 no es necesariamente de la misma tonalidad exacta que
un color normal de nombre similar.

No todos los colores de X11 se distinguen entre sí en un navegador
web, es decir, un navegador de web podría no mostrar ninguna
diferencia entre @code{'LimeGreen} (verde lima) y @code{'ForestGreen}
(verde bosque).  Para la web se recomiendan los colores normales (o
sea: @code{#blue}, azul, @code{#green}, verde, @code{#red}, rojo).

Las notas de un acorde no se pueden colorear con @code{\override}; en
su lugar utilice @code{\tweak}.  Consulte @ref{The tweak command} para
ver más detalles.


@node Parentheses
@unnumberedsubsubsec Parentheses

@cindex fantasma, notas
@cindex notas fantasma
@cindex notas entre paréntesis
@cindex paréntesis

@funindex \parenthesize
@funindex parenthesize

Los objetos se pueden encerrar entre paréntesis anteponiendo
@code{\parenthesize} al evento musical.  Si se aplica a un acorde,
encierra cada nota dentro de un par de paréntesis.  También se pueden
poner entre paréntesis las notas individuales de un acorde.

@lilypond[verbatim,quote,relative=2]
c2 \parenthesize d
c2 \parenthesize <c e g>
c2 <c \parenthesize e g>
@end lilypond

Los objetos que no son notas también se pueden poner entre paréntesis.

@lilypond[verbatim,quote,relative=2]
c2-\parenthesize -. d
c2 \parenthesize r
@end lilypond


@seealso
Fragmentos de código:
@rlsr{Editorial annotations}.

Referencia de funciionamiento interno:
@rinternals{Parenthesis_engraver},
@rinternals{ParenthesesItem},
@rinternals{parentheses-interface}.


@knownissues

Al poner un acorde entre paréntesis, se encierra cada una de las notas
individuales entre paréntesis, en vez de un solo paréntesis grande
rodeando al acorde completo.


@node Stems
@unnumberedsubsubsec Stems

@cindex plica
@cindex plica invisible
@cindex invisible, plica

@funindex \stemUp
@funindex stemUp
@funindex \stemDown
@funindex stemDown
@funindex \stemNeutral
@funindex stemNeutral

Cuando se encuentra con una nota, se crea automáticamente un objeto
@code{Stem} (plica).  Para las redondas y los silencios, también se
crean pero se hacen invisibles.

<<<<<<< HEAD

@predefined
@funindex \stemUp
=======
@predefined
>>>>>>> 9c1421a4
@code{\stemUp},
@code{\stemDown},
@code{\stemNeutral}.
@endpredefined
<<<<<<< HEAD

=======
>>>>>>> 9c1421a4

@snippets

@cindex stem, direction
@cindex stem, up
@cindex stem, down
@cindex stem, neutral

@lilypondfile[verbatim,lilyquote,ragged-right,texidoc,doctitle]
{default-direction-of-stems-on-the-center-line-of-the-staff.ly}


@seealso
Referencia de la notación:
@ref{Direction and placement}.

Fragmentos de código:
@rlsr{Editorial annotations}.

Referencia de funcionamiento interno:
@rinternals{Stem_engraver},
@rinternals{Stem},
@rinternals{stem-interface}.


@node Outside the staff
@subsection Outside the staff

Esta sección trata sobre cómo enfatizar elementos que están dentro del
pentagrama, desde fuera del pentagrama.

@menu
* Balloon help::
* Grid lines::
* Analysis brackets::
@end menu

@node Balloon help
@unnumberedsubsubsec Balloon help

@cindex globo
@cindex notación, explicación de
@cindex globo de ayuda
@cindex ayuda, globos de

@funindex \balloonGrobText
@funindex \balloonText
@funindex Balloon_engraver
@funindex balloonGrobText
@funindex balloonText
@funindex \balloonLengthOn
@funindex balloonLengthOn
@funindex \balloonLengthOff
@funindex balloonLengthOff

Los elementos de notación se pueden marcar y nombrar con la ayuda de
un cartel o globo de ayuda rectangular.  El propósito principal de
esta funcionalidad es la explicación de la notación.

@c KEEP LY
@lilypond[verbatim,quote,relative=2]
\new Voice \with { \consists "Balloon_engraver" }
{
  \balloonGrobText #'Stem #'(3 . 4) \markup { "Soy una plica" }
  a8
  \balloonGrobText #'Rest #'(-4 . -4) \markup { "Soy un silencio" }
  r
  <c, g'-\balloonText #'(-2 . -2) \markup { "Soy una cabeza" } c>2.
}
@end lilypond

Existen dos funciones musicales, @code{balloonGrobText} y
@code{balloonText}; el primero se usa como @code{\once\override} para
adjuntar un texto a cualquier grob, y el último se usa coqmo
@code{\tweak}, normalmente dentro de acordes, para adjuntar un texto a
una nota individual.

Los textos de globo normalmente influyen en el espaciado de las notas,
pero esto puede cambiarse:

@c KEEP LY
@lilypond[verbatim,quote,relative=2]
\new Voice \with { \consists "Balloon_engraver" }
{
  \balloonLengthOff
  \balloonGrobText #'Stem #'(3 . 4) \markup { "Soy una plica" }
  a8
  \balloonGrobText #'Rest #'(-4 . -4) \markup { "Soy un silencio" }
  r
  \balloonLengthOn
  <c, g'-\balloonText #'(-2 . -2) \markup { "Soy una cabeza" } c>2.
}
@end lilypond


@predefined
<<<<<<< HEAD
@funindex balloonLengthOn
@funindex \balloonLengthOn
@code{\balloonLengthOn},
@funindex \balloonLengthOff
@funindex balloonLengthOff
=======
@code{\balloonLengthOn},
>>>>>>> 9c1421a4
@code{\balloonLengthOff}.
@endpredefined


@seealso
Fragmentos de código:
@rlsr{Editorial annotations}.

Referencia de funcionamiento interno:
@rinternals{Balloon_engraver},
@rinternals{BalloonTextItem},
@rinternals{balloon-interface}.


@node Grid lines
@unnumberedsubsubsec Grid lines

@cindex rejilla, líneas de
@cindex líneas de rejilla
@cindex vertical, línea, entre pentagramas
@cindex línea vertical entre pentagramas

@funindex Grid_point_engraver
@funindex Grid_line_span_engraver
@funindex gridInterval

Se pueden dibujar líneas verticales entre los pentagramas
sincronizadas con las notas.

Se debe usar el grabador @code{Grid_point_engraver} para crear los
puntos extremos de las líneas, mientras que el grabador
@code{Grid_line_span_engraver} se debe utilizar para trazar
efectivamente las líneas.  De forma predeterminada, esto centra las
líneas de rejilla horizontalmente debajo y al lado izquierdo de la
cabeza de las notas.  Las líneas de rejilla se extienden a partir de
línea media de los pentagramas.  El intervalo @code{gridInterval} debe
especificar la duración entre las líneas de rejilla.

@lilypond[verbatim,quote]
\layout {
  \context {
    \Staff
    \consists "Grid_point_engraver"
    gridInterval = #(ly:make-moment 1 4)
  }
  \context {
    \Score
    \consists "Grid_line_span_engraver"
  }
}

\score {
  \new ChoirStaff <<
    \new Staff \relative c'' {
      \stemUp
      c4. d8 e8 f g4
    }
    \new Staff \relative c {
      \clef bass
      \stemDown
      c4 g' f e
    }
  >>
}
@end lilypond

@snippets

@lilypondfile[verbatim,lilyquote,ragged-right,texidoc,doctitle]
{grid-lines--changing-their-appearance.ly}


@seealso
Fragmentos de código:
@rlsr{Editorial annotations}.

Referencia de funcionamiento interno:
@rinternals{Grid_line_span_engraver},
@rinternals{Grid_point_engraver},
@rinternals{GridLine},
@rinternals{GridPoint},
@rinternals{grid-line-interface},
@rinternals{grid-point-interface}.


@node Analysis brackets
@unnumberedsubsubsec Analysis brackets

@cindex corchetes
@cindex fraseo, corchetes de
@cindex corchetes de fraseo
@cindex musicológico, análisis
@cindex análisis musicológico
@cindex notas, corchetes de agrupación de
@cindex horizontal, corchete
@cindex corchete horizontal

@funindex Horizontal_bracket_engraver
@funindex \startGroup
@funindex startGroup
@funindex \stopGroup
@funindex stopGroup

Los corchetes se usan en análisis musical para indicar la estructura
de las piezas musicales.  Están contemplados los corchetes
horizontales simples.

@lilypond[verbatim,quote]
\layout {
  \context {
    \Voice
    \consists "Horizontal_bracket_engraver"
  }
}
\relative c'' {
  c2\startGroup
  d\stopGroup
}
@end lilypond

Los corchetes de análisis se pueden anidar.

@lilypond[verbatim,quote]
\layout {
  \context {
    \Voice
    \consists "Horizontal_bracket_engraver"
  }
}
\relative c'' {
  c4\startGroup\startGroup
  d4\stopGroup
  e4\startGroup
  d4\stopGroup\stopGroup
}
@end lilypond


@seealso
Fragmentos de código:
@rlsr{Editorial annotations}.

Referencia de funcionamiento interno:
@rinternals{Horizontal_bracket_engraver},
@rinternals{HorizontalBracket},
@rinternals{horizontal-bracket-interface},
@rinternals{Staff}.<|MERGE_RESOLUTION|>--- conflicted
+++ resolved
@@ -1,11 +1,7 @@
 @c -*- coding: utf-8; mode: texinfo; documentlanguage: es -*-
 @c This file is included from notation.itely
 @ignore
-<<<<<<< HEAD
-    Translation of GIT committish: 17d84cfa9ddb152b05d1e17ab72109fb4eefa684
-=======
     Translation of GIT committish: 289a8244cb39275e313ddad57fe394da7a21c113
->>>>>>> 9c1421a4
 
     When revising a translation, copy the HEAD committish of the
     version that you are working on.  See TRANSLATION for details.
@@ -129,10 +125,6 @@
 
 
 @predefined
-<<<<<<< HEAD
-@funindex \teeny
-=======
->>>>>>> 9c1421a4
 @code{\teeny} (enano),
 @code{\tiny} (muy pequeño),
 @code{\small} (pequeño),
@@ -436,7 +428,6 @@
 @rinternals{ParenthesesItem},
 @rinternals{parentheses-interface}.
 
-
 @knownissues
 
 Al poner un acorde entre paréntesis, se encierra cada una de las notas
@@ -462,21 +453,11 @@
 @code{Stem} (plica).  Para las redondas y los silencios, también se
 crean pero se hacen invisibles.
 
-<<<<<<< HEAD
-
 @predefined
-@funindex \stemUp
-=======
-@predefined
->>>>>>> 9c1421a4
 @code{\stemUp},
 @code{\stemDown},
 @code{\stemNeutral}.
 @endpredefined
-<<<<<<< HEAD
-
-=======
->>>>>>> 9c1421a4
 
 @snippets
 
@@ -573,15 +554,7 @@
 
 
 @predefined
-<<<<<<< HEAD
-@funindex balloonLengthOn
-@funindex \balloonLengthOn
 @code{\balloonLengthOn},
-@funindex \balloonLengthOff
-@funindex balloonLengthOff
-=======
-@code{\balloonLengthOn},
->>>>>>> 9c1421a4
 @code{\balloonLengthOff}.
 @endpredefined
 
