@c -*- coding: utf-8; mode: texinfo; documentlanguage: es -*-
@c This file is part of lilypond.tely
@ignore
<<<<<<< HEAD
Translation of GIT committish: 17d84cfa9ddb152b05d1e17ab72109fb4eefa684
=======
Translation of GIT committish: 366fb60554c8b9b448bd67d27b1f2c4546819d2f
>>>>>>> 9c1421a4

    When revising a translation, copy the HEAD committish of the
    version that you are working on.  See TRANSLATION for details.
@end ignore

<<<<<<< HEAD
@c \version "2.11.65"
=======
@c \version "2.12.0"
>>>>>>> 9c1421a4

@node Changing defaults
@chapter Changing defaults

El objetivo del diseño de LilyPond es proporcionar la más alta calidad
de los resultados, de forma predeterminada.  A pesar de ello, podría
tener que cambiar este resultado predeterminado.  La disposición sobre
el papel se controla a través de un amplio número de @q{botones e
interruptores} llamados en su conjunto @q{propiedades}.  En el Manual
de aprendizaje podemos encontrar una introducción en forma de tutorial
al acceso y modificación de estas propiedades, véase
@rlearning{Tweaking output}.  Éste debería leerse en primer lugar.
Este capítulo cubre un terreno similar, pero con un estilo más
adecuado para un manual de referencia.

@cindex Referencia de funcionamiento interno

La descripción definitiva de los controles que están dipsonibles para
su ajuste fino están en un documento aparte: @rinternalsnamed{Top,la
Referencia de funcionamiento interno}.  Dicho manual relaciona todas
las variables, funciones y opciones que se encuentran disponibles en
LilyPond.  Está escrito como un documento HTML, que se puede encontrar
en
@c leave the @uref as one long line.
@uref{http://@/lilypond@/.org/@/doc/@/stable/@/Documentation/@/user/@/lilypond@/-internals/,on@/-line},
pero que también va incluido en el paquete de la documentación de LilyPond.

Internamente, LilyPond utiliza el lenguaje Scheme (un dialecto de
LISP) para aportar la infraestructura.  La sobreescritura de las
decisiones de disposición da acceso efectivo a las interioridades del
programa, lo que requiere código de Scheme como entrada.  Los
elementos de Scheme se inauguran dentro de un archivo @code{.ly} con
el símbolo de cuadradillo @code{#}.@footnote{@rlearning{Scheme
tutorial} contiene un breve tutorial sobre la introducción de números,
listas, cadenas y símbolos en Scheme.}

@menu
* Interpretation contexts::
* Explaining the Internals Reference::
* Modifying properties::
* Useful concepts and properties::
* Advanced tweaks::
@end menu


@node Interpretation contexts
@section Interpretation contexts

Esta sección explica qué son los contextos y cómo modificarlos.

@menu
* Contexts explained::
* Creating contexts::
* Modifying context plug-ins::
* Changing context default settings::
* Defining new contexts::
* Aligning contexts::
@end menu


@seealso
Manual de aprendizaje:
@rlearning{Contexts and engravers}.

Archivos de inicio:
@file{ly/@/engraver@/-init@/.ly},
@file{ly/@/performer@/-init@/.ly}.

Fragmentos de código:
@rlsr{Contexts and engravers}.

Referencia de funcionamiento interno:
@rinternals{Contexts},
@rinternals{Engravers and Performers}.


@node Contexts explained
@subsection Contexts explained

Los contextos se disponen de forma jerárquica:

@menu
* Score - the master of all contexts::
* Top-level contexts - staff containers::
* Intermediate-level contexts - staves::
* Bottom-level contexts - voices::
@end menu

@node Score - the master of all contexts
@unnumberedsubsubsec Score - the master of all contexts

Este es el contexto de notación del nivel más alto.  Ningún otro
contexto puede contener a un contexto Score.  De forma predeterminada,
el contexto Score maneja la administración de las indicaciones de
compás y se asegura de que ciertos elementos como claves, compases y
armaduras están siempre alineados entre los distintos pentagramas.

Se crea implícitamente una instancia del contexto Score cuando se
procesa un bloque @code{\score @{@dots{}@}} o @code{\layout
@{@dots{}@}}, o explícitamente cuando se ejecuta una instrucción
@code{\new Score}.

@node Top-level contexts - staff containers
@unnumberedsubsubsec Top-level contexts - staff containers

@strong{@emph{StaffGroup}}

Agrupa pentagramas y añade un corchete en la parte izquierda, formando
un grupo.  Las líneas divisorias de los pentagramas contenidos se
conectan verticalmente.  @code{StaffGroup} sólo consiste en una
colección de pentagramas, con un corchete delante y líneas divisorias
de arriba a abajo.

@strong{@emph{ChoirStaff}}

Idéntico a @code{StaffGroup} excepto que las barras de compás de los
pentagramas contenidos no se conectan verticalmente.

@strong{@emph{GrandStaff}}

Un grupo de pentagramas, con una llave en la parte izquierda que
abarca el grupo.  Las barras de compás de los pentagramas contenidos
se conectan verticalmente.

@strong{@emph{PianoStaff}}

Igual que @code{GrandStaff}, pero contempla la posibilidad de poner el
nombre del instrumento a la izquierda del sistema.

@node Intermediate-level contexts - staves
@unnumberedsubsubsec Intermediate-level contexts - staves

@strong{@emph{Staff}}

Maneja claves, barras de compás, tonalidades y alteraciones
accidentales.  Puede contener contextos de @code{Voice}.

@strong{@emph{RhythmicStaff}}

Como @code{Staff}, pero para imprimir ritmos.  Se ignoran las alturas
de las notas; las notas se imprimen sobre una línea.

@strong{@emph{TabStaff}}

Contexto para generar tablaturas.  De forma predeterminada dispone la
expresión musical como una tablatura de guitarra, impresa sobre seis
líneas.

@strong{@emph{DrumStaff}}

Maneja el tipografiado para instrumentos de percusión.  Puede contener
contextos @code{DrumVoice}.

@strong{@emph{VaticanaStaff}}

Igual que @code{Staff}, excepto que está pensado para tipografiar
piezas en estilo gregoriano.

@strong{@emph{MensuralStaff}}

Igual que @code{Staff}, excepto que está diseñado para tipografiar
piezas en estilo mensural.


@node Bottom-level contexts - voices
@unnumberedsubsubsec Bottom-level contexts - voices

Los contextos del mismo nivel que Voice dan un valor inicial a ciertas
propiedades e inician los grabadores correspondientes.  Siendo
contextos del nivel más bajo, no pueden contener a otros contextos.

@strong{@emph{Voice}}

Corresponde a una voz sobre un pentagrama. este contexto maneja la
conversión de las indicaciones dinámicas, plicas, barras, subíndices y
superíndices, ligaduras de expresión y de unión, y silencios.  Tenemos
que crear instancias explícitas de este contexto si necesitamos varias
voces en el mismo pentagrama.

@strong{@emph{VaticanaVoice}}

Lo mismo que @code{Voice}, excepto que está diseñado para tipografiar
piezas en estilo gregoriano.

@strong{@emph{MensuralVoice}}

Lo mismo que @code{Voice}, con modificaciones para el tipografiado de
piezas en estilo mensural.

@strong{@emph{Lyrics}}

Corresponde a una voz con letra.  Maneja la impresión de una sola
línea de letra.

@strong{@emph{DrumVoice}}

El contexto de voz utilizado en una pauta de percusión.

@strong{@emph{FiguredBass}}

El contexto en que los objetos @code{BassFigure} se crean a partir de
la entrada escrita en el modo @code{\figuremode}.

@strong{@emph{TabVoice}}

El contexto de voz utilizado dentro de un contexto @code{TabStaff}.
Se suele dejar que se cree implícitamente.

@strong{@emph{ChordNames}}

Tipografía nombres de acordes.


@node Creating contexts
@subsection Creating contexts

Para partituras que sólo tienen una voz y un pentagrama, los contextos
se crean automáticamente.  Para partituras más complejas, es necesario
crearlos a mano.  Existen tres instrucciones que hacen esto.

@itemize

@item
La instrucción más fácil es @code{\new}, y es también la más rápida de
escribir.  Se antepone a una expresión musical, por ejemplo

@funindex \new
@cindex nuevos, contextos
@cindex Contexto, creación de

@example
\new @var{tipo} @var{expresión_musical}
@end example

@noindent
donde @var{tipo} es el nombre de un contexto (como @code{Staff} o
@code{Voice}).  Esta instrucción crea un contexto nuevo, y empieza a
interpretar la @var{expresión_musical} con él.

Una aplicación práctica de @code{\new} es una partitura con muchos pentagramas.
Cada parte que debe ir en su propio pentagrama, va precedida de
@code{\new Staff}.

@lilypond[quote,verbatim,relative=2,ragged-right,fragment]
<<
  \new Staff { c4 c }
  \new Staff { d4 d }
>>
@end lilypond

La instrucción @code{\new} puede también dar nombre al contexto,

@example
\new @var{tipo} = @var{identificador} @var{música}
@end example
Sin embargo, este nombre especificado por el usuario sólo se utiliza
si no hay ya otro contexto anterior con el mismo nombre.


@funindex \context

@item
Como @code{\new}, la instrucción @code{\context} también dirige una
expresión musical a un objeto de contexto, pero da al contexto un
nombre explícito.  La sintaxis es

@example
\context @var{tipo} = @var{identificador} @var{música}
@end example

En esta forma, la instrucción buscará un contexto existente del
@var{tipo} especificado que tenga el nombre @var{identificador}.  Si
ese contexto aún no existe, se crea un contexto nuevo con el nombre
especificado.  Esto es útil si nos vamos a referir más tarde al
contexto.  Por ejemplo, cuando se escribe la letra, la melodía está
dentro de un contexto con nombre

@example
\context Voice = "@b{tenor}" @var{música}
@end example

@noindent
de forma que los textos se puedan alienar correctamente con sus notas,

@example
\new Lyrics \lyricsto "@b{tenor}" @var{letra}
@end example

@noindent

Otro uso posible de los contextos con nombre es la fusión de dos
expresiones musicales distintas en un solo contexto.  En el siguiente
ejemplo, se introducen por separado las articulaciones y las notas,

@example
musica = @{ c4 c4 @}
decoracion = @{ s4-. s4-> @}
@end example

se combinan enviando los dos al mismo contexto @code{Voice},

@example
<<
  \new Staff \context Voice = "A" \musica
  \context Voice = "A" \decoracion
>>
@end example
@lilypond[quote,ragged-right]
music = { c4 c4 }
arts = { s4-. s4-> }
\relative c'' <<
  \new Staff \context Voice = "A" \music
  \context Voice = "A" \arts
>>
@end lilypond

Con este mecanismo, es posible definir un Urtext (una edición
original), con la posibilidad de poner articulaciones distintas sobre
las mismas notas.

@cindex crear contextos

@item
La tercera instrucción para crear contextos es
@example
\context @var{tipo} @var{música}
@end example


@noindent
Esto es similar a @code{\context} con @code{= @var{identificador}},
pero se corresponde con cualquier contexto del tipo @var{tipo}, sin
importar qué nombre se le ha dado.

Esta variante se usa con expresiones musicales que se pueden
interpretar en varios niveles.  Por ejemplo, la instrucción
@code{\applyOutput} (véase @ref{Running a function on all layout
objects}).  Sin una instrucción @code{\context} explícita, normalmente
se aplicaría a @code{Voice}

@example
\applyOutput #'@var{contexto} #@var{función}   % aplicar al contexto Voice
@end example

Para que se interprete dentro de los niveles de @code{Score} o
@code{Staff}, utilice las siguientes formas:

@example
\applyOutput #'Score #@var{función}
\applyOutput #'Staff #@var{función}
@end example

@end itemize


@node Modifying context plug-ins
@subsection Modifying context plug-ins

Los contextos de notación (como @code{Score} y @code{Staff}) no sólo
almacenan propiedades, también contienen «plug-ins» o complementos
llamados @q{grabadores} que crean elementos de notación.  Por ejemplo,
el contexto @code{Voice} contiene un grabador
@code{Note_head_engraver} que crea las cabezas de nota y el contexto
@code{Staff} contiene un grabador @code{Key_signature_engraver} que
crea la indicación de compás.

Para ver una descripción completa de todos y cada uno de los
complementos, consulte
@ifhtml
@rinternals{Engravers and Performers}.
@end ifhtml
@ifnothtml
Referencia de funcionamiento interno @expansion{} Traducción @expansion{} Grabadores.
@end ifnothtml
Cada contexto que se describe en
@ifhtml
@rinternals{Contexts}
@end ifhtml
@ifnothtml
Referencia de funcionamiento interno @expansion{} Traducción @expansion{} Contexto.
@end ifnothtml
relaciona los grabadores que se usan para ese contexto.


Puede ser de utilidad jugar un poco con estos complementos.  Se hace
iniciando un contexto nuevo con @code{\new} o @code{\context} y
modificándolo:

@funindex \with

@example
\new @var{contexto} \with @{
  \consists @dots{}
  \consists @dots{}
  \remove @dots{}
  \remove @dots{}
  @emph{etc.}
@}
@{
  @emph{..música..}
@}
@end example

@noindent
donde los @dots{} debe ser el nombre de un grabador.  Aquí tenemos un
ejemplo sencillo que suprime los grabadores
@code{Time_signature_engraver} y @code{Clef_engraver} de un contexto
@code{Staff}:

@lilypond[quote,relative=1,verbatim,fragment]
<<
  \new Staff {
    f2 g
  }
  \new Staff \with {
     \remove "Time_signature_engraver"
     \remove "Clef_engraver"
  } {
    f2 g2
  }
>>
@end lilypond

En el segundo pentagrama no hay indicación de compás ni clave.  Éste
es un método bastante rudimentario de hacer que desaparezcan los
objetos porque afecta a todo el pentagrama.  Este método también
afecta al espaciado, lo que puede ser deseable o no serlo.  Se
muestran métodos más sofisticados para quitar objetos en
@rlearning{Visibility and color of objects}.

El ejemplo siguiente muestra una aplicación práctica.  Normalmente las
líneas divisorias y las indicaciones de compás están sincronizadas a
lo largo de toda la partitura.  Lo hacen los grabadores
@code{Timing_translator} y @code{Default_bar_line_engraver}.  Estos
complementos mantienen al día la administración de las indicaciones de
compás, posición dentro del compás, etc.  Moviendo estos grabadores
desde el contexto de @code{Score} al de @code{Staff}, podemos
conseguir una partitura en la que cada pentagrama tiene su propio
compás independiente.

@cindex polimétricas, partituras
@cindex compases distintos al mismo tiempo

@lilypond[quote,relative=1,ragged-right,verbatim,fragment]
\new Score \with {
  \remove "Timing_translator"
  \remove "Default_bar_line_engraver"
} <<
  \new Staff \with {
    \consists "Timing_translator"
    \consists "Default_bar_line_engraver"
  } {
      \time 3/4
      c4 c c c c c
  }
  \new Staff \with {
    \consists "Timing_translator"
    \consists "Default_bar_line_engraver"
  } {
       \time 2/4
       c4 c c c c c
  }
>>
@end lilypond


@node Changing context default settings
@subsection Changing context default settings

Los ajustes de contexto que están preparados para usarse de forma
predeterminada en los contextos @code{Score}, @code{Staff} y
@code{Voice}, se pueden especificar dentro de un bloque
@code{\layout}, como se ilustra en el ejemplo siguiente.  El bloque
@code{\layout} se debe colocar dentro del bloque @code{\score} en que
se quiere que haga efecto, pero fuera de la música.

Observe que la propia instrucción @code{\set} y el contexto se deben
omitir cuando se especifican de esta manera los valores de contexto
predeterminados:

@lilypond[quote,verbatim]
\score {
  \relative c'' {
    a4^"Really small, thicker stems, no time signature" a a a
    a a a a
  }
  \layout {
    \context {
      \Staff
      fontSize = #-4
      \override Stem #'thickness = #4.0
      \remove "Time_signature_engraver"
    }
  }
}
@end lilypond

En este ejemplo, la instrucción @code{\Staff} especifica que los
ajustes siguientes se apliquen a todos los pentagramas dentro del
bloque de partitura.

Se pueden realizar de forma similar modificaciones al contexto
@code{Score} o a todos los contextos @code{Voice}.

@knownissues

No es posible recolectar cambios de contexto dentro de una variable y
aplicarlos a una definición de @code{\context} por referencia a dicha
variable.

La instrucción @code{\RemoveEmptyStaffContext} sobreescribe nuestros
ajustes en curso para @code{\Staff}.  Si queremos cambiar los valores
predeterminados para un pentagrama que utilice
@code{\RemoveEmptyStaffContext}, debe hacerlo después de llamar a
@code{\RemoveEmptyStaffContext}, o sea

@example
\layout @{
  \context @{
    \RemoveEmptyStaffContext

    \override Stem #'thickness = #4.0
  @}
@}
@end example


@node Defining new contexts
@subsection Defining new contexts

Los contextos específicos, como @code{Staff} y @code{Voice}, están
construidos a base de bloques sencillos.  Es posible crear nuevos
tipos de contextos con combinaciones distintas de añadidos grabadores.

El siguiente ejemplo muestra cómo construir un tipo diferente de contexto de
@code{Voice} partiendo de cero.  Será parecido a
@code{Voice}, pero imprime solamente cabezas centradas en forma de barra inclinada.  Se puede usar
para indicar improvisación en piezas de jazz,

@c KEEP LY
@lilypond[quote,ragged-right]
\layout { \context {
  \name ImproVoice
  \type "Engraver_group"
  \consists "Note_heads_engraver"
  \consists "Text_engraver"
  \consists Pitch_squash_engraver
  squashedPosition = #0
  \override NoteHead #'style = #'slash
  \override Stem #'transparent = ##t
  \alias Voice
}
\context { \Staff
  \accepts "ImproVoice"
}}

\relative c'' {
  a4 d8 bes8 \new ImproVoice { c4^"ad lib" c
   c4 c^"desvístete" c_"mientras juegas :)" c }
  a1
}
@end lilypond


Estos ajustes se definen dentro de un bloque @code{\context} que a su
vez está dentro de un bloque @code{\layout},

@example
\layout @{
  \context @{
    @dots{}
  @}
@}
@end example

En el siguiente análisis, la entrada de ejemplo que se muestra debe ir
en el lugar de los puntos suspensivos @dots{} del fragmento anterior.

En primer lugar es necesario definir un nombre para el nuevo contexto:

@example
\name ImproVoice
@end example

Debido a que es parecido al contexto @code{Voice}, queremos órdenes
que funcionen sobre contextos de @code{Voice} (existentes) para que
siga funcionando.  Esto se consigue dando al contexto nuevo un alias
@code{Voice},

@example
\alias Voice
@end example

El contexto imprimirá notas y textos explicativos, por ello tenemos
que añadir los grabadores que aportan esta funcionalidad,

@example
\consists Note_heads_engraver
\consists Text_engraver
@end example

Pero sólo necesitamos esto en la línea central,

@example
\consists Pitch_squash_engraver
squashedPosition = #0
@end example

El grabador @rinternals{Pitch_squash_engraver} modifica las cabezas de
nota (creadas por el grabador @rinternals{Note_heads_engraver}) y
establece sus posiciones verticales al valor de
@code{squashedPosition}, en este caso@tie{}@code{0}, la línea central.

Las notas parecen barras inclinadas y no tienen plica,

@example
\override NoteHead #'style = #'slash
\override Stem #'transparent = ##t
@end example

Todos estos añadidos tienen que cooperar, y esto se consigue con un
añadido especial, que se debe marcar con la palabra clave
@code{\type}.  Este será siempre @code{Engraver_group},

@example
\type "Engraver_group"
@end example

Al juntarlo todo, obtenemos

@example
\context @{
  \name ImproVoice
  \type "Engraver_group"
  \consists "Note_heads_engraver"
  \consists "Text_engraver"
  \consists Pitch_squash_engraver
  squashedPosition = #0
  \override NoteHead #'style = #'slash
  \override Stem #'transparent = ##t
  \alias Voice
@}
@end example

@funindex \accepts
Los contextos dan lugar a jerarquías.  Queremos colgar el contexto
@code{ImproVoice} bajo el contexto @code{Staff}, como simples
@code{Voice}s normales.  Por tanto, modificamos la definición de
@code{Staff} con la instrucción @code{\accepts} (acepta),

@example
\context @{
  \Staff
  \accepts ImproVoice
@}
@end example

@funindex \denies
Lo opuesto a @code{\accepts} (acepta) es @code{\denies} (deniega), lo
que a veces se necesita cuando se están reutilizando definiciones de
contexto existentes.

Ponemos ambos dentro de un bloque @code{\layout}, como

@example
\layout @{
  \context @{
    \name ImproVoice
    @dots{}
  @}
  \context @{
    \Staff
    \accepts "ImproVoice"
  @}
@}
@end example

Así pues, la salida que aparece al comienzo de esta sub-sección se
puede escribir como

@example
\relative c'' @{
  a4 d8 bes8
  \new ImproVoice @{
    c4^"ad lib" c
    c4 c^"undress"
    c c_"while playing :)"
  @}
  a1
@}
@end example


@node Aligning contexts
@subsection Aligning contexts

Los contextos nuevos se pueden alinear por encima o por debajo de
otros contextos existentes.  Esto podría ser de utilidad al preparar
un pentagrama vocal (@rlearning{Vocal ensembles}) y un ossia,

@cindex ossia
@findex alignAboveContext
@findex alignBelowContext

@lilypond[quote,ragged-right]
ossia = { f4 f f f }
\score{
  \relative c' \new Staff = "main" {
    c4 c c c
    <<
      \new Staff \with { alignAboveContext = #"main" } \ossia
      { d8 f d f d f d f }
    >>
  }
}
@end lilypond

@cindex nested contexts
@cindex contexts, nested

@funindex \accepts
@funindex \denies

Los contextos como @code{PianoStaff} pueden llevar dentro otros
contextos anidados.  Los contextos que se pueden aceptar para su
anidamiento están definidos por la lista @qq{accepts} (acepta) de un
contexto.  Los contextos que no están en esta lista se colocan debajo
del contexto exterior en la partitura impresa.  Por ejemplo, el
contexto @code{PianoStaff} está definido para que acepte contextos
@code{Staff} y @code{FiguredBass} de forma predeterminada, pero no un
contexto @code{Lyrics}, por ejemplo.  Así pues, en la siguiente
estructura la letra se sitúa debajo del sistema de piano en lugar de
colocarse entre los dos pentagramas:

@lilypond[verbatim,quote,relative=1]
\new PianoStaff
<<
  \new Staff { e4 d c2 }
  \addlyrics { Three blind mice }
  \new Staff {
    \clef "bass"
    { c,1 }
  }
>>
@end lilypond

La lista @qq{accepts} de un contexto se puede modificar para que
incluya contextos anidados adicionales, y así si quisiéramos que la
letra apareciese entre los dos pentagramas podríamos usar:

@lilypond[verbatim,quote,relative=1]
\new PianoStaff \with { \accepts Lyrics }
<<
  \new Staff { e4 d c2 }
  \addlyrics { Three blind mice }
  \new Staff {
    \clef "bass"
    { c,1 }
  }
>>
@end lilypond

Lo contrario de @code{\accepts} (acepta) es @code{\denies} (deniega);
esto suprime un contexto de la lista @qq{accepts}.


@node Explaining the Internals Reference
@section Explaining the Internals Reference


@menu
* Navigating the program reference::
* Layout interfaces::
* Determining the grob property::
* Naming conventions::
@end menu



@node Navigating the program reference
@subsection Navigating the program reference

Supongamos que queremos mover la indicación de digitación del
fragmento siguiente:

@lilypond[quote,fragment,relative=2,verbatim]
c-2
\stemUp
f
@end lilypond

Si hace una visita a la documentación en busca de instrucciones de
digitación (en @ref{Fingering instructions}), encontrará:

@quotation
@strong{Véase también}

Referencia de funcionamiento interno: @rinternals{Fingering}.

@end quotation

@ifnothtml
La referencia del programador se encuentra disponible en forma de
documento HTML.  Se recomienda mucho que lo lea en la forma HTML, bien
en línea o bien descargando los archivos de la documentación HTML.
Esta sección sería mucho más difícil de entender si está utilizando el
manual en formato PDF.
@end ifnothtml

Siga el enlace que lleva a @rinternals{Fingering}.  Al principio de la
página, puede ver

@quotation
Los objetos de digitación se crean por parte de:
@rinternals{Fingering_engraver} y @rinternals{New_fingering_engraver}.
@end quotation

Siguiendo los enlaces relacionados dentro de la referencia del
programa, podemos seguir el flujo de información dentro del programa:

@itemize

@item @rinternals{Fingering}:
los objetos @rinternals{Fingering} se crean por parte de:
@rinternals{Fingering_engraver}

@item @rinternals{Fingering_engraver}:
Tipos de música aceptados: @rinternals{fingering-event}

@item @rinternals{fingering-event}:
El tipo de evento musical @code{fingering-event} está descrito en
Expresiones musicales con el nombre de @rinternals{FingeringEvent}
@end itemize

Este camino se recorre en contra de la corriente de información del
programa: comienza por la salida y acaba en el evento de entrada.
También podríamos haber empezado por un evento de la entrada, y leído
siguiendo el flujo de información terminando en su caso en el objeto
(u objetos) de la salida.

La referencia del programa también se puede examinar como un documento
normal.  Contiene capítulos que tratan de
@ifhtml
@rinternals{Music definitions},
@end ifhtml
@ifnothtml
@code{Music definitions}
@end ifnothtml
de la @rinternals{Translation}, y del @rinternals{Backend}.  Cada uno
de los capítulos relaciona todas las definiciones utilizadas y todas
las propiedades que se pueden ajustar.


@node Layout interfaces
@subsection Layout interfaces

@cindex interfaz de la presentación
@cindex presentación, interfaz de la
@cindex grob

La página HTML que pudimos ver en la sección anterior describe el
objeto de presentación llamado @rinternals{Fingering}.  Dicho objeto
es un símbolo dentro de la partitura.  Tiene propiedades que guardan
números (como grosores y direcciones), pero también punteros a objetos
relacionados.  Un objeto de presentación también se llama un
@emph{Grob}, que es una abreviatura de Graphical Object (objeto
gráfico).  Para ver más detalles acerca de los objetos gráficos o
Grobs, consulte @rinternals{grob-interface}.

La página dedicada a @code{Fingering} relaciona las definiciones del
objeto @code{Fingering}.  Por ejemplo, la página dice

@quotation
@code{relleno} (dimensión, en espacios de pentagrama):

@code{0.5}
@end quotation

@noindent
lo que significa que el número se mantendrá a una distancia de al
menos 0.5 de la cabeza de la nota.


Cada objeto de presentación puede tener varias funciones como elemento
notacional o tipográfico.  Por ejemplo, el objeto de digitación
Fingering tiene los siguientes aspectos

@itemize
@item
Su tamaño es independiente del espaciado horizontal, al contrario de
las ligaduras o las barras de las figuras.

@item
Es un elemento de texto.  Casi seguro que es un texto muy corto.

@item
este elemento de texto se tipografía con un tipo de letra, no como las
ligaduras o las barras de las figuras.

@item
Horizontalmente, el centro del símbolo se debe alinear con el centro
de la cabeza de la nota.

@item
Verticalmente, el símbolo se coloca cerca de la nota y del pentagrama.

@item
La posición vertical también está coordinada con otros símbolos de
superíndice y de subíndice.
@end itemize

Cada uno de estos aspectos se capta en lo que se llaman
@emph{interface}s, que se relacionan al final de la página dedicada a
@rinternals{Fingering}

@quotation
Este objeto contempla los siguientes interfaces:
@rinternals{item-interface},
@rinternals{self-alignment-interface},
@rinternals{side-position-interface}, @rinternals{text-interface},
@rinternals{text-script-interface}, @rinternals{font-interface},
@rinternals{finger-interface} y @rinternals{grob-interface}.
@end quotation

Al pulsar sobre cualquiera de los enlaces nos desplazaremos a la
página del respectivo interfaz del objeto.  Cada interfaz tiene un
cierto número de propiedades.  Algunas de ellas no son para que el
usuario las pueda ajustar (@q{Propiedades internas}), pero otras sí se
pueden modificar.

Hemos estado hablando de @emph{el} objeto @code{Fingering}, pero
realmente esto no significa mucho.  El archivo de inicialización
(véase @ref{File structure}) @file{scm/@/define@/-grobs@/.scm} muestra
el alma del @q{objeto},

@example
(Fingering
  . ((padding . 0.5)
     (avoid-slur . around)
     (slur-padding . 0.2)
     (staff-padding . 0.5)
     (self-alignment-X . 0)
     (self-alignment-Y . 0)
     (script-priority . 100)
     (stencil . ,ly:text-interface::print)
     (direction . ,ly:script-interface::calc-direction)
     (font-encoding . fetaNumber)
     (font-size . -5) 		; don't overlap when next to heads.
     (meta . ((class . Item)
     (interfaces . (finger-interface
                    font-interface
                    text-script-interface
                    text-interface
                    side-position-interface
                    self-alignment-interface
                    item-interface))))))
@end example

@noindent
Como podemos ver, el objeto @code{Fingering} no es más que un montón
de valores de variables, y la página web de la Referencia de
funcionamiento interno se genera directamente a partir de esta
definición.


@node Determining the grob property
@subsection Determining the grob property

Recordemos que queríamos cambiar la posición del @b{2} en

@lilypond[quote,fragment,relative=2,verbatim]
c-2
\stemUp
f
@end lilypond

Puesto que el @b{2} se encuentra colocado verticalmente sobre su nota,
tenemos que negociar con el interfaz asociado con esta colocación.
Esto se hace usando @code{side-position-interface}.  La página que
describe este interface dice:

@quotation
@code{side-position-interface}

Colocar un objeto víctima (este mismo) junto a otros objetos (el
soporte).  La propiedad @code{direction} significa dónde poner el
objeto víctima con relación al soporte (¿a la izquierda o a la
derecha, encima o debajo?)
@end quotation

@cindex relleno
@noindent
Debajo de esta descripción, la variable @code{padding} (relleno) se describe como

@quotation
@table @code
@item padding
(dimensión, en espacios de pentagrama)

Añadir esta cantidad de espacio adicional entre objetos que están unos
junto a otros.
@end table
@end quotation

Aumentando el valor de @code{padding}, podemos alejar la cifra de
digitación de la cabeza de la nota.  La siguiente orden inserta un
espacio en blanco de 3 espacios de pentagrama entre la nota y la
digitación:
@example
\once \override Voice.Fingering #'padding = #3
@end example

Al insertar esta instrucción antes de que se haya creado el objeto
Fingering, es decir, antes del @code{c2}, llegamos al siguiente
resultado:

@lilypond[quote,relative=2,fragment,verbatim]
\once \override Voice.Fingering #'padding = #3
c-2
\stemUp
f
@end lilypond

En este caso, el contexto de este truco es @code{Voice}.  Este hecho
se puede deducir también a partir de la referencia del programa, ya
que la página dedicada al añadido @rinternals{Fingering_engraver} dice

@quotation
El grabador Fingering_engraver es parte de los contextos: @dots{}
@rinternals{Voice}
@end quotation



@node Naming conventions
@subsection Naming conventions

@ignore
Another thing that is needed, is an overview of the various naming
conventions:

    scheme functions: lowercase-with-hyphens (incl. one-word
names)
    scheme functions: ly:plus-scheme-style
    music events, music classes and music properties:
as-scheme-functions
    Grob interfaces: scheme-style
    backend properties: scheme-style (but X and Y!)
    contexts (and MusicExpressions and grobs): Capitalized or
CamelCase
    context properties: lowercaseFollowedByCamelCase
    engravers:
Capitalized_followed_by_lowercase_and_with_underscores

Which of these are conventions and which are rules?
Which are rules of the underlying language, and which are
LP-specific?
@end ignore

@node Modifying properties
@section Modifying properties

@menu
* Overview of modifying properties::
* The set command::
* The override command::
* The tweak command::
* set versus override::
@end menu


@node Overview of modifying properties
@subsection Overview of modifying properties

Cada contexto es responsable de la creación de ciertos tipos de
objetos gráficos.  Los ajustes que se usan para imprimir estos objetos
también se almacenan por contexto.  Mediante la modificación de estos
ajustes, se puede alterar la apariencia de los objetos.

La sintaxis de esto es

@example
\override @var{contexto}.@var{nombre} #'@var{propiedad} = #@var{valor}
@end example

Aquí @var{nombre} es el nombre de un objeto gráfico, como @code{Stem}
o @code{NoteHead}, y @var{propiedad} es una variable interna del
sistema de formateo (@q{propiedad del grob} o @q{propiedad de
disposición}).  Este último es un símbolo, y por ello debe ir
precedido de un apóstrofo.  La subsección @ref{Modifying properties}
explica cómo se deben cumplimentar los conceptos @var{nombre},
@var{propiedad} y @var{valor}.  Aquí sólo nos ocuparemos de la
funcionalidad des esta instrucción.

La instrucción

@verbatim
\override Staff.Stem #'thickness = #4.0
@end verbatim

@noindent
hace más gruesas las plicas (el valor predeterminado es 1.3, con el
grosor de una línea del pentagrama como unidad).  Puesto que la
instrucción especifica como contexto a @code{Staff}, sólo se aplica al
pentagrama actual.  Otros pentagramas mantienen su aspecto normal.
Aquí vemos la instrucción en pleno funcionamiento:

@lilypond[quote,verbatim,relative=2,fragment]
c4
\override Staff.Stem #'thickness = #4.0
c4
c4
c4
@end lilypond

La instrucción @code{\override} modifica la definición de la plica
@code{Stem} dentro del pentagrama en curso @code{Staff}.  Después de
que la instrucción se ha interpretado, todas las plicas se engrosan.

De manera análoga a @code{\set}, el argumento @var{contexto} se puede
omitir, ocasionando que se utilice el contexto predeterminado
@code{Voice}.  Al añadir @code{\once} se aplica el cambio durante un
solo paso de tiempo.

@lilypond[quote,fragment,verbatim,relative=2]
c4
\once \override Stem #'thickness = #4.0
c4
c4
@end lilypond

El @code{\override} se debe hacer antes de que el objeto se inicia.
Por tanto, al alterar objetos @emph{Spanner} «de extensión» como
ligaduras o barras, la instrucción @code{\override} se debe ejecutar
en el momento en que se crea el objeto.  En este ejemplo:

@lilypond[quote,fragment,verbatim,relative=2]
\override Slur #'thickness = #3.0
c8[( c
\override Beam #'thickness = #0.6
c8 c])
@end lilypond

@noindent
la ligadura es más gruesa pero la barra no lo es.  Esto es así porque
la instrucción para @code{Beam}, la barra, va después de que la barra
se ha iniciado, y por ello no tiene ningún efecto.

De forma análoga a @code{\unset}, la instrucción @code{\revert} para
un contexto deshace una instrucción @code{\override}; como con
@code{\unset}, solamente afecta a los ajustes que se hicieron dentro
del mismo contexto.  En otras palabras, el @code{\revert} del
siguiente ejemplo no hace nada.

@example
\override Voice.Stem #'thickness = #4.0
\revert Staff.Stem #'thickness
@end example

Algunas opciones «trucables» se llaman @q{subpropiedades} y residen
dentro de las propiedades normales.  Para trucarlas, utilice
instrucciones de la forma

@c leave this as a long long
@example
\override @var{context}.@var{name} #'@var{property} #'@var{subproperty} = #@var{value}
@end example

@noindent
tales como

@example
\override Stem #'(details beamed-lengths) = #'(4 4 3)
@end example


@seealso
Referencia de funcionamiento interno:
@rinternals{OverrideProperty},
@rinternals{RevertProperty},
@rinternals{PropertySet},
@rinternals{Backend},
@rinternals{All layout objects}.


@knownissues

El «back-end» o motor de salida no es muy estricto en la comprobación
de tipos de las propiedades de objetos.  Las referencias cíclicas en
valores Scheme de propiedades pueden producir cuelgues o salidas
abruptas, o las dos cosas.


@node The set command
@subsection The @code{\set} command

@cindex propiedades
@funindex \set
@cindex cambiar propiedades

Cada contexto puede tener distintas @emph{propiedades}, variables
contenidas dentro de ese contexto.  Se pueden cambiar mientras dura el
paso de interpretación.  Se consigue insertando la instrucción
@code{\set} dentro de la música:

@example
\set @var{contexto}.@var{propiedad} = #@var{valor}
@end example

Por ejemplo:
@lilypond[quote,verbatim,relative=2,fragment]
R1*2
\set Score.skipBars = ##t
R1*2
@end lilypond

Estas instrucción salta los compases que no tienen notas.  El
resultado es que los silencios multicompás se condensan.  El valor
asignado es un objeto de Scheme.  En este caso, es @code{#t}, el valor
booleano True o verdadero.

Si se omite el argumento @var{context}, entonces se utiliza el
contexto actual de nivel más bajo (normalmente @code{ChordNames},
@code{Voice} o @code{Lyrics}). En este ejemplo:

@lilypond[quote,verbatim,relative=2,fragment]
c8 c c c
\set autoBeaming = ##f
c8 c c c
@end lilypond

@noindent
el argumento @var{contexto} de la instrucción @code{\set} se omite,
así pues el barrado automático se desactiva en la voz actual.  Observe
que el contexto de nivel más bajo no siempre contiene la propiedad que
queremos cambiar (por ejemplo, no tendrá ningún efecto intentar
establecer un valor para la propiedad @code{skipBars} del contexto de
nivel más bajo, en este caso @code{Voice}).

@lilypond[quote,verbatim,relative=2,fragment]
R1*2
\set skipBars = ##t
R1*2
@end lilypond

Los contextos son jerárquicos, y si se ha especificado un contexto
mayor, por ejemplo @code{Staff}, entonces el cambio se aplicaría
también a todos los contextos @code{Voice} dentro del pentagrama
actual.  El cambio se aplica @q{al vuelo}, durante la música, de
manera que el ajuste sólo afecta al segundo grupo de corcheas.

@funindex \unset

También existe una instrucción @code{\unset}:
@example
\unset @var{contexto}.@var{propiedad}
@end example

@noindent
que elimina la definición de @var{propiedad}.  Esta instrucción
elimina la definición solamente si está establecida dentro de
@var{contexto}, de manera que

@example
\set Staff.autoBeaming = ##f
@end example

@noindent
introduce un ajuste de la propiedad en el nivel de @code{Staff}.  El
ajuste también se aplica a la @code{Voice} actual.  Sin embargo:

@example
\unset Voice.autoBeaming
@end example

@noindent
no tiene ningúun efecto.  Para cancelar este ajuste, se debe
especificar el @code{\unset} en el mismo nivel que el @code{\set}
original.  Dicho de otra forma, para deshacer el efecto de
@code{Staff.autoBeaming = ##f} se necesita
@example
\unset Staff.autoBeaming
@end example

Como @code{\set}, el argumento @var{contexto} no se tiene que
especificar para un contexto del nivel más bajo, por lo que los dos
enunciados

@example
\set Voice.autoBeaming = ##t
\set autoBeaming = ##t
@end example

@noindent
son equivalentes.


@cindex \once
Los ajustes que se aplican solamente a un único paso de tiempo se
pueden escribir con @code{\once}, por ejemplo en

@lilypond[quote,verbatim,relative=2,fragment]
c4
\once \set fontSize = #4.7
c4
c4
@end lilypond

la propiedad @code{fontSize} se deshace automáticamente después de la
segunda nota.

En el manual de Referencia de funcionamiento interno hay una
descripción completa de todas las propiedades de contexto disponibles,
consulte
@ifhtml
@rinternals{Tunable context properties}.
@end ifhtml
@ifnothtml
Traducción @expansion{} Propiedades de contexto modificables por el
usuario.
@end ifnothtml



@node The override command
@subsection The @code{\override} command

Las instrucciones que modifican la salida tienen por lo general un
aspecto como

@example
\override Voice.Stem #'thickness = #3.0
@end example

@noindent
Para construir este truco debemos determinar los siguientes datos:

@itemize
@item el contexto: aquí @code{Voice}.
@item el objeto de presentación: aquí @code{Stem}.
@item la propiedad de presentación: aquí @code{thickness}.
@item un valor adecuado: aquí @code{3.0}.
@end itemize

Ciertas opciones ajustables se denominan @q{subpropiedades} y residen
en el interior de las propiedades normales.  Para modificarlas utilice
instrucciones de la forma

@example
\override Stem #'(details beamed-lengths) = #'(4 4 3)
@end example

@cindex documentación interna
@cindex buscar objetos gráficos
@cindex gráficos, descripción de los objetos
@cindex trucos
@funindex \override
@cindex interna, documentación

Para muchas propiedades, independientemente del tipo de datos de la
propiedad, si se establece el valor de la propiedad a falso
(@code{##f}) se producirá su desactivación, ocasionando que LilyPond
ignore por completo dicha propiedad.  Esto es especialmente útil para
«apagar» propiedades de grobs (objetos gráficos) que de otra manera
causarína problemas.

Mostraremos a continuación cómo localizar esta información en el
manual de notación y en la referencia de funcionamiento interno.


@node The tweak command
@subsection The @code{\tweak} command

@funindex \tweak
@cindex trucar

En ocasiones es posible tomar un atajo para realizar el ajuste fino de
los objetos gráficos.  Para objetos que reusultan directamente de un
elemento de código de la entrada, puede usar la función @code{\tweak},
por ejemplo

@lilypond[relative=2,verbatim]
< c
  \tweak #'color #red
  d
  g
  \tweak #'duration-log #1
  a
> 4
-\tweak #'padding #8
-^
@end lilypond

@cindex chord, modifying one note in

Pero el uso principal de la instrucción @code{\tweak} es modificar
solamente uno de varios elementos de notación que dan comienzo en el
mismo momento musical, como las notas de un acorde, o corchetes de
tresillo que empiezan al mismo tiempo.

Para ver una introducción a la sintaxis y los usos de la instrucción
tweak, consulte @rlearning{Tweaking methods}.

La instrucción @code{\tweak} fija una propiedad en el objeto que viene
a continuación de forma directa, sin necesidad de especificar el
nombre del grob o el contexto.  Para que esto funcione, es necesario
que la instrucción @code{\tweak} permanezca inmediatamente adyacente
al objeto al que se aplica, después de que el archivo de entrada se ha
convertido en un flujo musical.  Con frecuencia no es el caso, pues
muchos elementos adicionales se insertan en la corriente musical de
forma implícita.  Por ejemplo, cuando se procesa una nota que no forma
parte de un acorde, LilyPond inserta implícitamente un evento
@code{ChordEvent} antes de la nota, separando así el truco de la nota.
Sin embargo, si los símbolos de acorde se sitúan cerca del truco y la
nota, la instrucción @code{\tweak} viene después del @code{ChordEvent}
en el flujo musical, permaneciendo así adyacente a la nota, y con la
posibilidad de modificarla.

Así, esto funciona:

@lilypond[relative=2,verbatim,quote]
<\tweak #'color #red c>4
@end lilypond

@noindent
pero esto no funciona:

@lilypond[relative=2,verbatim,quote]
\tweak #'color #red c4
@end lilypond

Si se colocan varios elementos similares en el mismo momento musical,
la instrucción @code{\override} no se puede usar para modificar uno
solo de ellos: aquí es donde se debe usar la instrucción
@code{\tweak}.  Entre los elementos que pueden aparecer más de una vez
en el mismo momento musical están los siguientes:

@c TODO expand to include any further uses of \tweak
@itemize
@item las cabezas de las notas de un acorde
@item signos de articulación sobre la misma nota
@item ligaduras de unión entre notas de un acorde
@item corchetes de grupos especials que comienzan en el mismo momento
@end itemize

@c TODO add examples of these

@noindent
y se puede usar @code{\tweak} para modificar cualquier aparición
específica de estos elementos.

Es de resaltar que la instrucción @code{\tweak} no se puede usar para
modificar plicas, barras o alteraciones accidentales, porque éstos se
generan más tarde por parte de las cabezas de nota, en vez de por
elementos musicales que están en el flujo de entrada.  Ni se puede
usar una instrucción @code{\tweak} para modificar claves o
indicaciones de compás, ya que éstos están separados de cualquier
instrucción @code{\tweak} precedente en el flujo de entrada a causa de
la inserción automática de elementos adicionales necesarios para
especificar el contexto.

Pero la instrucción @code{\tweak} se puede usar como alternativa a la
instrucción @code{\override} para modificar estos elementos
notacionales que no producen la adición de ningún elemento notacional
implícito antes de ellos mismos en el flujo musical.  Por ejemplo, las
ligaduras de expresión se pueden modificar de esta forma:

@lilypond[verbatim,quote,relative=1]
c-\tweak #'thickness #5 ( d e f)
@end lilypond

También se pueden escribir varias instrucciones @code{\tweak} antes de
un elemento notacional, y todas ellas le afectan:

@lilypond[verbatim,quote,relative=1]
c
-\tweak #'style #'dashed-line
-\tweak #'dash-fraction #0.2
-\tweak #'thickness #3
-\tweak #'color #red
 \glissando
f'
@end lilypond

El flujo musical que se genera a partir de una sección de un archivo
de entrada, incluido cualquier elemento insertado automáticamente,
puede examinarse, véase @ref{Displaying music expressions}.  Esto
puede ser de utilidad en la determinación de lo que puede modificarse
por medio de una instrucción @code{\tweak}.


@seealso
Manual de aprendizaje:
@rlearning{Tweaking methods}.

Referencia de la notación:
@ref{Displaying music expressions}.


@knownissues

@cindex trucos en una variable
La instrucción @code{\tweak} no se puede usar dentro de una variable.

@cindex trucos en la letra
Las instrucciones @code{\tweak} no se pueden usar dentro del modo @code{\lyricmode}.

@cindex trucar puntos de control
@cindex control, trucar puntos de

La instrucción @code{\tweak} no se puede usar para modificar los
puntos de control de una única ligadura entre varias dentro de un
acorde, aparte de la primera que aparece en el archivo de entrada.

@node set versus override
@subsection @code{\set} vs. @code{\override}

Hemos visto dos formas de cambiar las propiedades: @code{\set} y
@code{\override}.  De hecho, en realidad existen dos clases diferentes
de propiedades.

Los contextos pueden tener propiedades, que por lo general reciben
nombres en @code{mayúsculasDeCamello}.  Principalmente controlan la
traducción de la música a la notación, p.ej. @code{localKeySignature}
(para determinar si hay que imprimir las alteraciones accidentales),
@code{measurePosition} (para determinar cuándo imprimir una línea
divisoria).  Las propiedades de contexto pueden ver modificado su
valor con el tiempo según se interpreta una pieza de música;
@code{measurePosition} es un ejemplo obvio de esto.  Las propiedades
de contexto se modifican con @code{\set}.

Hay un tipo especial de propiedad de contexto: la descripción del
elemento.  Estas propiedades reciben nombres en
@code{MayúsculasDeCamello} (comenzando en letra mayúscula).  Contienen
los @q{ajustes por defecto} para dicho elemento gráfico como una lista
asociativa.  Consulte @file{scm/@/define@/-grobs@/.scm} para ver qué
tipos de ajustes hay.  Las descripciones de los elementos se pueden
modificar con @code{\override}.

Realmente, @code{\override} es un atajo;

@example
\override @var{contexto}.@var{nombre} #'@var{propiedad} = #@var{valor}
@end example

@noindent
es más o menos equivalente a

@c  leave this long line -gp
@example
\set @var{contexto}.@var{nombre} #'@var{propiedad} = #(cons (cons '@var{propiedad} @var{valor}) <valor previo de @var{contexto})
@end example

El valor de @code{contexto} (la lista-a) se usa para da un valor
inicial a las propiedades de los objetos gráficos individuales.  Los
objetos gráficos también tienen propiedades, que reciben nombres en el
estilo de Scheme, con @code{palabras-con-guiones}.  Los valores de las
propiedades de objetos gráficos cambian durante el proceso de
formateo: el formateo básicamente consiste en calcular las propiedades
utilizando funciones de callback.

@code{fontSize} es una propiedad especial: equivale a escribir
@code{\override ... #'font-size} para todos los objetos pertinentes.
Al ser éste un cambio muy común, se creó la propiedad especial
(modificada con @code{\set}).


@node Useful concepts and properties
@section Useful concepts and properties


@menu
* Input modes::
* Direction and placement::
* Distances and measurements::
* Staff symbol properties::
* Spanners::
* Visibility of objects::
* Line styles::
* Rotating objects::
@end menu

@node Input modes
@subsection Input modes

La forma en que se interpreta la notación conenida dentro de un
archivo de entrada, está determinada por el modo de entrada en curso.

@strong{Modo de acordes}

Se activa con la instrucción @code{\chordmode} y produce que la
entrada se interprete con al sintaxis de la notación de acordes, véase
@ref{Chord notation}.  Los acordes se imprimen como notas sobre un
pentagrama.

El modo de acordes se activa también con la instrucción
@code{\chords}.  Esto crea también un contexto @code{ChordNames} nuevo
y produce que el código que sigue se interprete conla sintaxis de la
notación de acordes y se imprima como nombres de acorde dentro del
contexto @code{ChordNames}, véase @ref{Printing chord names}.

@strong{Modo de percusión}

Se activa con la instrucción @code{\drummode} y produce que el código
de entrada se interprete con la sintaxis de la notación de percusión,
véase @ref{Basic percussion notation}.

El modo de percusión también se activa con la instrucción
@code{\drums}.  También crea un contexto @code{DrumStaff} nuevo y hace
que el código que sigue se interprete con la sintaxis de la notación
de percusión y se imprima como símbolos de percusión sobre un
pentagrama de percusión, véase @ref{Basic percussion notation}.

@strong{Modo de cifras}

Se activa con la instrucción @code{\figuremode} y hace que el código
de entrada se interprete con la sintaxis del bajo cifrado, véase
@ref{Entering figured bass}.

El modo de cifrase también se activa con la instrucción
@code{\figures}.  También crea un contexto de @code{FiguredBass} nuevo
y hace que el código que viene a continuación se interprete con la
sintaxis del bajo cifrado y se imprima como símbolos de bajo cifrado
dentro del contexto @code{FiguredBass}, véase @ref{Introduction to
figured bass}.

@strong{Modos de traste y tablatura}

No existen modos de entrada especiales para introducir símibolos de
trastes y de tablatura.

Para crear diagramas de trastes, escriba las notas o acordes en el
modo de notas e imprímalos dentro de un contexto @code{TabStaff},
véase @ref{Default tablatures}.

Para crear diagramas de trastes encima de un pentagrama, escríbalos
como elementos de marcado encima de las notas utilizando la
instrucción @code{\fret-diagram}, véase @ref{Fret diagram markups}.

@strong{Modo de letra}

Se activa con la instrucción @code{\lyricmode}, y hace que la entrada
se interprete como sílabas de la letra de la canción con duraciones
opcionales y modificadores de letra asociados, véase @ref{Vocal
music}.

El modo de letra también se habilita con la instrucción
@code{\addlyrics}.  Esto también crea un contexto @code{Lyrics} nuevo
y una instrucción @code{\lyricsto} implícita que asocia la letra que
viene a continuación con la música precedente.

@strong{Modo de marcado}

Se activa con la instrucción @code{\markup}, y hace que la entrada se
interprete con la sintaxis del marcado, véase @ref{Text markup
commands}.

@c silly work-around for texinfo broken-ness
@c (@strong{Note...} causes a spurious cross-reference in Info)
@b{Modo de notas}

Es el modo predeterminado o se puede activar con la instrucción
@code{\notemode}.  La entrada se interpreta como alturas, duraciones,
marcado, etc. y se imprime como notación musical sobre un pentagrama.

Normalmente no es necesario especificar el modo de notas de forma
explícita, pero puede ser útil hacerlo en ciertas situaciones, por
ejemplo si estamos en el modo de letra, en el modo de acordes o en
otro modo y queremos insertar algo que solamente se puede hacer con la
sintaxis del modo de notas.

Por ejemplo, para insertar indicaciones dinámicas para las estrofas de
una pieza coral es necesario entrar en el modo de notas para poder
interpretar dichas indicaciones:

@lilypond[verbatim,relative=2,quote]
{ c4 c4 c4 c4 }
\addlyrics {
  \notemode{\set stanza = \markup{ \dynamic f 1. } }
  To be sung loudly
}
\addlyrics {
  \notemode{\set stanza = \markup{ \dynamic p 2. } }
  To be sung quietly
}
@end lilypond



@node Direction and placement
@subsection Direction and placement

Al tipografiar música, la dirección y colocación de muchos elementos
es cuestión de elección.  Por ejemplo, las plicas de las notas se
pueden dirigir hacia arriba o hacia abajo; la letra, las indicaciones
dinámicas y otras marcas expresivas se pueden colocar encima o debajo
del pentagrama; el texto se pude alinear a la izquierda, a la derecha
o centrado; etc.  La mayoría de estas elecciones pueden dejarse que
LilyPond las determine automáticamente, pero en ciertos casos puede
ser deseable forzar una dirección o colocación concreta.

@strong{Acciones predeterminadas}

De forma predeterminada algunas direcciones siempre son hacia arriba o
siempre hacia abajo (p. ej. los matices o el calderón), mientras que
otras cosas pueden alternar entre arriba y abajo en función de la
dirección de las plicas (como las ligaduras o los acentos).

@c TODO Add table showing these

@strong{Disposición de contexto}

Los contextos se colocan dentro de un sistema de arriba a abajo en el
orden en que se encuentran.  Sin embargo, observe que se crea un
contexto implícitamente si se encuentra una instrucción cuando no está
disponible un contexto apropiado para contenerla.

@c TODO Add example ?

Se pude cambiar el orden predeterminado en que los contextos se
presentan, véase @ref{Aligning contexts}

@strong{Indicadores de dirección de las articulaciones}

Al añadir articulaciones a notas se puede omitir normalmente el
indicador de dirección, @code{^} (que significa @qq{arriba}), @code{_}
(que significa @qq{abajo}) o @code{-} (que significa @qq{usar la
dirección predeterminada}), en cuyo caso se supone el perdeterminado
@code{-}.  Pero se necesita un indicador de dirección @strong{always}
antes de:

@itemize
@item las instrucciones @code{\tweak}
@item las instrucciones @code{\markup}
@item las instrucciones @code{\tag}
@item los marcados de cadena, p.ej. -"cadena"
@item las instrucciones de digitación, p.ej. @code{-1}
@item las abreviaturas de articulación, p.ej. @code{-.}, @code{->}, @code{--}
@end itemize

@strong{La propiedad de dirección}

La posición o dirección de muchos objetos de presentación está
controlada por la propiedad @code{direction}.

El valor de la propiedad @code{direction} se puede establecer al valor
@code{1}, con el significado de @qq{hacia arriba} o @qq{encima}, o a
@code{-1}, con el significado de @qq{hacia abajo} o @qq{debajo}.  Se
pueden usar los símbolos @code{UP} y @code{DOWN} en sustitución de
@code{1} y @code{-1} respectivamente.  La dirección predeterminada se
puede especificar estableciendo @code{direction} a @code{0} ó a
@code{CENTER}.  De forma alternativa, en muchos casos existen
instrucciones predefinidas para especificar la dirección.  Todas ellas
son de la forma:

@noindent
@code{\xxxUp}, @code{xxxDown}, @code{xxxNeutral}

@noindent
donde @code{xxxNeutral} significa @qq{utilizar la dirección
predeterminada}.  Véase @rlearning{Within-staff objects}.

En alguna que otra ocasión, con el único ejemplo usual del arpegio, el
valor de la propiedad @code{direction} especifica si el objeto se debe
colocar a la izquierda o a la derecha del objeto padre.  En este caso
@code{-1} ó @code{LEFT} significan @qq{a la izquierda} y @code{1} ó
@code{RIGHT} significan @qq{a la derecha}.  @code{0} ó @code{CENTER}
significan @qq{utilizar la dirección predeterminada}, como antes.


@node Distances and measurements
@subsection Distances and measurements

@cindex distances, absolute
@cindex distances, scaled

@funindex \mm
@funindex \cm
@funindex \in
@funindex \pt

Las distancias en LilyPond son de dos tipos: absolutas y escaladas.

Las distancias absolutas se usan para especificar márgenes, sangrados
y otros detalles de diseño de página, y de forma predeterminada se
especifican en milímetros.  Las distancias se pueden especificar en
otras unidades escribiendo después de la cifra indicativa de la
cantidad, @code{\mm}, @code{\cm}, @code{\in}@tie{}(pulgadas), o
@code{\pt}@tie{}(puntos, 1/72.27 pulgadas).  Las distancias de diseño
de página se pueden especificar también en unidades escalables (véase
el párrafo siguiente) adjuntando @code{\staff-space} a la cantidad.
La disposición de página se describe en detalle en @ref{Page
formatting}.

Las distancias escaladas siempre se especifican en unidades de un
espacio del pentagrama o, más raramente, medio espacio del pentagrama.
El espacio de pentagrama es la distancia entre dos líneas del
pentagrama adyacentes.  El valor predeterminado se puede cambiar
globalmente fijando el tamaño global del pentagrama, o se puede
sobreescribir localmente cambiando la propiedad @code{staff-space} del
objeto @code{StaffSymbol}.  Las distancias escaladas se escalan
automáticamente con cualquier cambio al tamaño global del pentagrama o
a la propiedad @code{staff-space} del objeto @code{StaffSymbol}, pero
las fuentes tipográficas se escalan solamente con los cambios
efectuados al tamaño global del pentagrama.  Así, el tamaño global del
pentagrama posibilita la fácil variación del tamaño general de una
partitura impresa.  Para ver los métodos de establecimiento del tamaño
global del pentagrama, véase @ref{Setting the staff size}.

@funindex magstep

Si se necesita dibujar sólo una sección de una partitura a una escala
distinta, por ejemplo una sección ossia o una nota al pie, no se puede
simplemente cambiar el tamaño global del pentagrama porque esto
afectaría a toda la partitura.  En tales casos, el cambio de tamaño se
hace sobreescribiendo tanto la propiedad @code{staff-space} de
@code{StaffSymbol} como el tamaño de las fuentes tipográficas.  Está a
nuestra disposición una función de Scheme, @code{magstep}, para
convertir de un cambio en el tamaño de la fuente al cambio equivalente
en @code{staff-space}.  Para ver una explicación y un ejemplo de su
utilización, consulte @rlearning{Length and thickness of objects}.


@seealso
Manual de aprendizaje:
@rlearning{Length and thickness of objects}.

Referencia de la notación:
@ref{Page formatting},
@ref{Setting the staff size}.


@node Staff symbol properties
@subsection Staff symbol properties

@cindex ajuste del símbolo del pentagrama
@cindex dibujar el símbolo del pentagrama
@cindex pentagrama, establecer el símbolo del

@c TODO Extend or remove this section.  See also NR 1.6.2 Staff symbol
@c      Need to think of uses for these properties.  Eg 'line-positions
@c      is used in a snippet to thicken centre line.
@c      If retained, add @ref to here in 1.6.2  -td

Se puede definir al mismo tiempo la posición vertical de las líneas de
la pauta y el número de líneas de la misma.  Como muestra el siguiente
ejemplo, las posiciones de las notas no están influidas por las
posiciones de las líneas de la pauta.

@warning{La propiedad @code{'line-positions} sobreescribe a la
propiedad @code{'line-count}.  El número de líneas de la pauta está
definido implícitamente por el número de elementos de la lista de
valores de @code{'line-positions}.}

@lilypond[verbatim,quote,relative=1]
\new Staff \with {
  \override StaffSymbol #'line-positions = #'(7 3 0 -4 -6 -7)
}
{ a4 e' f b | d1 }
@end lilypond

Se puede modificar la anchura de la pauta.  Las unidades son espacios
de pentagrama.  El espaciado de los objetos dentro del pentagrama no
resulta afectado por este ajuste.

@lilypond[verbatim,quote,relative=1]
\new Staff \with {
  \override StaffSymbol #'width = #23
}
{ a4 e' f b | d1 }
@end lilypond


@node Spanners
@subsection Spanners

Muchos objetos de notación musical abarcan varias notas o incluso
varios compases.  Son ejemplos los crescendi, trinos, corchetes de
grupo especial y corchetes de primera y segunda vez.  Estos objetos se
llaman @qq{spanners} u «objetos de extensión», y tienen propiedades
especiales para controlar su apariencia y comportamiento.  Algunas de
estas propiedades son comunes a todos los objetos de extensión; otras
se limitan a un subconjunto de los extensores.

Todos los objetos de extensión contemplan el interface
@code{spanner-interface}.  Algunos, básicamente aquellos que trazan
una línea recta entre los dos objetos, contemplan también el interface
@code{line-spanner-interface}.

@unnumberedsubsubsec Using the @code{spanner-interface}

Este interface proporciona dos propiedades que se aplican a varios
extensores.

@strong{@i{La propiedad @code{minimum-length}}}

La longitud mínima del objeto de extensión se pesoecifica a través de
la propiedad @code{minimum-length}.  Su aumento suele producir el
efecto necesario de aumentar el espaciado de las notas entre los dos
puntos extremos.  Sin embargo, esta sobreescritura no tiene ningún
efecto sobre muchos extensores, pues su longitud está determinada por
otras consideraciones.  Más abajo se muestran algunos ejemplos de
dónde es efectiva.

@ignore
Works for:
  Tie
  MultiMeasureRest
  Hairpin
  Slur
  PhrasingSlur

Works as long as callback is made:
  Glissando
  Beam

Works not at all for:
  LyricSpace
  LyricHyphen
  LyricExtender
  TextSpanner
  System

@end ignore

@lilypond[verbatim,quote,relative=2]
a~a
a
% increase the length of the tie
-\tweak #'minimum-length #5
~a
@end lilypond

@lilypond[verbatim,quote,relative=2]
a1
\compressFullBarRests
R1*23
% increase the length of the rest bar
\once \override MultiMeasureRest #'minimum-length = #20
R1*23
a1
@end lilypond

@lilypond[verbatim,quote,relative=2]
a \< a a a \!
% increase the length of the hairpin
\override Hairpin #'minimum-length = #20
a \< a a a \!
@end lilypond

Esta sobreescritura se puede usar también para aumentar la longitud de
las ligaduras de expresión y de fraseo:

@lilypond[verbatim,quote,relative=2]
a( a)
a
-\tweak #'minimum-length #5
( a)

a\( a\)
a
-\tweak #'minimum-length #5
\( a\)
@end lilypond

Para algunos objetos de preesentación, la propiedad
@code{minimum-length} es efectiva sólo si se llama explícitamente al
procedimiento @code{set-spacing-rods}.  Para hacerlo, se debe fijar la
propiedad @code{springs-and-rods} al valor
@code{ly:spanner::set-spacing-rods}.  Por ejemplo, la longitud mínima
de un glissando no tiene efecto a no ser que se establezca la
propiedad @code{springs-and-rods}:

@lilypond[verbatim,quote,relative=1]
% default
e \glissando c'

% not effective alone
\once \override Glissando #'minimum-length = #20
e, \glissando c'

% effective only when both overrides are present
\once \override Glissando #'minimum-length = #20
\once \override Glissando #'springs-and-rods = #ly:spanner::set-spacing-rods
e, \glissando c'
@end lilypond

Lo mismo se puede decir del objeto @code{Beam}:

@lilypond[verbatim,quote,relative=1]
% not effective alone
\once \override Beam #'minimum-length = #20
e8 e e e

% effective only when both overrides are present
\once \override Beam #'minimum-length = #20
\once \override Beam #'springs-and-rods = #ly:spanner::set-spacing-rods
e8 e e e
@end lilypond

@strong{@i{The @code{to-barline} property}}

La segunda propiedad útil del @code{spanner-interface} es
@code{to-barline}.  De forma predeterminada tiene el valor cierto,
haciendo que los reguladores y otros objetos de extensión que terminan
sobre la primera nota de un compás, en vez de eso terminen en la línea
divisoria inmediatamente precedente.  Si se establece al valor falso,
el extensor llegará más allá de la barra de compás y terminará
excatamente sobre la nota:

@lilypond[verbatim,quote,relative=2]
a \< a a a a \! a a a \break
\override Hairpin #'to-barline = ##f
a \< a a a a \! a a a
@end lilypond

Esta propiedad no es efectiva para todos los extensores.  Por ejemplo,
su establecimiento a @code{#t} no tienen ningún efecto sobre las
ligaduras de expresión o de fraseo, o sobre otros extensores para los
que terminar en la barra de compás no tendría ningún significado.

@unnumberedsubsubsec Using the @code{line-spanner-interface}

Entre los objetos que contemplan el interface
@code{line-spanner-interface} se encuentran

@itemize
@item @code{DynamicTextSpanner}
@item @code{Glissando}
@item @code{TextSpanner}
@item @code{TrillSpanner}
@item @code{VoiceFollower}
@end itemize

La rutina responsable de dibujar los sellos de estos extensores es
@code{ly:line-interface::print}.  esta rutina determina la
localización exacta de los dos puntos extremos y traza una línea entre
ellos, en el estilo solicitado.  Las posiciones de los dos puntos
extremos del extensor se calculan al vuelo, pero es posible
sobreescribir sus coordenadas Y.  Las propiedades que se deben
especificar están anidadas a dos niveles de profundidad en la
jerarquía de propiedades, pero la sintaxis de la instrucción
@code{\override} es bastante sencilla:

@lilypond[relative=2,quote,verbatim]
e2 \glissando b
\once \override Glissando #'(bound-details left Y) = #3
\once \override Glissando #'(bound-details right Y) = #-2
e2 \glissando b
@end lilypond

Las unidades para la propiedad @code{Y} son @code{staff-space}s,
siendo el punto del cero la línea central del pentagrama.  Para el
glissando, esto es el valor de @code{Y} en la coordenada X que
corresponde al punto central de cada cabeza de nota si nos imaginamos
que la línea se extiende hasta allí.

Si no está fijado @code{Y}, su valor se calcula a partir de la
posición vertical del punto de anclaje correspondiente del extensor.

En caso de salto de línea, los valores para los puntos extremos se
especifican por las sub-listas @code{left-broken} y
@code{right-broken} de @code{bound-details}.  Por ejemplo:

@lilypond[relative=2,ragged-right,verbatim,fragment]
\override Glissando #'breakable = ##t
\override Glissando #'(bound-details right-broken Y) = #-3
c1 \glissando \break
f1
@end lilypond

Un número de propiedades adicionales de las sub-listas @code{left} y
@code{right} de la propiedad @code{bound-details} se pueden
especificar de la misma forma que @code{Y}:

@table @code
@item Y
Establece la coordenada Y del punto extremo, en desplazamientos de
@code{staff-space}s desde la línea central del pentagrama.  De forma
predeterminada es el centro del objeto ancla, y así un glissando
apunta al centro vertical de la cabeza de la nota.

Para extensores horizontales como los extensores de texto y los
trinos, está inamoviblemente codificado como 0.

@item attach-dir (dirección de anclaje)
Determina dónde comienza y termina la línea en la dirección X, con
relación al objeto ancla.  Sí, un valor de @code{-1} (o @code{LEFT},
izquierda) hace que la línea comienze o termine en el lado izquierdo
de la cabeza de la nota a la que está anclado.

@item X
Es la coordenada X absoluta del punto extremo.  Se suele calcular al
vuelo, y su sobreescritura no tiene un efecto útil.

@item stencil (sello)
Los extensores de línea pueden tener símbolos al comienzo o al final,
lo que está contenido en esta sub-propiedad.  Esto es para uso
interno; se recomienda en su lugar el uso de @code{text}.

@item text (texto)
Es un elemento de marcado que se evalúa para dar lugar al sello.  Se
usa para escribir @i{cresc.}, @i{tr} y otros textos sobre los objetos
de extensión horizontales.

@lilypond[quote,ragged-right,fragment,relative=2,verbatim]
\override TextSpanner #'(bound-details left text)
   = \markup { \small \bold Slower }
c2\startTextSpan b c a\stopTextSpan
@end lilypond

@item stencil-align-dir-y (alineación del sello en y)
@item stencil-offset (desplazamiento del sello)
Si no se modifican uno u otro, el sello se coloca sencillamente en el
punto extremo, centrado sobrer la línea, como viene definido por las
subpropiedades @code{X} e @code{Y}.  Si se fijan
@code{stencil-align-dir-y} o @code{stencil-offset} se moverá el
símbolo del borde verticalmente con relación al extremo de la línea:

@lilypond[relative=1,fragment,verbatim]
\override TextSpanner
  #'(bound-details left stencil-align-dir-y) = #-2
\override TextSpanner
  #'(bound-details right stencil-align-dir-y) = #UP

\override TextSpanner
  #'(bound-details left text) = #"ggg"
\override TextSpanner
  #'(bound-details right text) = #"hhh"
c4^\startTextSpan c c c \stopTextSpan
@end lilypond

Observe que los valores negativos mueven el texto @emph{hacia arriba},
al contrario de lo que podríoa esperarse, pues el valor de @code{-1} o
@code{DOWN} (abajo) significa alinear el bborde @emph{inferior} del
texto con la línea de extensión.  Un valor de @code{1} o @code{UP}
(arriba) alinea el borde superior del texto con la línea extensora.

@item arrow (flecha)
Al establecer esta sub-propiedad a @code{#t} se produce una punta de
flecha en el extremo de la línea.

@item padding (relleno)
Esta sub-propiedad controla el espacio entre el punto extremo
especificado de la línea y el extremo real.  Sin relleno, un glissando
empezaría y terminaría en el centro de la cabeza de las notas.

@end table

La función musical @code{\endSpanners} finaliza de forma prematura el
extensor que comienza sobre la nota que sigue inmediatamente a
continuación.  Se termina después de una nota exactamente, o en la
siguiente barra de compás si @code{to-barline} es verdadero y se
produce una divisoria antes de la siguiente nota.

@lilypond[verbatim,quote,ragged-right,relative=2,fragment]
\endSpanners
c2 \startTextSpan c2 c2
\endSpanners
c2 \< c2 c2
@end lilypond

Si se usa @code{\endSpanners} no es necesario cerrar \startTextSpan
con \stopTextSpan, ni cerrar los reguladores con @code{\!}.


@seealso
Referencia de funcionamiento interno:
@rinternals{TextSpanner},
@rinternals{Glissando},
@rinternals{VoiceFollower},
@rinternals{TrillSpanner},
@rinternals{line-spanner-interface}.


@node Visibility of objects
@subsection Visibility of objects

@cindex objetos, visibilidad de
@cindex grobs, visibilidad de
@cindex visibilidad de los objetos

Hay cuatro formas principales en que se puede controlar la visibilidad
de los objetos de presentación: se puede eliminar su sello, se pueden
volver transparentes, se pueden pintar de blanco, o se puede
sobreescribir su propiedad @code{break-visibility}.  Las tres primeras
se aplican a todos los objetos de presentación; la última sólo a unos
pocos: los objetos @emph{divisibles}.  El Manual de aprendizaje
introduce estas cuatro técnicas, véase @rlearning{Visibility and color
of objects}.

Hay también algunas otras técnicas que son específicas de ciertos
objetos de presentación.  Se estudian bajo Consideraciones especiales.

@menu
* Removing the stencil::
* Making objects transparent::
* Painting objects white::
* Using break-visibility::
* Special considerations::
@end menu


@node Removing the stencil
@unnumberedsubsubsec Removing the stencil

@cindex sello, eliminar

Todo objeto de presentación tiene una propiedad stencil (sello).  De
forma predeterminada está establecida a la función específica que
dibuja ese objeto.  Se se sobreescribe eesta propiedad a @code{#f} no
se llama a ninguna función y el objeto no se dibuja.  La acción
predeterminada se puede recuperar con @code{\revert}.

@lilypond[quote,verbatim,relative=1]
a1 a
\override Score.BarLine #'stencil = ##f
a a
\revert Score.BarLine #'stencil
a a a
@end lilypond

@node Making objects transparent
@unnumberedsubsubsec Making objects transparent

@cindex transparentes, hacer los objetos

Todo objeto de presentación tiene una propiedad transparent
(transparente) que de forma predeterminada está establecida a
@code{#f}.  Si se fija a @code{#t} el objeto aún ocupa espacio pero es
invisible.

@lilypond[quote,verbatim,relative=2]
a4 a
\once \override NoteHead #'transparent = ##t
a a
@end lilypond

@node Painting objects white
@unnumberedsubsubsec Painting objects white

@cindex objetos, coloreado de
@cindex coloreado de objetos
@cindex capas
@cindex impresión, orden de
@cindex sobreescritura de objetos
@cindex objetos, sobreescritura de
@cindex grobs, sobreescritura de

Todo objeto de presentación tiene una propiedad de color que de forma
predeterminada está establecida a @code{black} (negro).  Si se
sobreescribe a @code{white} (blanco) el objeto será indistinguible del
fondo blanco.  Sin embargo, si el objeto cruza a otros objetos, el
color de los puntos de cruce queda determinado por el orden en que se
dibujan estos objetos, lo que puede dejar una imagen fantasma del
objeto blanco, como puede verse aquí:

@lilypond[quote,verbatim,relative=2]
\override Staff.Clef #'color = #white
a1
@end lilypond

Se puede evitar esto cambiando el orden de impresión de los objetos.
Todos los objetos de presentación tienen una propiedad @code{layer}
(capa) que se debe establecer a un valor entero.  Los objetos con el
valor de @code{layer} más bajo se dibujan primero, después se dibujan
los objetos con valores progresivamente mayores, y así los objetos con
valores más altos se dibujan encima de los que tienen valores más
bajos.  De forma predeterminada, casi todos los objetos tienen
asignado un valor @code{layer} de @code{1}, aunque algunos objetos,
entre ellos el pentagrama y las líneas divisorias, @code{StaffSymbol}
y @code{BarLine}, tienen asignado un calor de @code{0}.  El orden de
impresión de los objetos con el mismo valor de @code{layer} es
indeterminado.

En el ejemplo de arriba, la clave blanca, con un valor @code{layer}
predeterminado de @code{1}, se dibuja después de las líneas del
pentragrama (valor @code{layer} predeterminado de @code{0}),
sobreimpresionándolas.  Para cambiarlo, se debe dar al objeto
@code{Clef} un valor de @code{layer} más bajo, digamos @code{-1}, para
que se dibuje antes:

@lilypond[quote,verbatim,relative=2]
\override Staff.Clef #'color = #white
\override Staff.Clef #'layer = #-1
a1
@end lilypond

@node Using break-visibility
@unnumberedsubsubsec Using break-visibility

@c TODO Add making other objects breakable

@cindex break-visibility

Casi todos los objetos de presentación se imprimen una sola vez, pero
algunos como las líneas divisorias, claves, indicaciones de compás y
armaduras de tonalidad, se pueden tener que imprimir dos veces cuando
se produce un salto de línea : una vez al final de la línea y otra al
comienzo de la siguiente.  Estos objetos reciben el nombre de
@emph{divisibles}, y tienen una propiedad, @code{break-visibility}
(visibilidad en el salto), para controlar su visibilidad en las tres
posiciones en que pueden aparecer: al comienzo de una línea, dentro de
la línea si se produce un cambio, y al final de la línea si el cambio
se produce en ese lugar.

Por ejemplo, la indicación de compás se imprime de forma
predeterminada al comienzo de la primera línea y en ningún otro lugar
a no ser que cambie, en cuyo caso se imprime en el punto en que se
produce el cambio.  Si este cambio se produce al final de una línea,
la nueva indicación de compás se imprime al principio de la línea
siguiente y también al final de la línea anterior como indicación de
precaución.

Este comportamiento se controla por medio de la propiedad
@code{break-visibility}, que se explica en
@c Leave this ref on a newline - formats incorrectly otherwise -td
@rlearning{Visibility and color of objects}.  Esta propiedad toma un
vector de tres valores booleanos que, por orden, determinan si el
objeto se imprime al final, dentro, o al principio de la línea.  O,
para ser más exactos: antes del salto de línea, si no hay salto, o
después del salto.

Como alternativa se puede especificar cualquiera de las ocho
combinaciones mediante funciones predefinidas cuya definición está en
@file{scm/output-lib.scm}, donde las tres últimas columnas indican si
los objetos de presentación serán visibles en las posiciones que se
muestran en el encabezamiento de cada columna:

@multitable {@code{begin-of-line-invisible}} {@code{'#(#t #t #t)}} {yes} {yes} {yes}
@headitem Forma                   @tab Forma                  @tab Antes del @tab Si no hay    @tab Después del
@headitem de función              @tab de vector              @tab salto     @tab salto        @tab salto

@item @code{all-visible}             @tab @code{'#(#t #t #t)}     @tab sí     @tab sí       @tab sí
@item @code{begin-of-line-visible}   @tab @code{'#(#f #f #t)}     @tab no     @tab no       @tab sí
@item @code{center-visible}          @tab @code{'#(#f #t #f)}     @tab no     @tab sí       @tab no
@item @code{end-of-line-visible}     @tab @code{'#(#t #f #f)}     @tab sí     @tab no       @tab no
@item @code{begin-of-line-invisible} @tab @code{'#(#t #t #f)}     @tab sí     @tab sí       @tab no
@item @code{center-invisible}        @tab @code{'#(#t #f #t)}     @tab sí     @tab no       @tab sí
@item @code{end-of-line-invisible}   @tab @code{'#(#f #t #t)}     @tab no     @tab sí       @tab sí
@item @code{all-invisible}           @tab @code{'#(#f #f #f)}     @tab no     @tab no       @tab no
@end multitable

Los ajustes predeterminados de @code{break-visibility} dependen del
objeto de presentación.  La tabla siguiente muestra todos los objetos
de presentación de interés que resultan afectados por
@code{break-visibility} y el ajuste predeterminado de esta propiedad:

@multitable @columnfractions .3 .3 .4

@headitem Objeto   @tab Contexto usual  @tab Valor predet.

@c omit Ambitus as it appears not to be affected by break-visibility -td
@c @item @code{Ambitus}          @tab as specified   @tab @code{begin-of-line-visible}
@item @code{BarLine}             @tab @code{Score}          @tab calculado
@item @code{BarNumber}           @tab @code{Score}          @tab @code{begin-of-line-visible}
@c omit the following item until it can be explained -td
@c @item @code{BreakAlignGroup}  @tab @code{Score}          @tab calculated
@item @code{BreathingSign}       @tab @code{Voice}          @tab @code{begin-of-line-invisible}
@item @code{Clef}                @tab @code{Staff}          @tab @code{begin-of-line-visible}
@item @code{Custos}              @tab @code{Staff}          @tab @code{end-of-line-visible}
@item @code{DoublePercentRepeat} @tab @code{Voice}          @tab @code{begin-of-line-invisible}
@c omit KeyCancellation until it can be explained -td
@c @item @code{KeyCancellation}  @tab ??             @tab @code{begin-of-line-invisible}
@item @code{KeySignature}        @tab @code{Staff}          @tab @code{begin-of-line-visible}
@c omit LeftEdge until it can be explained -td
@c @item @code{LeftEdge}         @tab @code{Score}          @tab @code{center-invisible}
@item @code{OctavateEight}       @tab @code{Staff}          @tab @code{begin-of-line-visible}
@item @code{RehearsalMark}       @tab @code{Score}          @tab @code{end-of-line-invisible}
@item @code{TimeSignature}       @tab @code{Staff}          @tab @code{all-visible}

@end multitable

El ejemplo de abajo muestra el uso de la forma de vector para
controlar la visibilidad de las líneas divisorias:

@lilypond[quote,verbatim,relative=1,ragged-right]
f4 g a b
f4 g a b
% Remove bar line at the end of the current line
\once \override Score.BarLine #'break-visibility = #'#(#f #t #t)
\break
f4 g a b
f4 g a b
@end lilypond

Aunque los tres componentes del vector utilizado para sobreescribir
@code{break-visibility} deben estar presentes, no todos son efectivos
para todos los objetos de presentación, y algunas combinaciones pueden
incluso dar errores.  Son de aplicación las siguientes limitaciones:

@itemize @bullet
@item Las líneas divisorias no se pueden imprimir al principio de la línea.
@item No se puede imprimir el número de compás al principio de la primera
línea a no ser que su valor establecido sea distinto de 1.
@item Clave: véase más abajo
@item Las repeticiones dobles de tipo porcentaje se imprimen completamente o
se suprimen por completo.  Utilice begin-of line-invisible para
imprimirlas y all-invisible para suprimirlas.
@item Armadura: véase más abajo
@item OctavateEight: véase más abajo
@end itemize

@node Special considerations
@unnumberedsubsubsec Special considerations

@strong{@emph{Visibilidad después de un cambio explícito}}

@cindex armadura, visibilidad después de un cambio explícito
@cindex explicitKeySignatureVisibility
@cindex clave, visibilidad después de un cambio explícito
@cindex explicitClefVisibility

La propiedad @code{break-visibility} controla la visibilidad de las
armaduras y cambios de clave sólo al principio de las líneas, es
decir, después de un salto.  No tiene ningún efecto sobre la
visibilidad de la armadura o la clave después de un cambio explícito
de tonalidad o de clave dentro o al final de una línea.  En el ejemplo
siguiente la armadura que sigue al cambio explícito de tonalidad a Si
bemol mayor es visible incluso con @code{all-invisible} establecido.

@lilypond[quote,verbatim,relative=1,ragged-right]
\key g \major
f4 g a b
% Try to remove all key signatures
\override Staff.KeySignature #'break-visibility = #all-invisible
\key bes \major
f4 g a b
\break
f4 g a b
f4 g a b
@end lilypond

La visibilidad de estos cambios explícitos de tonalidad y de clave se
controla por medio de las propiedades
@code{explicitKeySignatureVisibility} y @code{explicitClefVisibility}.
Son los equivalentes de la propiedad @code{break-visibility} y las dos
toman un vector de tres valores booleanos o las funciones predefinidas
relacionadas anteriormente, exactamente igual que
@code{break-visibility}.  Las dos son propiedades del contexto Staff,
no de los propios objetos de presentación, y por tanto se establecen
utilizando la instrucción @code{\set}.  Las dos están establecidas de
forma predeterminada al valor @code{all-visible}.  Estas propiedades
controlan sólo la visibilidad de las armaduras y las claves que
resultan de los cambios explícitos y no afectan a las armaduras y
tonalidades que están al principio de las líneas; para quitarlas, aún
se debe sobreescribir la propiedad @code{break-visibility} en el
objeto correspondiente.

@lilypond[quote,verbatim,relative=1,ragged-right]
\key g \major
f4 g a b
\set Staff.explicitKeySignatureVisibility = #all-invisible
\override Staff.KeySignature #'break-visibility = #all-invisible
\key bes \major
f4 g a b \break
f4 g a b
f4 g a b
@end lilypond

@strong{@emph{Visibilidad de las alteraciones de precaución}}

Para eliminar las alteraciones de precaución que se imprimen en un
cambio de tonalidad explícito, establezca la propiedad
@code{printKeyCancellation} del contexto Staff a @code{#f}:

@lilypond[quote,verbatim,relative=1,ragged-right]
\key g \major
f4 g a b
\set Staff.explicitKeySignatureVisibility = #all-invisible
\set Staff.printKeyCancellation = ##f
\override Staff.KeySignature #'break-visibility = #all-invisible
\key bes \major
f4 g a b \break
f4 g a b
f4 g a b
@end lilypond

Con estas sobreescrituras solamente permanecen las alteraciones
accidentales delante de las notas para indicar el cambio de tonalidad.

@c TODO Add visibility of cautionary accidentals before notes

@strong{@emph{Automatic bars}}

@cindex automaticBars
@cindex líneas divisorias, eliminación

Como caso especial, la impresión de las líneas divisorias también se
puede inhabilitar estableciendo la propiedad @code{automaticBars} en
el contexto Score.  Si se fija a @code{#f}, las barras de compás no se
imprimen automáticamente; se deben crear explícitamente con una
instrucción @code{\bar}.  A diferencia de la instrucción predefinida
@code{\cadenzaOn}, los compases se siguen contando.  La generación de
compases continúa de acuerdo a esta cuenta si esta propiedad se
establece posteriormente a @code{#t}.  Si se fija al valor @code{#f},
sólo pueden producirse saltos de línea en instrucciones @code{\bar}
explícitas.

@c TODO Add example

@strong{@emph{Octavated clefs}}

@cindex octavadas, visibilidad de las claves
@cindex visibilidad de las claves octavadas
@cindex claves, visibilidad de la octavación

El pequeño símbolo de octava sobre las claves en octava alta o baja se
produce por parte del objeto @code{OctavateEight}.  Su visibilidad se
controla independientemente de la del objeto @code{Clef}, así que es
necesario aplicar las sobreescrituras correspondientes
@code{break-visibility} tanto a los objetos @code{Clef} como
@code{OctavateEight} para suprimir completamente estos símbolos de
clave al comienzo de cada línea.

Para los cambios de clave explícitos, la propiedad
@code{explicitClefVisibility} controla tanto el símbolo de clave como
el símbolo de octava asociado.


@seealso
Manual de aprendizaje:
@rlearning{Visibility and color of objects}


@node Line styles
@subsection Line styles

Ciertas indicaciones de ejecución, p.ej., @i{rallentando},
@i{accelerando} y los @i{trinos} se escriben como texto y se extienden
sobre muchos compases mediante líneas, a veces punteadas u onduladas.

Todos ellos usan las mismas rutinas que el glissando para dibujar los
textos y las líneas, y por ello el ajuste fino de su comportamiento se
hace de la misma manera. Se hace con un spanner (un objeto de
extensión), y la rutina responsable de dibujar los objetos de
extensión es @code{ly:line-interface::print}. Esta rutina determina la
colocación exacta de los dos @i{extremos del objeto de extensión} y
dibuja una línea entre ellos, en el estilo solicitado.

He aquí un ejemplo de los distintos estilos de línea disponibles, y
cómo aplicarles ajustes finos.

@lilypond[relative=2,ragged-right,verbatim,fragment]
d2 \glissando d'2
\once \override Glissando #'style = #'dashed-line
d,2 \glissando d'2
\override Glissando #'style = #'dotted-line
d,2 \glissando d'2
\override Glissando #'style = #'zigzag
d,2 \glissando d'2
\override Glissando #'style = #'trill
d,2 \glissando d'2
@end lilypond

Las posiciones de los puntos extremos del objeto de extensión se
computan al vuelo para cada uno de los objetos gráficos, pero es
posible sobreescribirlos:

@lilypond[relative=2,ragged-right,verbatim,fragment]
e2 \glissando f
\once \override Glissando #'(bound-details right Y) = #-2
e2 \glissando f
@end lilypond

El valor de @code{Y} está establecido a @code{-2} para el extremo
derecho.  El lado izquierdo se puede ajustar de forma similar
especificando @code{left} en vez de @code{right}.

Si no está establecido @code{Y}, el valor se computa a partir de la
posición vertical de los puntos de anclaje izquierdo y derecho del
extensor.

Son posibles otros ajustes de los extensores, para ver más detalles
consulte @ref{Spanners}.


@node Rotating objects
@subsection Rotating objects

Tanto los objetos de presentación como los elementos de texto de
marcado se pueden girar cualquier ángulo respecto a cualquier punto,
pero difiere el método de hacerlo.

@menu
* Rotating layout objects::
* Rotating markup::
@end menu

@node Rotating layout objects
@unnumberedsubsubsec Rotating layout objects

@cindex rotating objects
@cindex objects, rotating

Todos los objetos de presentación que contemplan el interface
@code{grob-interface} se pueden rotar estableciendo su propiedad
@code{rotation}.  Acepta una lista de tres elementos: el ángulo de la
rotación en sentido antihorario, y las coordenadas x e y del punto con
relación al punto de referencia del objeto, alrededor del que se va a
realizar la rotación.  El ángulo de rotación se pespecifica en grados
y las coordenadas en espacios de pentagrama.

El ángulo de rotación y las coordenadas del punto de rotación se deben
determinar por ensayo y error.

@cindex reguladores en ángulo
@cindex ángulo, reguladores en

Solamente en ciertas ocasiones es útil la rotación de objetos de
presentación; el ejemplo siguiente muestra una situación en que puede
serlo:

@lilypond[quote,verbatim,relative=1]
g4\< e' d' f\!
\override Hairpin #'rotation = #'(20 -1 0)
g,,4\< e' d' f\!
@end lilypond

@node Rotating markup
@unnumberedsubsubsec Rotating markup

Todos los textos de marcado se pueden rotar para que se dispongan en
cualquier ángulo predeciéndolos de la instrucción @code{\rotate}.  La
instrucción acepta dos argumentos: el ángulo de rotación en grados en
sentido antihorario, y el texto que rotar.  Los límites que ocupa el
texto no se rotan: toman su valor a partir de los extremos de las
coordenadas x e y del texto rotado.  En el ejemplo siguiente la
propiedad @code{outside-staff-priority} del texto se establece a
@code{#f} para desactivar la evitación automática de colisiones, lo
que empuja al texto a una posición muy alta.

@lilypond[quote,verbatim,relative=1]
\override TextScript #'outside-staff-priority = ##f
g4^\markup { \rotate #30 "a G" }
b^\markup { \rotate #30 "a B" }
des^\markup { \rotate #30 "a D-Flat" }
fis^\markup { \rotate #30 "an F-Sharp" }
@end lilypond

@node Advanced tweaks
@section Advanced tweaks

Esta sección trata sobre distintos enfoques en la realización de
ajustes finos a la apariencia de la partitura impresa.

@menu
* Aligning objects::
* Vertical grouping of grobs::
* Modifying stencils::
* Modifying shapes::
@end menu


@seealso
Manual de aprendizaje:
@rlearning{Tweaking output},
@rlearning{Other sources of information}.

Referencia de la notación:
@ref{Explaining the Internals Reference},
@ref{Modifying properties},
@ref{Interfaces for programmers}.

Archivos de inicio:
@file{scm/@/define@/-grobs@/.scm}.

Fragmentos de código:
@rlsr{Tweaks and overrides}.

Referencia de funcionamiento interno:
@rinternals{All layout objects}.


@node Aligning objects
@subsection Aligning objects

Los objetos gráficos que soportan el interface
@code{self-alignment-interface} y/o el @code{side-position-interface}
se pueden alinear contra un objeto colocado previamente, de diversas
maneras.  Para ver una lista de estos objetos, consulte
@rinternals{self-alignment-interface} y
@rinternals{side-position-interface}.

Todos los objetos gráficos tienen un punto de referencia, una
extensión horizontal y una extensión vertical.  La extensión
horizontal es una pareja de números que dan los desplazamientos a
partir del punto de referencia de los bordes izquierdo y derecho,
siendo negativos los desplazamientos hacia la izquierda.  La extensión
vertical es una pareja de números que dan el desplazamiento a partir
del punto de referencia hasta los bordes inferior y superior, siendo
negativos los deplazamientos hacia abajo.

La posición de un objeto sobre el pentagrama viene dada por los
valores de las propiedades @code{X-offset} e @code{Y-offset}.  El
valor de @code{X-offset} da el desplazamiento desde la coordenada x
del punto de referencia del objeto padre, y el valor de
@code{Y-offset} da el desplazamiento a partir de la línea central del
pentagrama.  Los valores de @code{X-offset} y @code{Y-offset} se
pueden establecer directamente o se puede dejar que se calculen por
parte de procedimientos para conseguir una alineación con el objeto
padre de distintas maneras.

@warning{Muchos objetos tienen consideraciones de posicionamiento
especiales que hacen que se ignore o se modifique cualquier ajuste
realizado a @code{X-offset} o a @code{Y-offset}, a pesar de que el
objeto contemple el interface @code{self-alignment-interface}.}

Por ejemplo, una alteración accidental se puede reposicionar
verticalmente estableciendo @code{Y-offset} pero los cambios a
@code{X-offset} no tienen ningún efecto.

Las letras de ensayo se pueden alinear con objetos divisibles como
líneas divisorias, claves, armaduras e indicaciones de compás.  Hay
propiedades especiales que se encuentran en
@code{break-aligned-interface} para el posicionamiento de las letras
de ensayo sobre dichos objetos.

@menu
* Setting @code{X-offset} and @code{Y-offset} directly::
* Using the @code{side-position-interface}::
* Using the @code{self-alignment-interface}::
* Using the @code{break-alignable-interface}::
@end menu

@node Setting @code{X-offset} and @code{Y-offset} directly
@unnumberedsubsubsec Setting @code{X-offset} and @code{Y-offset} directly

Se pueden dar valores numéricos a las propiedades @code{X-offset} y
@code{Y-offset} de muchos objetos.  El ejemplo siguiente muestra tres
notas con una digitación en su posición predeterminada y con los
valores @code{X-offset} y @code{Y-offset} modificados.

@lilypond[verbatim,quote,relative=2]
a-3
a
-\tweak #'X-offset #0
-\tweak #'Y-offset #0
-3
a
-\tweak #'X-offset #-1
-\tweak #'Y-offset #1
-3
@end lilypond

@c TODO write more

@node Using the @code{side-position-interface}
@unnumberedsubsubsec Using the @code{side-position-interface}

Un objeto que contempla el @code{side-position-interface} se puede
colocar junto a su objeto padre de forma que los bordes especificados
de los dos objetos se toquen.  El objeto se puede situar encima,
debajo, a la derecha o a la izquierda del objeto padre.  El padre no
se puede especificar; ciene determinado por el orden de los elementos
en el flujo de entrada.  Casi todos los objetos tienen la cabeza de la
nota asociada como padre.

Los valores de las propiedades @code{side-axis} y @code{direction}
determinan dónde colocar el objeto, como sigue:

@c TODO add an example of each to the table

@multitable @columnfractions .3 .3 .3
@headitem @code{side-axis}  @tab @code{direction}  @tab
@headitem propiedad         @tab propiedad         @tab colocación

@item     @code{0}          @tab @code{-1}         @tab izquierda
@item     @code{0}          @tab @code{1}          @tab derecha
@item     @code{1}          @tab @code{-1}         @tab debajo
@item     @code{1}          @tab @code{1}          @tab encima

@end multitable

Si @code{side-axis} es @code{0}, @code{X-offset} se debe establecer al
procedimiento @code{ly:side-position-interface::x-aligned-side}.  Este
procedimiento devuelve el calor correcto de @code{X-offset} para
situar el objeto al lado izquierdo o derecho del padre de acuerdo con
el valor de @code{direction}.

Si @code{side-axis} es @code{1}, @code{Y-offset} se debe establecer al
procedimiento @code{ly:side-position-interface::y-aligned-side}.  Este
procedimiento devuelve el valor correcto de @code{Y-offset} para
situar el objeto encima o debajo del padre de acuerdo con el valor de
@code{direction}.

@c TODO Add examples

@node Using the @code{self-alignment-interface}
@unnumberedsubsubsec Using the @code{self-alignment-interface}

@emph{Auto-alineación horizontal de los objetos}

La alineación horizontal de un objeto que contempla el interface
@code{self-alignment-interface} está controlada por el valor de la
propiedad @code{self-alignment-X}, siempre y cuando la propiedad
@code{X-offset} de este objeto esté establecida a
@code{ly:self-alignment-interface::x-aligned-on-self}.  Se le puede
dar a @code{self-alignment-X} cualquier valor real, en unidades de la
mitad de la extensión X total del objeto.  Los valores negativos
mueven el objeto a la derecha, los positivos hacia la izquierda.  Un
valor de @code{0} centra el objeto sobre el punto de referencia de su
padre, un valor de @code{-1} alinea el borde izquierdo del objeto
sobre el punto de referencia de su padre, y un valor de @code{1}
alinea el borde derecho del objeto sobre el punto de referencia de su
padre.  Se pueden usar los símbolos @code{LEFT}, @code{CENTER} y
@code{RIGHT} en sustitución de los valores @code{-1, 0, 1},
respectivamente.

Normalmente se usaría la instrucción @code{\override} para modificar
el valor de @code{self-alignment-X}, pero se puede usar la instrucción
@code{\tweak} para alinear varias anotaciones por separado sobre una
sola nota:

@lilypond[quote,verbatim,relative=1]
a'
-\tweak #'self-alignment-X #-1
^"left-aligned"
-\tweak #'self-alignment-X #0
^"center-aligned"
-\tweak #'self-alignment-X #RIGHT
^"right-aligned"
-\tweak #'self-alignment-X #-2.5
^"aligned further to the right"
@end lilypond

@emph{Auto-alineación vertical de los objetos}

Los objetos se pueden alinear verticalmente en una forma análoga a la
alineación horizontal si la propiedad @code{Y-offset} está establecida
a @code{ly:self-alignment-interface::y-aligned-on-self}.  Sin embargo,
a menudo se encuentran implicados otros mecanismos en la alineación
vertical: el valor de @code{Y-offset} es tan sólo una variable que se
tiene en cuenta.  Esto puede hacer que ajustar el valor de ciertos
objetos sea una tarea dificultosa.  Las unidades son sólo la mitad de
las dimensiones verticales del objeto, que suele ser bastante pequeño,
por lo que pueden requerirse números bastante grandes.  Un valor de
@code{-1} alinea el borde inferior del objeto con el punto de
referencia del objeto padre, un valor de @code{0} alinea el centro del
objeto con el punto de referencia del padre, y un valor de @code{1}
alinea el borde superior del objeto con el punto de referencia del
padre.  Se pueden usar los símbolos @code{DOWN}, @code{CENTER},
@code{UP} en sustitución de @code{-1, 0, 1} respectivamente.

@emph{Auto-alineación de objetos en las dos direcciones}

Estableciendo tanto @code{X-offset} como @code{Y-offset}, se puede
alinear un objeto en las dos direcciones simultáneamente.

El ejemplo siguiente muestra cómo ajustar una digitación de forma que
se acerque a la cabeza de la nota.

@lilypond[quote,verbatim,relative=2]
a
-\tweak #'self-alignment-X #0.5  % move horizontally left
-\tweak #'Y-offset #ly:self-alignment-interface::y-aligned-on-self
-\tweak #'self-alignment-Y #-1  % move vertically up
-3  % third finger
@end lilypond

@ignore
@unnumberedsubsubsec Using the @code{aligned-on-parent} procedures

@c Cannot document as they do not seem to operate consistently on all objects -td
@c TODO investigate further

The @code{aligned-on-parent} procedures are used in the same way
as the @code{aligned-on-self} procedures, they difference being
that they permit an object to be aligned with the @emph{edges} of
the parent rather than the parent's reference point.  The following
example shows the difference:

@c TODO Add example

@lilypond[verbatim,quote]
@end lilypond

@end ignore

@ignore
@unnumberedsubsubsec Using the @code{centered-on-parent} procedures

@c Cannot document as they do not seem to operate consistently on all objects -td
@c TODO investigate further

@end ignore

@c TODO The align-interface, BassFigureAlignment and VerticalAlignment


@node Using the @code{break-alignable-interface}
@unnumberedsubsubsec Using the @code{break-alignable-interface}

@cindex alineación a objetos
@cindex break-align-symbols

Las letras de ensayo se pueden alinear con objetos de notación
distintos a las barras de compás.  Estos objetos son @code{ambitus},
@code{breathing-sign}, @code{clef}, @code{custos}, @code{staff-bar},
@code{left-edge}, @code{key-cancellation}, @code{key-signature} y
@code{time-signature}.

De forma predeterminada, las letras de ensayo y los números de compás
se centran horizontalmente sobre el objeto:

@lilypond[verbatim,quote,relative=1]
e1
% the RehearsalMark will be centered above the Clef
\override Score.RehearsalMark #'break-align-symbols = #'(clef)
\key a \major
\clef treble
\mark "↓"
e
% the RehearsalMark will be centered above the TimeSignature
\override Score.RehearsalMark #'break-align-symbols = #'(time-signature)
\key a \major
\clef treble
\time 3/4
\mark "↓"
e2.
@end lilypond

Se puede especificar una lista de posibles objetos para la alineación.
Si algunos de los objetos son invisibles en ese punto debido al valor
de @code{break-visibility} o a valores de visibilidad explícitos para
las armaduras y las claves, la letra de ensayo o número de compás se
alinean con el primer objeto de la lista que sea visible.  Si ningún
objeto de la lista es visible, el objeto se alinea con la línea
divisoria.  Si la línea divisoria es invisible, el objeto se alinea
con el punto en el que se encontraría la línea divisoria.

@lilypond[verbatim,quote,relative=1]
e1
% the RehearsalMark will be centered above the Key Signature
\override Score.RehearsalMark #'break-align-symbols = #'(key-signature clef)
\key a \major
\clef treble
\mark "↓"
e
% the RehearsalMark will be centered above the Clef
\set Staff.explicitKeySignatureVisibility = #all-invisible
\override Score.RehearsalMark #'break-align-symbols = #'(key-signature clef)
\key a \minor
\clef bass
\mark "↓"
e,
@end lilypond

La alineación de la letra de ensayo con relación al objeto de notación
se puede cambiar, como se ve en el ejemplo siguiente.  En una
partitura con varios pentagramas, este ajuste se debe hacer para todos
los pentagramas.

@lilypond[verbatim,quote,relative=1]
% The RehearsalMark will be centered above the KeySignature
\override Score.RehearsalMark #'break-align-symbols = #'(key-signature)
\key a \major
\clef treble
\time 4/4
\mark "↓"
e1
% The RehearsalMark will be aligned with the left edge of the KeySignature
\once \override Score.KeySignature #'break-align-anchor-alignment = #LEFT
\mark "↓"
\key a \major
e
% The RehearsalMark will be aligned with the right edge of the KeySignature
\once \override Score.KeySignature #'break-align-anchor-alignment = #RIGHT
\key a \major
\mark "↓"
e
@end lilypond

La letra de ensayo también se puede desplazar al borde derecho o
izquierdo en una medida arbitraria.  Las unidades son espacios de
pentagrama:

@lilypond[verbatim,quote,relative=1]
% The RehearsalMark will be aligned with the left edge of the KeySignature
% and then shifted right by 3.5 staff-spaces
\override Score.RehearsalMark #'break-align-symbols = #'(key-signature)
\once \override Score.KeySignature #'break-align-anchor = #3.5
\key a \major
\mark "↓"
e
% The RehearsalMark will be aligned with the left edge of the KeySignature
% and then shifted left by 2 staff-spaces
\once \override Score.KeySignature #'break-align-anchor = #-2
\key a \major
\mark "↓"
e
@end lilypond


@node Vertical grouping of grobs
@subsection Vertical grouping of grobs

Los grobs (objetos gráficos) @code{VerticalAlignment} y
@code{VerticalAxisGroup} trabajan de manera coordinada.
@code{VerticalAxisGroup} agrupa distintos grobs como @code{Staff},
@code{Lyrics}, etc.  Después, @code{VerticalAlignment} alinea los
distintos grobs agrupados previamente por @code{VerticalAxisGroup}.
Normalmente sólo existe un @code{VerticalAlignment} por cada
partitura, pero cada @code{Staff}, @code{Lyrics}, etc. tiene su propio
@code{VerticalAxisGroup}.


@node Modifying stencils
@subsection Modifying stencils

Todos los objetos de presentación tienen una propiedad @code{stencil}
que es parte del @code{grob-interface}.  De forma predeterminada, esta
propiedad suele estar establecida a una función específica del objeto
que está hecha a medida para disponer el símbolo que lo representa en
la salida.  Por ejemplo, el ajuste estándar para la propiedad
@code{stencil} del objeto @code{MultiMeasureRest} es
@code{ly:multi-measure-rest::print}.

El símbolo estándar de cualquier objeto se puede sustituir modificando
la propiedad @code{stencil} para que haga referencia a un
procedimiento diferente escrito especialmente.  Esto requiere un alto
nivel de conocimiento del funcionamiento interno de LilyPond, pero hay
una forma más fácil que a menudo puede dar resultados adecuados.

El procedimiento es establecer la propiedad @code{stencil} al
procedimiento que imprime texto (@code{ly:text-interface::print}) y
añadir una propiedad @code{text} al objeto ajustada para que contenga
el texto de marcado que produce el símbolo requerido.  Debido a la
flexibilidad del marcado, se pueden conseguir muchas cosas; en
particular, consulte @ref{Graphic notation inside markup}.

El ejemplo siguiente muestra esto cambiando el símbolo de la cabeza de
la nota a unas aspas dentro de una circunferencia.

@lilypond[verbatim,quote]
XinO = {
  \once \override NoteHead  #'stencil = #ly:text-interface::print
  \once \override NoteHead #'text = \markup {
    \combine
      \halign #-0.7 \draw-circle #0.85 #0.2 ##f
      \musicglyph #"noteheads.s2cross"
  }
}
\relative c'' {
  a a \XinO a a
}
@end lilypond

Cualquiera de los glifos de la fuente tipográfica Feta se puede pasar
a la instrucción de marcado @code{\musicglyph}: véase @ref{The Feta
font}.

@c TODO Add inserting eps files or ref to later

@c TODO Add inserting Postscript or ref to later


@seealso
Referencia de la notación:
@ref{Graphic notation inside markup},
@ref{Formatting text},
@ref{Text markup commands},
@ref{The Feta font}.


@node Modifying shapes
@subsection Modifying shapes

@menu
* Modifying ties and slurs::
@end menu

@node Modifying ties and slurs
@unnumberedsubsubsec Modifying ties and slurs

Las ligaduras de unión, de expresión y de fraseo se trazan como curvas
de Bézier de tercer orden.  Si la forma de la ligadura calculada
automáticamente no resulta óptima, se puede modificar su forma
manualmente mediante la especificación explícita de los cuatro puntos
de control necesarios para definir una curva de Bézier de tercer
orden.

Las curvas Bézier de tercer orden o cúbicas están definidas por cuatro
puntos de control.  El primer y cuarto puntos de control son
exactamente los puntos extremos de comienzo y de final de la curva.
Los dos puntos de contros intermedios definen la forma.  Se pueden
encontrar en la web animaciones que muestran cómo se traza la curva,
pero la descripción siguiente puede ser de ayuda.  La curva comienza a
partir del primer punto de control dirigiéndose directamente hacia el
segundo, curvándose progresivamente para dirigirse hacia el tercero y
continuando la curva hacia el cuarto, llegando a éste en viaje directo
desde el tercer punto de control.  La curva está contenida enteramente
dentro del cuadrilátero definido por los cuatro puntos de control.

He aquí un ejemplo de un caso en que la ligadura no es óptima, y donde
@code{\tieDown} no sirve de ayuda.

@lilypond[verbatim,quote,relative=1]
<<
  { e1 ~ e }
\\
  { r4 <g c,> <g c,> <g c,> }
>>
@end lilypond

Una forma de mejorar esta ligadura es modificar manualmente sus puntos
de control como sigue.

Las coordenadas de los puntos de control de Bézier se especifican en
unidades de espacios de pentagrama.  La coordenada@tie{}X está en
relación con el punto de referencia de la nota a la que está unida la
ligadura, y la coordenada@tie{}Y está en relación con la línea central
del pentagrama.  Las coordenadas se introducen como una lista de
cuatro parejas de números decimales (reales).  Un enfoque es estimar
las coordenadas de los dos puntos extremos, y luego tratar de adivinar
los dos puntos intermedios.  Los valores óptimos se encuentran por
ensayo y error.

Es útil recordar que una curva simétrica necesita puntos de contros
simétricos, y que las curvas de Bézier tienen la útil propiedad de que
las transformaciones de la curva tales como la traslación, rotación y
escalado se pueden obtener aplicando la misma transformación a los
puntos de control de la curva.

Para el ejemplo anterior, la sobreescritura siguiente da una ligadura
satisfactoria:

@lilypond[verbatim,quote,relative=1]
<<
  \once \override Tie
    #'control-points = #'((1 . -1) (3 . 0.6) (12.5 . 0.6) (14.5 . -1))
  { e1 ~ e1 }
\\
  { r4 <g c,> <g c,> <g c,>4  }
>>
@end lilypond

@knownissues

No es posible modificar la forma de las ligaduras de unión o de
expresión cambiando la propiedad @code{control-points} si hay más de
una en el mismo mom ento musical, ni siquiera usando la instrucción
@code{\tweak}.
<|MERGE_RESOLUTION|>--- conflicted
+++ resolved
@@ -1,21 +1,13 @@
 @c -*- coding: utf-8; mode: texinfo; documentlanguage: es -*-
 @c This file is part of lilypond.tely
 @ignore
-<<<<<<< HEAD
-Translation of GIT committish: 17d84cfa9ddb152b05d1e17ab72109fb4eefa684
-=======
 Translation of GIT committish: 366fb60554c8b9b448bd67d27b1f2c4546819d2f
->>>>>>> 9c1421a4
 
     When revising a translation, copy the HEAD committish of the
     version that you are working on.  See TRANSLATION for details.
 @end ignore
 
-<<<<<<< HEAD
-@c \version "2.11.65"
-=======
 @c \version "2.12.0"
->>>>>>> 9c1421a4
 
 @node Changing defaults
 @chapter Changing defaults
