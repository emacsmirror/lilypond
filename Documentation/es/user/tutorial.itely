--- conflicted
+++ resolved
@@ -845,24 +845,11 @@
 @end lilypond
 
 @seealso
-<<<<<<< HEAD
-@quotation
-@table @asis
-@item Articulaciones
-véase @rglos{articulation}.
-@item Digitaciones
-véase @ruser{Fingering instructions}.
-@item Matices
-véase @ruser{Dynamics}.
-@end table
-@end quotation
-=======
 
 Referencia de la notación:
 @ruser{Articulations and ornamentations},
 @ruser{Fingering instructions},
 @ruser{Dynamics}.
->>>>>>> eeb973b4
 
 
 @node Adding text
@@ -982,24 +969,11 @@
 @end lilypond
 
 @seealso
-<<<<<<< HEAD
-@quotation
-@table @asis
-@item Notas de adorno
-véase @ruser{Grace notes},
-@item Grupos especiales
-véase @ruser{Tuplets},
-@item Anacrusas
-véase @ruser{Upbeats}.
-@end table
-@end quotation
-=======
 
 Referencia de la notación:
 @ruser{Grace notes},
 @ruser{Tuplets},
 @ruser{Upbeats}.
->>>>>>> eeb973b4
 
 
 @node Multiple notes at once
@@ -1133,19 +1107,12 @@
 @node Multiple staves
 @subsection Multiple staves
 
-<<<<<<< HEAD
-Como ya hemos visto en @ref{Music expressions explained}, los archivos de entrada para LilyPond
-se construyen a base de expresiones musicales.  Si la partitura comienza con
-expresiones musicales simultáneas, LilyPond crea varios pentagramas.  Sin embargo
-es más fácil ver lo que ocurre si creamos cada uno de los pentagramas de forma explícita.
-=======
 Como ya hemos visto en @ref{Music expressions explained}, los
 archivos de entrada para LilyPond se construyen a base de expresiones
 musicales.  Si la partitura comienza con expresiones musicales
 simultáneas, LilyPond crea varios pentagramas.  Sin embargo es más
 fácil ver lo que ocurre si creamos cada uno de los pentagramas de
 forma explícita.
->>>>>>> eeb973b4
 
 Para imprimir más de un pentagrama, cada fragmento de música que
 constituye un pentagrama se marca escribiendo @code{\new Staff} antes
@@ -1237,12 +1204,8 @@
 
 @seealso
 
-<<<<<<< HEAD
-Referencia de la notación: @ruser{References for keyboards}, 
-=======
 Referencia de la notación:
 @ruser{Keyboard instruments},
->>>>>>> eeb973b4
 @ruser{Displaying staves}.
 
 
@@ -1335,14 +1298,8 @@
 @end lilypond
 
 @seealso
-<<<<<<< HEAD
-@quotation
-Véase @ref{I'm hearing Voices}.
-@end quotation
-=======
-
-Notation Reference: @ruser{Simultaneous notes}.
->>>>>>> eeb973b4
+
+Referencia de la notación: @ruser{Simultaneous notes}.
 
 
 @node Songs
@@ -1820,25 +1777,10 @@
 @subsection After the tutorial
 
 Después de terminar el tutorial, quizá debería probar a escribir una o
-<<<<<<< HEAD
-dos piezas.  Comience con una de las plantillas del @ref{Templates} y añada algunas
-notas.  Si necesita un tipo de notación que no ha sido tratada en el
-tutorial, eche un vistazo a la Referencia de Notación, empezando por
-@ruser{Musical notation}.  Si quiere escribir música para un conjunto
-instrumental que no está cubierto por ninguna plantilla, consulte
-@ref{Extending the templates}.
-
-Una vez que ha escrito algunas piezas cortas, lea el resto del
-Manual de aprendizaje (capítulos 3 al 5).  ¡Por supuesto, no pasa nada por
-leerlo ahora mismo!  Sin embargo, el resto del Manual
-de Aprendizaje da por sentado que está familiarizado con la entrada
-de LilyPond.  Puede saltarse estos capítulos ahora
-y volver a ellos cuando haya adquirido más experiencia.
-=======
 dos piezas.  Comience con una de las plantillas del @ref{Templates} y
 añada algunas notas.  Si necesita un tipo de notación que no ha sido
 tratada en el tutorial, eche un vistazo a la Referencia de Notación,
-empezando por @ruser{Basic notation}.  Si quiere escribir música para
+empezando por @ruser{Musical notation}.  Si quiere escribir música para
 un conjunto instrumental que no está cubierto por ninguna plantilla,
 consulte @ref{Extending the templates}.
 
@@ -1848,4 +1790,3 @@
 da por sentado que está familiarizado con la entrada de LilyPond.
 Puede saltarse estos capítulos ahora y volver a ellos cuando haya
 adquirido más experiencia.
->>>>>>> eeb973b4
