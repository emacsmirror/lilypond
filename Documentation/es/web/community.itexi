@c -*- coding: utf-8; mode: texinfo; documentlanguage: es -*-
@ignore
    Translation of GIT committish: b12cb5c388f3ab75d4833d6702ac9f37604255dd

    When revising a translation, copy the HEAD committish of the
    version that you are working on.  For details, see the Contributors'
    Guide, node Updating translation committishes..
@end ignore

@include included/acknowledge.itexi
@include included/authors.itexi
@include included/gsoc.itexi
@include included/helpus.itexi

@node Comunidad
@unnumbered Comunidad
@translationof Community

@divClass{link-headings}

@divClass{column-center-top}
@subheading Interactuar con la comunidad

@itemize

@item
@ref{Contacto}: obtener ayuda, charlar y ¡mantenerse en contacto!

@item
@ref{Ejemplos mínimos}: son @emph{muy} recomendables cuando se
habla de LilyPond.

@item
@ref{Informes de fallos}: algo ha ido mal.

@end itemize
@divEnd

@divClass{column-left-bottom}
@subheading Mejorar LilyPond

@itemize

@item
@ref{Preste su ayuda}: se solicita su colaboración.

@item
@ref{Patrocinio}: contribuciones financieras.

@item
@ref{Desarrollo}: para colaboradores y pilotos de prueba.

@item
@ref{Google Summer of Code}: ideas para el «Google Summer of Code»
(Verano del Código de Google).

@item
@ref{Autores}: las personas que han hecho a LilyPond lo que hoy
es.

@item
@ref{Acknowledgements}: proyectos e instituciones que apoyan a
LilyPond

@end itemize
@divEnd

@divClass{column-right-bottom}
@subheading Miscelánea

@itemize

@item
@ref{Publicaciones}: qué hemos escrito, y qué han escrito sobre
nosotros.

@item
@ref{Noticias}: noticias procedentes del proyecto LilyPond.

@item
@ref{Desván}: anuncios y registros de cambios en versiones
anteriores, noticias antiguas, etc.

@end itemize
@divEnd

@divEnd

@divClass{hide}
@menu
* Contacto::
* Ejemplos mínimos::
* Informes de fallos::
* Preste su ayuda::
* Patrocinio::
* Desarrollo::
* Google Summer of Code::
* Autores::
* Reconocimientos::
* Publicaciones::
* Noticias::
* Desván::
@end menu
@divEnd


@node Contacto
@unnumberedsec Contacto
@translationof Contact

@divClass{column-left-bottom}
@subheading Discusión y ayuda entre usuarios

@subsubheading Lista de distribución de usuarios: @code{lilypond-user@@gnu.org}

Esta lista de distribución de correo (en inglés) es el lugar
principal que tienen los usuarios para discutir y prestarse mutua
ayuda.

@quotation
@uref{http://lists.gnu.org/mailman/listinfo/lilypond-user,
Suscripción e información sobre lilypond-user}

@uref{http://lists.gnu.org/archive/html/lilypond-user/,
Archivo 1 de la lista de usuarios}
@uref{http://www.mail-archive.com/lilypond-user@@gnu.org/,
Archivo 2}
@end quotation

@warning{Al formular preguntas, por favor, ¡utilice
@ref{Ejemplos mínimos}!}

@subsubheading El Repositorio de Fragmentos de Código de LilyPond

El Repositorio de Fragmentos de Código de LilyPond es una gran
colección de ejemplos remitidos por los usuarios, que se pueden
copiar y usar libremente en sus propias obras.  ¡Vea las cosas que
otros han escrito, y añada las suyas propias!

@example
@uref{http://lsr.di.unimi.it}
@end example

Los ejemplos del LSR que son especialmente instructivos se
incluyen en nuestra documentación oficial, en @ref{Fragmentos}.

@subsubheading IRC

Existe un cierto grado de apoyo a través de nuestro canal de IRC,

@example
@uref{irc://irc.freenode.net/lilypond, #lilypond@@irc.freenode.net}
@end example

Este canal no tiene unos archivos públicos, por lo que cualquier
cuestión que pudiera ser de utilidad para los demás debiera
preferentemente enviarse a una de las listas de correo.

@html
<form action="http://webchat.freenode.net"
      method="get"
      name="f_lily_irc"
  <label>Nombre de IRC:
    <input name="nick" type="text" size="15" value="">
  </label>
  <input name="channels" type="hidden" value="lilypond">
  <input type="submit" value="Unirse al canal de IRC #lilypond">
</form>

<script language="JavaScript" type="text/javascript">
  var username = "web";
  var lang = window.navigator.userLanguage ? window.navigator.userLanguage
  : window.navigator.language;
  username += '-' + lang.substr(0, 2);
  username += '-' + navigator.appName.substr(0, 2);
  username += navigator.appCodeName.replace (" ", "").substr(0, 2);
  username += navigator.platform.replace (" ", "").replace("nux", "").replace("n32", "");
  document.forms["f_lily_irc"].nick.value = username;
</script>
@end html

@subsubheading Otros idiomas

@quotation
@uref{http://lists.gnu.org/mailman/listinfo/lilypond-es,
Lista de correo en español}

@uref{https://lilypondforum.de/,
Foro alemán}

@uref{http://groups.google.com/group/lilypond-brasil,
Grupo de portugués}

@uref{http://lists.gnu.org/mailman/listinfo/lilypond-user-fr,
Lista de correo en francés}
@end quotation
@divEnd


@divClass{column-right-top}
@subheading El blog de LilyPond

Lea el bog de nuestra comunidad, @q{Scores of Beauty}:

@example
@uref{http://lilypondblog.org}
@end example

@subsubheading Lista de correo de lanzamientos: @code{info-lilypond@@gnu.org}

Esta lista de distribución de correo es una lista de sólo lectura y
bajo tráfico, que envía notificaciones de los últimos lanzamientos.

@quotation
@uref{http://lists.gnu.org/mailman/listinfo/info-lilypond,
Suscripción e información sobre info-lilypond}

@uref{http://lists.gnu.org/archive/html/info-lilypond/,
Archivo 1 de la lista info}
@uref{http://www.mail-archive.com/info-lilypond@@gnu.org/,
Archivo 2}
@end quotation


@divEnd


@divClass{column-right-bottom}
@subheading Discusiones y traducciones

@subsubheading La lista de distribución de desarrolladores: @code{lilypond-devel@@gnu.org}

La discusión entre desarrolladores tiene lugar en esta lista.  Los
parches se pueden también enviar aquí.

@quotation
@uref{http://lists.gnu.org/mailman/listinfo/lilypond-devel,
Suscripción e información sobre lilypond-devel}

@uref{http://lists.gnu.org/archive/html/lilypond-devel/,
Archivo 1 de la lista devel}
@uref{http://www.mail-archive.com/lilypond-devel@@gnu.org/,
Archivo 2}
@end quotation


@subsubheading Lista de fallos: @code{bug-lilypond@@gnu.org}

Los informes de fallo y discusión sobre ellos se deben enviar
aquí.  No envíe parches a esta lista.

@quotation
@uref{http://lists.gnu.org/mailman/listinfo/bug-lilypond,
Suscripción e información sobre bug-lilypond}

@uref{http://lists.gnu.org/archive/html/bug-lilypond/,
Archivo 1 de la lista bug}
@uref{http://www.mail-archive.com/bug-lilypond@@gnu.org/,
Archivo 2}
@end quotation

@warning{Antes de enviar un mensaje a la lista de fallos, lea
nuestras indicaciones para elaborar @ref{Informes de fallos}.}


@subsubheading Lista de correo de traducciones: @code{translations@@lilynet.org}

Toda discusión sobre la traducción de los manuales de LilyPond se
debe dirigir aquí.  No envíe parches a esta lista.

@quotation
@uref{http://lilypond-translations.3384276.n2.nabble.com/,
Archivo de la lista de correo de traducción}
@end quotation

@divEnd

@node Ejemplos mínimos
@unnumberedsec Ejemplos mínimos
@translationof Tiny examples

@divClass{column-center-top}
@subheading ¿Qué son los @qq{ejemplos mínimos}?

Un ejemplo mínimo es un ejemplo del que no se puede eliminar
@strong{nada}.
@divEnd

@divClass{column-left-bottom}
@subheading ¿Por qué crearlos?

@divClass{keep-bullets}
@itemize

@item
Cuanto más simple es el ejemplo, más rápidamente pueden los
desarrolladores entenderlo y ayudarle.

@item
Un ejemplo mínimo demuestra que se ha esforzado en resolver el
problema por sí mismo.  Cuando alguien envía bloques grandes de
código de entrada, da la impresión de que no le importa que le
ayudemos o que no.

@item
La creación de un ejemplo mínimo le ayuda a entender lo que está
ocurriendo.  Muchos informes falsos de problemas se podrían evitar
intentando crear un ejemplo mínimo; si no puede reproducir un
@qq{bug} en un ejemplo mínimo, probablemente el problema era una
comprensión insuficiente sobre LilyPond, ¡no un verdadero bug!

@end itemize
@divEnd

@divEnd


@divClass{column-right-bottom}
@subheading ¿Cómo se hacen?

@divClass{keep-bullets}
@itemize

@item
Incluya el número de versión en una instrucción @code{\version}.

@item
¡Hágalo muy pequeño!  Los ejemplos relacionados con el espaciado o
la disposición de las páginas pueden requerir muchos compases,
pero casi todos los problemas se pueden reproducir mediante un
solo compás o menos.

@item
Cuando trate de crear un ejemplo, pruebe a convertir en
comentarios @w{(@code{%} ó @code{%@{ @dots{} %@}})} distintas
secciones del archivo.  Si puede convertir un bloque en un
comentario y aún mostrar la idea principal, entonces elimine ese
bloque.

@item
Evite la utilización de notas, tonalidades o compases muy
complicados, a no ser que el bug esté relacionado con el
comportamiento de esos elementos.

@item
No utilice instrucciones @code{\override} ni @code{\set} a no ser
que el bug se refiera a esas instrucciones en concreto.

@item
Opcionalmente, adjunte una imagen que muestre el resultado gráfico
que desea.

@end itemize
@divEnd

@divEnd

@divClass{column-center-bottom}
@subheading ¿Cuán pequeño debe ser?

El código que sigue ¿es un ejemplo mínimo?

@example
\version "2.14.1"
\include "español.ly"

\score @{
  \new Staff @{
    \key re \major
    \numericTimeSignature
    \time 2/4
    <dos' re'' si''>16 <dos' re'' si''>8.
    %% Aquí: la ligadura de unión sobre los Re tiene un aspecto gracioso
    %% ¿Demasiado alta? ¿El punto final de la mano izquierda no se alinea
    %% con la ligadura del Si?
    ~
    <dos' re'' si''>8 [ <si re'' la''> ]
  @}
@}
@end example

Bueno, no es muy grande, pero he aquí un ejemplo verdaderamente mínimo:

@example
\version "2.14.1"
@{
  % la ligadura intermedia tiene un aspecto gracioso aquí:
  <c' d'' b''>8. ~ <c' d'' b''>8
@}
@end example

Muy pocos ejemplos mínimos superan las 10 líneas de código; ¡lo
más corriente es que basten 4 líneas para mostrar el problema!

@divEnd


@node Informes de fallos
@unnumberedsec Informes de fallos
@translationof Bug reports

@divClass{heading-center}
Si tiene un código de entrada que produce una terminación abrupta
o una salida defectuosa, eso es un bug.
@divEnd

@divClass{column-center-top}
@subheading Paso 1: fallos conocidos

Probablemente ya estamos al tanto de este bug.  Compruébelo aquí:

@example
@uref{http://sourceforge.net/p/testlilyissues/issues/}
@end example

@warning{Le rogamos que @strong{NO} añada informes de fallos
directamente al sistema de seguimiento.  Una vez que un problema
se ha añadido al sistema, ya puede añadir libremente más
información a ese informe.}

@divEnd


@divClass{column-left-bottom}
@subheading Paso 2: creación de un informe de fallo

Si ha descubierto un fallo que no está en la lista, ayúdenos
elaborando un informe de fallo.

@warning{Sólo aceptamos informes en forma de @ref{Ejemplos
mínimos}.  Disponemos de recursos muy limitados, por lo que
cualquier ejemplo que no sea mínimo va a ser rechazado.  ¡Casi
todos los bugs se pueden demostrar con cuatro notas o menos!}

He aquí un ejemplo de un buen informe de fallo:

@example
% Accidentals should be printed for only
% the first note in a tie, but this version
% prints flats on both notes.
\version "2.10.1"

\relative c'' @{
 bes1 ~
 bes1
@}
@end example

@divEnd

@divClass{column-right-bottom}
@subheading Paso 3: enviar el informe de fallo

Una vez que ha verificado que el problema no es conocido ya, y ha
creado el informe, ¡puede enviárnoslo!

<<<<<<< HEAD
@divClass{keep-bullets}
@itemize

@item
Si está suscrito a la lista de correo
@uref{mailto:bug-lilypond@@gnu.org,bug-lilypond@@gnu.org}, envíe
un mensaje de la forma habitual.

@end itemize
@divEnd
=======
Lamentablemente, ya no existe ninguna interfaz para realizar
envíos a la lista bug-lilypond sin estar suscrito; véase
@example
@uref{https://lists.gnu.org/mailman/listinfo/bug-lilypond}
@end example
para más información.
>>>>>>> 82fca049
@divEnd

@divClass{column-center-bottom}
@subheading Paso 4: Esperar respuesta

Una vez que su informe de fallo se ha enviado a la lista, nuestro
Escuadrón de Fallos lo examinará el informe.  Quizá le pidan más
información.  Se le avisará cuando el informe se añada al sistema
de seguimiento de fallos.  Déles un tiempo de unos 4 días, pues
disponemos de un número limitado de voluntarios para esta tarea.

Cuando el fallo se ha añadido al sistema de seguimiento, puede
comentarlo para añadirle más información.  In order to be
automatically notified about any activity on the tracker issue,
you may subscribe by clicking the envelope symbol next to the
issue title.  Commenting and subscribing require being logged in
with a sourceforge account.
@divEnd

@divClass{column-center-bottom}
@subheading Ayuda opcional: mostrar el resultado deseado

Una vez que el problema se ha añadido al sistema de seguimiento,
puede ser de mucha ayuda que veamos la salida deseada.  ¡Con toda
libertad añada código de entrada y/o imágenes (creadas
posiblemente con otras herramientas) que muestren el aspecto que
usted cree que debe tener!

@divEnd


@node Preste su ayuda
@unnumberedsec Preste su ayuda
@translationof Help us

@divClass{column-center-top}
@helpusNeed

@divEnd

@divClass{column-left-top}
@divClass{keep-bullets}
@helpusSimple

@divEnd
@divEnd

@divClass{column-right-top}
@helpusAdvanced

@divEnd


@node Patrocinio
@unnumberedsec Patrocinio
@translationof Sponsoring

@divClass{keep-bullets}
@divClass{column-left-top}
@subheading Recompensas

Anteriormente,

@itemize
@item ciertos usuarios han pagado a cambio de nuevas funcionalidades
@item algunos desarrolladores han sido contratados para añadir funcionalidades nuevas
@end itemize

El proyecto LilyPond no organiza estas tareas; ni refrendamos ni
disuadimos de tales acuerdos.  Cualquier contrato privado entre
personas individuales es asunto de dichas personas, no nuestro.

@divEnd

@divClass{column-right-top}
@subheading Guidelines

Cualquier usuario que quiera ofrecer dinero a cambio de un
trabajo, debería tener en cuenta los siguientes puntos:

@itemize
@item
Los desarrolladores de LilyPond pueden anunciar sus servicios en
las listas de correo de lilypond de vez en cuando.

@item
Cualquier acuerdo entre personas individuales debiera incluir las
precauciones normales cuando se hacen negocios: quién paga, cuánto
paga, qué método se utiliza para pagar, y sobre qué paquete de
condiciones.  Sugerimos que cualquier ambigüedad o incertidumbre
en tales cuestiones se resuelvan antes de que dé comienzo
cualquier trabajo.

@end itemize

@divEnd

@divClass{column-center-bottom}
@subheading Desarrolladores interesados

A continuación aparece una lista de las personas que han expresado
interés en recibir recompensas.  Observe que la cantidad de
trabajo hecha por personas individuales varía bastante a lo largo
de los años. No garantizamos que esta lista esté actualizada, ni
que las personas aquí relacionadas tengan cualquier
disponibilidad.  El único criterio es "Fulanito ha pedido aparecer
en esta página".

El examen de la historia del sistema de control de versiones Git
es una buena manera de determinar quiénes son los desarrolladores
más activos y experimentados.  Las estadísticas están al día hasta
la versión @versionDevel{}:

@multitable @columnfractions .3 .3 .3
@item @uref{http://lilypond.org/~graham/gitstats-all/, historia general}
@tab @uref{http://lilypond.org/~graham/gitstats-1year/, último año}
@tab @uref{http://lilypond.org/~graham/gitstats-3months/, últimos tres meses}
@end multitable

Desarrolladores interesados:
@table @asis
@item @email{lilypond-devel@@gnu.org, Lista de desarrolladores de LilyPond}
Puesto que no hay ningún desarrollador en la lista de interesados para el
desarrollo comercial, lo mejor que puede hacer es preguntar en la lista
de desarrolladores.

@c Format
@c @item @email{name@@adress.domain, Name}
@c area of interest (256 chars max)

@end table

@divEnd
@divEnd

@node Desarrollo
@unnumberedsec Desarrollo
@translationof Development

@divClass{heading-center}
@ifclear web_version
  @heading Materiales de desarrollo para LilyPond @version
@end ifclear
@ifset web_version
  @heading Materiales de desarrollo para LilyPond @versionDevel
@end ifset


@c we normally don't allow named references, but in this case
@c it's good to emphasize the "stable" part.  -gp
@warning{Éstas son las versiones @emph{inestables de desarrollo}.
Si tiene la más ligera duda acerca de cómo usar o instalar
LilyPond, le conminamos a que utilice la
@ref{Descarga, descarga estable}, y lea los
@ref{Manuales, manuales estables}.}

@divEnd

@divClass{column-center-top}
@subheading Números de versión

Existen dos conjuntos de lanzamientos para LilyPond: lanzamientos
estables, y lanzamientos inestables de desarrollo.  Las versiones
estables tienen un número de versión @q{menor} par (p.ej., 2.14, 2.16, 2.18).  Las versiones de desarrollo tienen un número
@q{menor} de versión impar (p.ej., 2.15, 2.17, 2.19).

@divEnd


@divClass{column-left-top}
@subheading Descarga

Las instrucciones de Git y para la compilación están en la Guía
del Colaborador.

@quotation
@uref{http://git.sv.gnu.org/gitweb/?p=lilypond.git, Repositorio Git de lilypond}
@end quotation

En general, los redactores de la documentación y los pilotos de
pruebas querrán descargar el último archivo binario:

@quotation

@downloadDevelLinuxNormal

@downloadDevelLinuxBig

@downloadDevelLinuxPPC

@downloadDevelFreeBSDNormal

@downloadDevelFreeBSDBig

@downloadDevelDarwinNormal

@downloadDevelDarwinPPC

@downloadDevelWindows

@downloadDevelSource-es

@end quotation

@divEnd


@divClass{column-right-top}
@subheading Guía del colaborador

El desarrollo de LilyPond es un asunto bastante complicado.
LilyPond es un proyecto grande y (más o menos) estable.  Para
poder ayudar a los nuevos colaboradores, y para mantener todo el
sistema (más o menos) estable, hemos escrito un manual para los
colaboradores.

@docLinksBare{Guía del colaborador, contributor,
  @rcontribnamed{Top,Guía del colaborador},
  @manualDevelContributorSplit-es,
  @manualDevelContributorBig-es, 500 kB,
  @manualDevelContributorPdf-es, 2.8 MB}

@divEnd


@divClass{column-center-top}
@subheading Pruebas de regresión

@divClass{keep-bullets}

@ifclear web_version

@itemize
@item
@item @uref{../../input/regression/collated-files.html, Pruebas de regresión}:
Pruebas del lanzamiento actual.
(@uref{../../input/regression/collated-files.pdf, versión PDF})

@item
@uref{../../input/regression/musicxml/collated-files.html, Pruebas de regresión de MusicXML}:
las pruebas de MusicXML de la versión actual.
(@uref{../input/regression/musicxml/collated-files.pdf, versión PDF}).

@item
@uref{../../input/regression/abc2ly/collated-files.html, pruebas de abc2ly}:
Las pruebas de abc2ly de esta versión.
(@uref{../../input/regression/abc2ly/collated-files.pdf, versión en PDF})

@item
@uref{../../input/regression/lilypond-book/collated-files.html, pruebas de lilypond-book}:
Las pruebas de lilypond-book de esta versión.
(@uref{../../input/regression/lilypond-book/collated-files.pdf, versión en PDF})
@end itemize

@end ifclear

@ifset web_version
@subsubheading Versión de desarrollo

@itemize
@item @regtestDevel-es (@regtestDevelPdf-es{})

@item @regtestDevelXml-es (@regtestDevelXmlPdf-es{})

@item @regtestDevelAbc-es (@regtestDevelAbcPdf-es{})

@item @regtestDevelLilypondBook-es (@regtestDevelLilypondBookPdf-es{})
@end itemize

@subsubheading Versión estable

@itemize
@item @regtestStable-es (@regtestStablePdf-es{})

@item @regtestStableXml-es (@regtestStableXmlPdf-es{})

@item @regtestStableAbc-es (@regtestStableAbcPdf-es{})

@item @regtestStableLilypondBook-es (@regtestStableLilypondBookPdf-es{})
@end itemize
@end ifset


@subsubheading Todas las versiones

@itemize
@item @uref{http://lilypond.org/test, Comparaciones entre pruebas de regresión}

@item @uref{http://lilypond.org/downloads/binaries/test-output/,
Archivo de todas las pruebas de regresión}

@end itemize

@divEnd
@divEnd



@divClass{column-center-bottom}
@subheading Manuales

@ifclear web_version
@warning{Estos manuales son para LilyPond @version{}; los manuales
más recientes están en @url{http://lilypond.org}}
@end ifclear

@divClass{normal-table}
@multitable @columnfractions .3 .3 .3
@headitem Introducción

@item
@docLinkSplit{Aprendizaje,learning,@manualDevelLearningSplit-es}
@tab
@docLinkBig{Aprendizaje,learning,@manualDevelLearningBig-es}
@tab
@docLinkPdf{Aprendizaje,learning,@manualDevelLearningPdf-es}

@item
@docLinkSplit{Glosario,music-glossary,@manualDevelGlossarySplit}
@tab
@docLinkBig{Glosario,music-glossary,@manualDevelGlossaryBig}
@tab
@docLinkPdf{Glosario,music-glossary,@manualDevelGlossaryPdf}

@item
@docLinkSplit{Ensayo,essay,@manualDevelEssaySplit-es}
@tab
@docLinkBig{Ensayo,essay,@manualDevelEssayBig-es}
@tab
@docLinkPdf{Ensayo,essay,@manualDevelEssayPdf-es}
@end multitable

@multitable @columnfractions .3 .3 .3
@headitem Estándar

@item
@docLinkSplit{Notación,notation,@manualDevelNotationSplit-es}
@tab
@docLinkBig{Notación,notation,@manualDevelNotationBig-es}
@tab
@docLinkPdf{Notación,notation,@manualDevelNotationPdf-es}

@item
@docLinkSplit{Utilización,usage,@manualDevelUsageSplit-es}
@tab
@docLinkBig{Utilización,usage,@manualDevelUsageBig-es}
@tab
@docLinkPdf{Utilización,usage,@manualDevelUsagePdf-es}

@item
@docLinkSplit{Fragmentos,snippets,@manualDevelSnippetsSplit}
@tab
@docLinkBig{Fragmentos,snippets,@manualDevelSnippetsBig}
@tab
@docLinkPdf{Fragmentos,snippets,@manualDevelSnippetsPdf}
@end multitable

@multitable @columnfractions .3 .3 .3
@headitem Poco frecuentes

@item
@docLinkSplit{Web,web,@manualDevelWebSplit-es}
@tab
@docLinkBig{Web,web,@manualDevelWebBig-es}
@tab
@docLinkPdf{Web,web,@manualDevelWebPdf-es}

@item
@docLinkSplit{Cambios,changes,@manualDevelChangesSplit-es}
@tab
@docLinkBig{Cambios,changes,@manualDevelChangesBig-es}
@tab
@docLinkPdf{Cambios,changes,@manualDevelChangesPdf-es}

@item
@docLinkSplit{Extensiones,extending,@manualDevelExtendingSplit-es}
@tab
@docLinkBig{Extensiones,extending,@manualDevelExtendingBig-es}
@tab
@docLinkPdf{Extensiones,extending,@manualDevelExtendingPdf-es}

@item
@docLinkSplit{Funcionamiento interno,internals,@manualDevelInternalsSplit}
@tab
@docLinkBig{Funcionamiento interno,internals,@manualDevelInternalsBig}
@tab
@docLinkPdf{Funcionamiento interno,internals,@manualDevelInternalsPdf}
@end multitable

@ifset web_version
@multitable @columnfractions .3
@headitem Para descargar

@item
@doctarballDevel-es
@end multitable
@end ifset


@divEnd
@divEnd




@node Google Summer of Code
@unnumberedsec Google Summer of Code
@translationof Google Summer of Code

@gsocCurrent


@node Autores
@unnumberedsec Autores
@translationof Authors

@divClass{column-left-top}
@subheading Equipo de desarrollo actual

@divClass{keep-bullets}
@developersCurrent
@divEnd
@divEnd

@divClass{column-right-top}
@subheading Cargos del equipo de desarrollo anterior

@divClass{keep-bullets}
@developersPrevious
@divEnd
@divEnd


@divClass{column-center-top}
@subheading Colaboradores actuales

@divClass{keep-bullets}
@subsubheading Programación

@coreCurrent

@subsubheading Fuente tipográfica

@fontCurrent

@subsubheading Documentación

@docCurrent

@subsubheading Escuadrón de fallos (Bug squad)

@bugsquadCurrent

@subsubheading Soporte

@supportCurrent

@subsubheading Traducción

@translationsCurrent

@divEnd
@divEnd


@divClass{column-center-bottom}
@subheading Colaboradores anteriores

@divClass{keep-bullets}
@subsubheading Programación

@corePrevious

@subsubheading Fuente tipográfica

@fontPrevious

@subsubheading Documentación

@docPrevious

@c    uncomment when we have any previous members -gp
@c @subsubheading Bug squad

@c @bugsquadCurrent

@subsubheading Soporte

@supportPrevious

@subsubheading Traducción

@translationsPrevious

@divEnd
@divEnd

@node Reconocimientos
@unnumberedsec Reconocimientos
@translationof Acknowledgements

@divClass{column-center-top}
@subheading Reconocimientos

@divClass{keep-bullets}
@acknowledgementsCurrent
@divEnd
@divEnd

@node Publicaciones
@unnumberedsec Publicaciones
@translationof Publications

@divClass{column-center-top}
@subheading Lo que nosotros hemos escrito sobre LilyPond

@divClass{keep-bullets}

@include we-wrote.itexi

@divEnd
@divEnd

@divClass{column-center-bottom}
@subheading Lo que otros han hecho con LilyPond

@divClass{keep-bullets}

@include others-did.itexi

@divEnd
@divEnd

@contactUsAbout{artículos académicos}


@node Noticias
@unnumberedsec Noticias
@translationof News

@include web/news-new.itexi

@divClass{column-center-bottom}
@subheading Noticias antiguas
Las noticias anteriores están en el @ref{Desván} junto a muchos
anuncios y registros de cambio antiguos.
@divEnd

@node Desván
@unnumberedsec Desván
@translationof Attic

@divClass{column-center-top}
@subheading Anuncios

Anuncios y noticias por versión:
@uref{http://lilypond.org/doc/v2.16/Documentation/web/index#Lilypond-2_002e16_002e0-released_0021-August-24_002c-2012-1,v2.16},
@uref{http://lilypond.org/doc/v2.14/Documentation/web/index#LilyPond-2_002e14_002e0-released_0021-June-6_002c-2011,v2.14},
@miscLink{announce-v2.12,v2.12},
@miscLink{announce-v2.10,v2.10},
@miscLink{announce-v2.8,v2.8},
@miscLink{announce-v2.6,v2.6},
@miscLink{announce-v2.4,v2.4},
@miscLink{announce-v2.2,v2.2},
@miscLink{announce-v2.0,v2.0},
@miscLink{ANNOUNCE-1.2,v1.2},
@miscLink{ANNOUNCE-1.0,v1.0},
@miscLink{ANNOUNCE-0.1,v0.1}

Lista descriptiva de los cambios por versión:
@uref{http://lilypond.org/doc/v2.16/Documentation/changes/index.html,v2.16},
@uref{http://lilypond.org/doc/v2.14/Documentation/changes/index.html,v2.14},
@uref{http://lilypond.org/doc/v2.12/Documentation/topdocs/NEWS,v2.12},
@uref{http://lilypond.org/doc/v2.10/Documentation/topdocs/NEWS,v2.10},
@uref{http://lilypond.org/doc/v2.8/Documentation/topdocs/NEWS,v2.8},
@uref{http://lilypond.org/doc/v2.6/Documentation/topdocs/NEWS,v2.6},
@uref{http://lilypond.org/doc/v2.4/Documentation/topdocs/out-www/NEWS,v2.4},
@uref{http://lilypond.org/doc/v2.2/Documentation/topdocs/out-www/NEWS,v2.2},
@uref{http://lilypond.org/doc/v2.0/Documentation/topdocs/out-www/NEWS,v2.0},
@uref{http://lilypond.org/doc/v1.8/Documentation/topdocs/out-www/NEWS,v1.8},
@uref{http://lilypond.org/doc/v1.6/Documentation/out-www/NEWS,v1.6},
@miscLink{NEWS-1.4,v1.4},
@miscLink{NEWS-1.2,v1.2}

@divEnd

@divClass{column-center-middle-color3}
@subheading Agradecimientos

Gracias a los desarrolladores, colaboradores, cazadores de fallos
y aportadores de sugerencias por
@miscLink{THANKS-2.16,v2.16},
@miscLink{THANKS-2.14,v2.14},
@miscLink{THANKS-2.12,v2.12},
@miscLink{THANKS-2.10,v2.10},
@miscLink{THANKS-2.8,v2.8},
@miscLink{THANKS-2.6,v2.6},
@miscLink{THANKS-2.4,v2.4},
@miscLink{THANKS-2.2,v2.2},
@miscLink{THANKS-2.0,v2.0},
@miscLink{THANKS-1.8,v1.8}

@divEnd

@divClass{column-center-middle-color3}
@subheading Registros de cambios

Registros de cambios de los desarrolladores, por versión:
@miscLink{ChangeLog-2.10,v2.10},
@miscLink{ChangeLog-2.3,v2.3},
@miscLink{ChangeLog-2.1,v2.1},
@miscLink{ChangeLog-1.5,v1.5 (1)},
@miscLink{CHANGES-1.5,v1.5 (2)},
@miscLink{CHANGES-1.4,v1.4},
@miscLink{CHANGES-1.3,v1.3},
@miscLink{CHANGES-1.2,v1.2},
@miscLink{CHANGES-1.1,v1.1},
@miscLink{CHANGES-1.0,v1.0},
@miscLink{CHANGES-0.1,v0.1},
@miscLink{CHANGES-0.0,v0.0}

@divEnd

@divClass{column-center-middle-color2 bigger-subsubheadings}
@gsocInactive
@divEnd

@divClass{column-center-middle-color2}
@subheading Noticias antiguas

Las noticias más antiguas datan de julio de 2003.  Las noticias
más actuales están en la página de @ref{Noticias}.
@divEnd

@include web/news-old.itexi<|MERGE_RESOLUTION|>--- conflicted
+++ resolved
@@ -454,25 +454,12 @@
 Una vez que ha verificado que el problema no es conocido ya, y ha
 creado el informe, ¡puede enviárnoslo!
 
-<<<<<<< HEAD
-@divClass{keep-bullets}
-@itemize
-
-@item
-Si está suscrito a la lista de correo
-@uref{mailto:bug-lilypond@@gnu.org,bug-lilypond@@gnu.org}, envíe
-un mensaje de la forma habitual.
-
-@end itemize
-@divEnd
-=======
 Lamentablemente, ya no existe ninguna interfaz para realizar
 envíos a la lista bug-lilypond sin estar suscrito; véase
 @example
 @uref{https://lists.gnu.org/mailman/listinfo/bug-lilypond}
 @end example
 para más información.
->>>>>>> 82fca049
 @divEnd
 
 @divClass{column-center-bottom}
