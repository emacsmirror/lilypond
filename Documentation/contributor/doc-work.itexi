@c -*- coding: utf-8; mode: texinfo; -*-
@node Documentation work
@chapter Documentation work

There are currently 11 manuals for LilyPond, not including the
translations.  Each book is available in HTML, PDF, and info.  The
documentation is written in a language called @code{texinfo} --
this allows us to generate different output formats from a single
set of source files.

To organize multiple authors working on the documentation, we use a
Version Control System (VCS) called git, previously discussed in
@ref{Starting with Git}.

@menu
* Introduction to documentation work::
* Documentation suggestions::
* Texinfo introduction and usage policy::
* Documentation policy::
* Tips for writing docs::
* Scripts to ease doc work::
* Docstrings in scheme::
* Translating the documentation::
@end menu


@node Introduction to documentation work
@section Introduction to documentation work

Our documentation tries to adhere to our @ref{Documentation
policy}.  This policy contains a few items which may seem odd.
One policy in particular is often questioned by potential
contributors: we do not repeat material in the Notation Reference,
and instead provide links to the @qq{definitive} presentation of
that information.  Some people point out, with good reason, that
this makes the documentation harder to read.  If we repeated
certain information in relevant places, readers would be less
likely to miss that information.

That reasoning is sound, but we have two counter-arguments.
First, the Notation Reference -- one of @emph{five} manuals for
users to read -- is already over 500 pages long.  If we repeated
material, we could easily exceed 1000 pages!  Second, and much
more importantly, LilyPond is an evolving project.  New features
are added, bugs are fixed, and bugs are discovered and documented.
If features are discussed in multiple places, the documentation
team must find every instance.  Since the manual is so large, it
is impossible for one person to have the location of every piece
of information memorized, so any attempt to update the
documentation will invariably omit a few places.  This second
concern is not at all theoretical; the documentation used to be
plagued with inconsistent information.

If the documentation were targeted for a specific version -- say,
LilyPond 2.10.5 -- and we had unlimited resources to spend on
documentation, then we could avoid this second problem.  But since
LilyPond evolves (and that is a very good thing!), and since we
have quite limited resources, this policy remains in place.

A few other policies (such as not permitting the use of tweaks in
the main portion of NR 1+2) may also seem counter-intuitive, but
they also stem from attempting to find the most effective use of
limited documentation help.

Before undertaking any large documentation work, contributors are
encouraged to contact the @ref{Meisters, Documentation Meister}.


@node Documentation suggestions
@section Documentation suggestions

@subheading Small additions

For additions to the documentation,

@enumerate

@item
Tell us where the addition should be placed.  Please include both
the section number and title (i.e. "LM 2.13 Printing lyrics").

@item
Please write exact changes to the text.

@item
A formal patch to the source code is @emph{not} required; we can
take care of the technical details.

@item
Send the suggestions to the @code{bug-lilypond} mailing list as
discussed in @rweb{Contact}.

@item
Here is an example of a perfect documentation report:

@verbatim
To: bug-lilypond@gnu.org
From: helpful-user@example.net
Subject: doc addition

In LM 2.13 (printing lyrics), above the last line ("More options,
like..."), please add:

----
To add lyrics to a divided part, use blah blah blah.  For example,

\score {
  \notes {blah <<blah>> }
  \lyrics {blah <<blah>> }
  blah blah blah
}
----

In addition, the second sentence of the first paragraph is
confusing.  Please delete that sentence (it begins "Users
often...") and replace it with this:
----
To align lyrics with something, do this thing.
----

Have a nice day,
Helpful User
@end verbatim

@end enumerate


@subheading Larger contributions

To replace large sections of the documentation, the guidelines are
stricter.  We cannot remove parts of the current documentation
unless we are certain that the new version is an improvement.

@enumerate

@item
Ask on the lilypond-devel mailing list if such a rewrite is necessary;
somebody else might already be working on this issue!

@item
Split your work into small sections; this makes it much easier to
compare the new and old documentation.

@item
Please prepare a formal git patch.

@end enumerate

Once you have followed these guidelines, please send a message to
lilypond-devel with your documentation submissions.  Unfortunately
there is a strict “no top-posting” check on the mailing list; to avoid
this, add:

> I'm not top posting.

(you must include the > ) to the top of your documentation
addition.

We may edit your suggestion for spelling, grammar, or style, and
we may not place the material exactly where you suggested, but if
you give us some material to work with, we can improve the manual
much faster.  Thanks for your interest!


@node Texinfo introduction and usage policy
@section Texinfo introduction and usage policy

@menu
* Texinfo introduction::
* Documentation files::
* Sectioning commands::
* LilyPond formatting::
* Text formatting::
* Syntax survey::
* Other text concerns::
@end menu


@node Texinfo introduction
@subsection Texinfo introduction

The language is called Texinfo; you can see its manual here:

@uref{http://www.gnu.org/software/texinfo/manual/texinfo/}

However, you don't need to read those docs.  The most important
thing to notice is that text is text.  If you see a mistake in the
text, you can fix it.  If you want to change the order of
something, you can cut-and-paste that stuff into a new location.

@warning{Rule of thumb: follow the examples in the existing docs.
You can learn most of what you need to know from this; if you want
to do anything fancy, discuss it on @code{lilypond-devel} first.}


@node Documentation files
@subsection Documentation files

All manuals live in @file{Documentation/}.

In particular, there are four user manuals, their respective master
source files are @file{learning.tely} (LM, Learning Manual),
@file{notation.tely} (NR, Notation Reference),
@file{music-glossary.tely} (MG, Music Glossary), and
@file{lilypond-program} (AU).  Each chapter is written in a separate
file, ending in @file{.itely} for files containing lilypond code, and
@file{.itexi} for files without lilypond code, located in a subdirectory
associated to the manual (@file{learning/} for @file{learning.tely}, and
so on); list the subdirectory of each manual to determine the filename
of the specific chapter you wish to modify.

Developer manuals live in @file{Documentation/} too.  Currently there is
only one: the Contributor's Guide @file{contrib-guide.texi} you are
reading.

Snippet files are part of documentation, and the Snippet List (SL) lives
in @file{Documentation/} just like the manuals.  For information about
how to modify the snippet files and SL, see @ref{LSR work}.


@node Sectioning commands
@subsection Sectioning commands

Most of the manual operates at the

@example
@@node Foo
@@subsubsection Foo
@end example

@noindent
level.  Sections are created with

@example
@@node Foo
@@subsection Foo
@end example

@itemize
@item
Please leave two blank lines above a @code{@@node}; this makes it
easier to find sections in texinfo.

@item
Do not use any @code{@@} commands for a @code{@@node}.  They may be
used for any @code{@@sub...} sections or headings however.

@example
not:
@@node @@code@{Foo@} Bar
@@subsection @@code@{Foo@} Bar

but instead:
@@node Foo Bar
@@subsection @@code@{Foo@} Bar
@end example

@item
With the exception of @code{@@} commands, the section name must
match the node name exactly.

@item
No commas may be used in the node names.

@item
If a heading is desired without creating a @code{@@node}, please use
the following:

@example
@@subheading Foo
@end example

@item
Sectioning commands (@code{@@node} and @code{@@section}) must not appear
inside an @code{@@ignore}.  Separate those commands with a space, ie
@code{@@n}@tie{}@code{ode}.

@end itemize

Nodes must be included inside a

@example
@@menu
* foo::
* bar::
@@end menu
@end example

@noindent
construct.  These are easily constructed with automatic tools; see
@ref{Scripts to ease doc work}.


@node LilyPond formatting
@subsection LilyPond formatting

@itemize

@item
Most LilyPond examples throughout the documentation can be produced
with:

@example
@@lilypond[verbatim,quote,relative=1]
@end example

or

@example
@@lilypond[verbatim,quote,relative=2]
@end example

If using any combination of @code{\header@{@}}, @code{\score@{@}} or
@code{\layout@{@}} in your example, then you must omit the
@code{relative} variable and either use absolute entry mode or an
explicit @code{\relative@{@}} construction.

If using @code{\book@{@}} in your example then you must also omit the
@code{relative} variable and either use absolute entry mode or an
explicit @code{\relative@{@}} construction.  However, you must also
include the @code{papersize=X} variable, where @code{X} is a defined
paper size from within @file{scm/paper.scm}.  This is to avoid the
default @code{a4} paper size being used and leaving too much unnecessary
whitespace and potentially awkward page breaks in the PDFs.

The preferred @code{papersize}s are @code{a5}, @code{a6} or
@code{a8landscape}.

@code{a8landscape} works best for a single measure with a single title
and/or single @code{tagline}:

@example
@@lilypond[papersize=a8landscape,verbatim]
\book @{
  \header @{
    title = "A scale in LilyPond"
  @}
  \relative @{
    c d e f
  @}
@}
@@end lilypond
@end example

and can also be used to easily show features that require page breaks
(i.e. page numbers) without taking large amounts of space within the
documentation.  Do not use the @code{quote} option with this paper size.

@code{a5} or @code{a6} paper sizes are best used for examples that have
more than two measures of music or require multiple staves (i.e. to
illustrate cross-staff features, RH and LH parts etc.) and where
@code{\book@{@}} constructions are required or where @code{a8landscape}
produces an example that is too cramped.  Depending on the example the
@code{quote} option may need to be omitted.

In rare cases, other options may be used (or omitted), but ask first.

@item
Please avoid using extra spacing either after or within the
@code{@@lilypond} parameters.

@example
not:          @@lilypond [verbatim, quote, relative=1]
but instead:  @@lilypond[verbatim,quote,relative=1]
@end example

@item
Inspirational headwords are produced with:

@example
@@lilypondfile[quote,ragged-right,line-width=16\cm,staffsize=16]
@{pitches-headword.ly@}
@end example

@item
LSR snippets are linked with:

@example
@@lilypondfile[verbatim,quote,ragged-right,texidoc,doctitle]
@{filename.ly@}
@end example

@item
Use two spaces for indentation in lilypond examples (no tabs).

@item
All engravers should have double-quotes around them:

@example
\consists "Spans_arpeggio_engraver"
@end example

LilyPond does not strictly require this, but it is a useful
convention to follow.

@item
All context or layout object strings should be prefaced with @code{#}.
Again, LilyPond does not strictly require this, but it is helpful
to get users accustomed to this scheme construct, i.e. @code{\set
Staff.instrumentName = #"cello"}

@item
Try to avoid using @code{#'} or @code{#`} within when describing
context or layout properties outside of an @code{@@example} or @code{@@lilypond}, unless
the description explicitly requires it.

i.e. @qq{...setting the @code{transparent} property leaves the object where it
is, but makes it invisible.}

@item
If possible, only write one bar per line.

@item
If you only have one bar per line, omit bar checks.  If you
must put more than one bar per line (not recommended), then include bar
checks.

@item
Tweaks should, if possible, also occur on their own line.
@example
not:          \override TextScript #'padding = #3 c1^"hi"
but instead:  \override TextScript #'padding = #3
              c1^"hi"
@end example

@noindent
excepted in Templates, where `doctitle' may be omitted.

@item
Avoid long stretches of input code.  Nobody is going to read
them in print.  Create small examples.  However, this does not mean
it has be minimal.

@item
Specify durations for at least the first note of every bar.

@item
If possible, end with a complete bar.

@item
Comments should go on their own line, and be placed before
the line(s) to which they refer.

@item
For clarity, always use @{ @} marks even if they are not technically
required; i.e.

@example
not:

\context Voice \repeat unfold 2 \relative c' @{
  c2 d
@}

but instead:

\context Voice @{
  \repeat unfold 2 @{
    \relative c' @{
      c2 d
    @}
  @}
@}
@end example

@item
Add a space around @{ @} marks; i.e.

@example
not:          \chordmode@{c e g@}
but instead:  \chordmode @{ c e g @}
@end example

@item
Use @{ @} marks for additional @code{\markup} format commands; i.e.

@example
not:          c^\markup \tiny\sharp
but instead:  c^\markup @{ \tiny \sharp @}
@end example

@item
Remove any space around @code{<} @code{>} marks; i.e.

@example
not:           < c e g > 4
but instead:   <c e g>4
@end example

@item
Beam, slur and tie marks should begin immediately after the first
note with beam and phrase marks ending immediately after the last.

@example
a8\( ais16[ b cis( d] b) cis4~ b' cis,\)
@end example

@item
If you want to work on an example outside of the manual (for
easier/faster processing), use this header:

@example
\paper @{
  indent = 0\mm
  line-width = 160\mm - 2.0 * 0.4\in
  line-width = #(- line-width (* mm  3.000000))
@}

\layout @{
@}
@end example

You may not change any of these values.  If you are making an
example demonstrating special @code{\paper@{@}} values, contact the
Documentation Editor.

@end itemize


@node Text formatting
@subsection Text formatting

@itemize
@item
Lines should be less than 72 characters long.  (We personally
recommend writing with 66-char lines, but do not bother modifying
existing material).  Also see the recommendations for fixed-width
fonts in the @ref{Syntax survey}.

@item
Do not use tabs.

@item
Do not use spaces at the beginning of a line (except in
@code{@@example} or @code{@@verbatim} environments), and do not
use more than a single space between words.  @q{makeinfo} copies
the input lines verbatim without removing those spaces.

@item
Use two spaces after a period.

@item
In examples of syntax, use @code{@@var@{@var{musicexpr}@}} for a
music expression.

@item
Don't use @code{@@rinternals@{@}} in the main text.  If you're
tempted to do so, you're probably getting too close to @qq{talking
through the code}.  If you really want to refer to a context, use
@code{@@code@{@}} in the main text and @code{@@rinternals@{@}} in
the @code{@@seealso}.
@end itemize


@node Syntax survey
@subsection Syntax survey


@menu
* Comments::
* Cross references::
* External links::
* Fixed-width font::
* Indexing::
* Lists::
* Special characters::
* Miscellany::
@end menu


@node Comments
@unnumberedsubsubsec Comments

@itemize
@item
@code{@@c @dots{}} --- single line comment.  @samp{@@c NOTE:} is a
comment which should remain in the final version.  (gp only
command ;)

@item
@code{@@ignore} --- multi-line comment:

@example
@@ignore
@dots{}
@@end ignore
@end example
@end itemize


@node Cross references
@unnumberedsubsubsec Cross references

Enter the exact @code{@@node} name of the target reference between
the brackets (eg.@tie{}@w{@samp{@@ref@{Syntax survey@}}}).  Do not
split a cross-reference across two lines -- this causes the
cross-reference to be rendered incorrectly in html documents.

@itemize
@item
@code{@@ref@{@dots{}@}} --- link within current manual.

@item
@code{@@rchanges@{@dots{}@}} --- link to Changes.

@item
@code{@@rcontrib@{@dots{}@}} --- link to Contributor's Guide.

@item
@code{@@ressay@{@dots{}@}} --- link to Engraving Essay.

@item
@code{@@rextend@{@dots{}@}} --- link to Extending LilyPond.

@item
@code{@@rglos@{@dots{}@}} --- link to the Music Glossary.

@item
@code{@@rinternals@{@dots{}@}} --- link to the Internals Reference.

@item
@code{@@rlearning@{@dots{}@}} --- link to Learning Manual.

@item
@code{@@rlsr@{@dots{}@}} --- link to a Snippet section.

@item
@code{@@rprogram@{@dots{}@}} --- link to Application Usage.

@item
@code{@@ruser@{@dots{}@}} --- link to Notation Reference.

@item
@code{@@rweb@{@dots{}@}} --- link to General Information.
@end itemize


@node External links
@unnumberedsubsubsec External links

@itemize
@item
@code{@@email@{@dots{}@}} --- create a @code{mailto:} E-mail link.

@item
@code{@@uref@{@var{URL}[, @var{link text}]@}} --- link to an
external url.  Use within an @code{@@example ... @@end example}.

@example
@@example
@@uref@{URL [, link text ]@}
@@end example
@end example
@end itemize


@node Fixed-width font
@unnumberedsubsubsec Fixed-width font

@itemize
@item
@code{@@code@{@dots{}@}}, @code{@@samp@{@dots{}@}} ---

Use the @code{@@code@{@dots{}@}} command when referring to
individual language-specific tokens (keywords, commands,
engravers, scheme symbols, etc.) in the text.  Ideally, a single
@code{@@code@{@dots{}@}} block should fit within one line in the
PDF output.

Use the @code{@@samp@{@dots{}@}} command when you have a short
example of user input, unless it constitutes an entire
@code{@@item} by itself, in which case @code{@@code@{@dots{}@}} is
preferable.  Otherwise, both should only be used when part of a
larger sentence within a paragraph or @code{@@item}.  Do not use
@code{@@code@{@dots{}@}} or @code{@@samp@{@dots{}@}} inside an
@code{@@example} block, and do not use either as a free-standing
paragraph; use @code{@@example} instead.

A single unindented line in the PDF has space for about 79
fixed-width characters (76 if indented).  Within an @code{@@item}
there is space for about 75 fixed-width characters.  Each
additional level of @code{@@itemize} or @code{@@enumerate}
shortens the line by about 4 columns.

However, even short blocks of @code{@@code@{@dots{}@}} and
@code{@@samp@{@dots{}@}} can run into the margin if the Texinfo
line-breaking algorithm gets confused.  Additionally, blocks that
are longer than this may in fact print nicely; it all depends
where the line breaks end up.  If you compile the docs yourself,
check the PDF output to make sure the line breaks are
satisfactory.

The Texinfo setting @code{@@allowcodebreaks} is set to
@code{false} in the manuals, so lines within
@code{@@code@{@dots{}@}} or @code{@@samp@{@dots{}@}} blocks will
only break at spaces, not at hyphens or underscores.  If the block
contains spaces, use @code{@@w@{@@code@{@dots{}@}@}} or
@code{@@w@{@@samp@{@dots{}@}@}} to prevent unexpected line breaks.

The Texinfo settings @code{txicodequoteundirected} and
@code{txicodequotebacktick} are both set in the manuals, so
backticks (@code{`}) and apostrophes (@code{'}) placed within
blocks of @code{@@code}, @code{@@example}, or @code{@@verbatim}
are not converted to left- and right-angled quotes
(@code{@quoteleft{} @quoteright{}}) as they normally are within
the text, so the apostrophes in
@q{@w{@code{@@w@{@@code@{@bs{}relative c''@}@}}}} will display
correctly.  However, these settings do not affect the PDF output
for anything within a @code{@@samp} block (even if it includes a
nested @code{@@code} block), so entering
@q{@code{@@w@{@@samp@{@bs{}relative c''@}@}}} wrongly produces
@q{@w{@code{@bs{}relative c@quoteright{}@quoteright{}}}} in PDF.
Consequently, if you want to use a @code{@@samp@{@dots{}@}} block
which contains backticks or apostrophes, you should instead use
@q{@code{@@q@{@@code@{@dots{}@}@}}} (or
@q{@code{@@q@{@@w@{@@code@{@dots{}@}@}@}}} if the block also
contains spaces).  Note that backslashes within
@code{@@q@{@dots{}@}} blocks must be entered as @samp{@@bs@{@}},
so the example above would be coded as
@q{@code{@@q@{@@w@{@@code@{@@bs@{@}relative c''@}@}@}}}.

@item
@code{@@command@{@dots{}@}} --- Use when referring to command-line
commands within the text (eg. @samp{@@command@{convert-ly@}}).  Do
not use inside an @code{@@example} block.

@item
@code{@@example} --- Use for examples of program code.  Do not add
extraneous indentation (i.e. don't start every line with
whitespace).  Use the following layout (notice the use of blank
lines).  Omit the @code{@@noindent} if the text following the
example starts a new paragraph:

@example
@var{@dots{}text leading into the example@dots{}}

@@example
@dots{}
@@end example

@@noindent
@var{continuation of the text@dots{}}
@end example

Individual lines within an @code{@@example} block should not
exceed 74 characters; otherwise they will run into the margin in
the PDF output, and may get clipped.  If an @code{@@example} block
is part of an @code{@@item}, individual lines in the
@code{@@example} block should not exceed 70 columns.  Each
additional level of @code{@@itemize} or @code{@@enumerate}
shortens the line by about 4 columns.

For long command line examples, if possible, use a trailing
backslash to break up a single line, indenting the next line with
2 spaces.  If this isn't feasible, use @samp{@@smallexample
@dots{} @@end@tie{}smallexample} instead, which uses a smaller
fontsize.  Use @code{@@example} whenever possible, but if needed,
@code{@@smallexample} can fit up to 90 characters per line before
running into the PDF margin.  Each additional level of
@code{@@itemize} or @code{@@enumerate} shortens a
@code{@@smallexample} line by about 5 columns.

@item
@code{@@file@{@dots{}@}} --- Use when referring to filenames and
directories in the text.  Do not use inside an @code{@@example}
block.

@item
@code{@@option@{@dots{}@}} --- Use when referring to command-line
options in the text (eg. @samp{@@option@{--format@}}).  Do not use
inside an @code{@@example} block.

@item
@code{@@verbatim} --- Prints the block exactly as it appears in
the source file (including whitespace, etc.).  For program code
examples, use @code{@@example} instead.  @code{@@verbatim} uses
the same format as @code{@@example}.

Individual lines within an @code{@@verbatim} block should not
exceed 74 characters; otherwise they will run into the margin in
the PDF output, and may get clipped.  If an @code{@@verbatim}
block is part of an @code{@@item}, individual lines in the
@code{@@verbatim} block should not exceed 70 columns.  Each
additional level of @code{@@itemize} or @code{@@enumerate}
shortens the line by about 4 columns.
@end itemize


@node Indexing
@unnumberedsubsubsec Indexing

@itemize
@item
@code{@@cindex @dots{}} --- General index.  Please add as many as you can.
Don't capitalize the first word.

@item
@code{@@funindex @dots{}} --- is for a \lilycommand.
@end itemize


@node Lists
@unnumberedsubsubsec Lists

@itemize
@item
@code{@@enumerate} --- Create an ordered list (with numbers).
Always put @samp{@@item} on its own line.  As an exception, if all
the items in the list are short enough to fit on single lines, placing
them on the @samp{@@item} lines is also permissible.  @samp{@@item}
and @samp{@@end@tie{}enumerate} should always be preceded by a blank
line.

@example
@@enumerate

@@item
A long multi-line item like this one must begin
on a line of its own and all the other items in
the list must do so too.

@@item
Even short ones

@@end enumerate
@end example

@example
@@enumerate

@@item Short item

@@item Short item

@@end enumerate
@end example

@item
@code{@@itemize} --- Create an unordered list (with bullets).  Use
the same format as @code{@@enumerate}.  Do not use
@samp{@@itemize@tie{}@@bullet}.
@end itemize


@node Special characters
@unnumberedsubsubsec Special characters

@itemize
@item
@code{--}, @code{---} --- Create an en dash (--) or an em dash
(---) in the text.  To print two or three literal hyphens in a
row, wrap one of them in a @code{@@w@{@dots{}@}} (eg.
@samp{-@@w@{-@}-}).

@item
@code{@@@@}, @code{@@@{}, @code{@@@}} --- Create an at-sign (@@),
a left curly bracket (@{), or a right curly bracket (@}).

@item
@code{@@bs@{@}} --- Create a backslash within a
@code{@@q@{@dots{}@}}, @code{@@qq@{@dots{}@}}, or
@code{@@warning@{@dots{}@}} block.  This is a custom LilyPond
macro, not a builtin @@-command in Texinfo.  Texinfo would also
allow @samp{\\}, but this breaks the PDF output.

@item
@code{@@tie@{@}} --- Create a @emph{variable-width} non-breaking
space in the text (use @w{@samp{@@w@{ @}}} for a single
@emph{fixed-width} non-breaking space).  Variables or numbers
which consist of a single character (probably followed by a
punctuation mark) should be tied properly, either to the previous
or the next word.  Example: @samp{The letter@@tie@{@}@@q@{I@} is
skipped}
@end itemize


@node Miscellany
@unnumberedsubsubsec Miscellany

@itemize
@item
@code{@@notation@{@dots{}@}} --- refers to pieces of notation, e.g.
@samp{@@notation@{clef@}}.  Also use for specific lyrics
(@samp{the @@notation@{A@tie{}-@tie{}men@} is centered}).
Only use once per subsection per term.

@item
@code{@@q@{@dots{}@}} --- Single quotes.  Used for
@quoteleft{}vague@quoteright{} terms.  To get a backslash
(\), you must use @samp{@@bs@{@}}.

@item
@code{@@qq@{@dots{}@}} --- Double quotes.  Used for actual quotes
(@qq{he said}) or for introducing special input modes.  To get a
backslash (\), you must use @samp{@@bs@{@}}.

@item
@code{@@var@{@dots{}@}} --- Use for metasyntactic variables (such
as @code{@var{foo}}, @code{@var{bar}}, @code{@var{arg1}}, etc.).
In most cases, when the @code{@@var@{@dots{}@}} command appears in
the text (and not in an @code{@@example} block) it should be
wrapped with an appropriate texinfo code-highlighting command
(such as @code{@@code}, @code{@@samp}, @code{@@file},
@code{@@command}, etc.).  For example:
@samp{@@code@{@@var@{foo@}@}},
@samp{@@file@{@@var@{myfile.ly@}@}},
@w{@samp{@@samp@{git checkout @@var@{branch@}@}}}, etc.  This
improves readability in the PDF and HTML output.

@item
@code{@@version@{@}} --- Return the current LilyPond version
string.  Use @samp{@@w@{@@version@{@}@}} if it's at the end of a
line (to prevent an ugly line break in PDF); use
@samp{@@w@{"@@version@{@}"@}} if you need it in quotes.

@item
@code{@@w@{@dots{}@}} --- Do not allow any line breaks.

@item
@code{@@warning@{@dots{}@}} --- produces a @qq{Note:@tie{}} box.
Use for important messages.  To get a backslash (\), you must use
@samp{@@bs@{@}}.
@end itemize


@node Other text concerns
@subsection Other text concerns

@itemize
@item
References must occur at the end of a sentence, for more
information see the
@uref{http://www.gnu.org/software/texinfo/manual/texinfo/,texinfo
manual}.  Ideally this should also be the final sentence of a
paragraph, but this is not required.  Any link in a doc section
must be duplicated in the @code{@@seealso} section at the bottom.

@item
Introducing examples must be done with

@example
. (i.e. finish the previous sentence/paragraph)
: (i.e. `in this example:')
, (i.e. `may add foo with the blah construct,')
@end example

The old @qq{sentence runs directly into the example} method is not
allowed any more.

@item
Abbrevs in caps, e.g., HTML, DVI, MIDI, etc.

@item
Colon usage

@enumerate
@item
To introduce lists

@item
When beginning a quote: @qq{So, he said,...}.

This usage is rarer.  Americans often just use a comma.

@item
When adding a defining example at the end of a sentence.
@end enumerate

@item
Non-ASCII characters which are in utf-8 should be directly used;
this is, don't say @samp{Ba@@ss@{@}tuba} but @samp{Baßtuba}.  This
ensures that all such characters appear in all output formats.
@end itemize


@node Documentation policy
@section Documentation policy

@menu
* Books::
* Section organization::
* Checking cross-references::
* General writing::
* Technical writing style::
@end menu

@node Books
@subsection Books

There are four parts to the documentation: the Learning Manual,
the Notation Reference, the Program Reference, and the Music
Glossary.

@itemize

@item
Learning Manual:

The LM is written in a tutorial style which introduces the most
important concepts, structure and syntax of the elements of a
LilyPond score in a carefully graded sequence of steps.
Explanations of all musical concepts used in the Manual can be
found in the Music Glossary, and readers are assumed to have no
prior knowledge of LilyPond.  The objective is to take readers to
a level where the Notation Reference can be understood and
employed to both adapt the templates in the Appendix to their
needs and to begin to construct their own scores.  Commonly used
tweaks are introduced and explained.  Examples are provided
throughout which, while being focussed on the topic being
introduced, are long enough to seem real in order to retain the
readers' interest.  Each example builds on the previous material,
and comments are used liberally.  Every new aspect is thoroughly
explained before it is used.

Users are encouraged to read the complete Learning Manual from
start-to-finish.


@item
Notation Reference: a (hopefully complete) description of LilyPond
input notation.  Some material from here may be duplicated in the
Learning Manual (for teaching), but consider the NR to be the
"definitive" description of each notation element, with the LM
being an "extra".  The goal is _not_ to provide a step-by-step
learning environment -- do not avoid using notation that has not
be introduced previously in the NR  (for example, use \break if
appropriate).  This section is written in formal technical writing
style.

Avoid duplication.  Although users are not expected to read this
manual from start to finish, they should be familiar with the
material in the Learning Manual (particularly ``Fundamental
Concepts''), so do not repeat that material in each section of
this book.  Also watch out for common constructs, like ^ - _ for
directions -- those are explained in NR 3.  In NR 1, you can
write: DYNAMICS may be manually placed above or below the staff,
see @@ref@{Controlling direction and placement@}.

Most tweaks should be added to LSR and not placed directly in the
@file{.itely} file.  In some cases, tweaks may be placed in the main
text, but ask about this first.

Finally, you should assume that users know what the notation
means; explaining musical concepts happens in the Music Glossary.


@item
Application Usage: information about using the program lilypond
with other programs (lilypond-book, operating systems, GUIs,
convert-ly, etc).  This section is written in formal technical
writing style.

Users are not expected to read this manual from start to finish.


@item
Music Glossary: information about the music notation itself.
Explanations and translations about notation terms go here.

Users are not expected to read this manual from start to finish.

@item
Internals Reference: not really a documentation book, since it is
automagically generated from the source, but this is its name.

@end itemize


@node Section organization
@subsection Section organization

@itemize

@item
The order of headings inside documentation sections should
be:

@example
main docs
@@predefined
@@endpredefined
@@snippets
@@seealso
@@knownissues
@end example

@item
You @emph{must} include a @@seealso.

@itemize
@item
The order of items inside the @@seealso section is

@example
Music Glossary:
@@rglos@{foo@},
@@rglos@{bar@}.

Learning Manual:
@@rlearning@{baz@},
@@rlearning@{foozle@}.

Notation Reference:
@@ruser@{faazle@},
@@ruser@{boo@}.

Application Usage:
@@rprogram@{blah@}.

Essay on automated music engraving:
@@ressay@{yadda@}.

Extending LilyPond:
@@rextend@{frob@}.

Installed Files:
@@file@{path/to/dir/blahz@}.

Snippets: @@rlsr@{section@}.

Internals Reference:
@@rinternals@{fazzle@},
@@rinternals@{booar@}.
@end example

@item
If there are multiple entries, separate them by commas but do not
include an `and'.

@item
Always end with a period.

@item
Place each link on a new line as above; this makes it much easier
to add or remove links.  In the output, they appear on a single
line.

("Snippets" is REQUIRED; the others are optional)

@item
Any new concepts or links which require an explanation should go
as a full sentence(s) in the main text.

@item
Don't insert an empty line between @@seealso and the first entry!
Otherwise there is excessive vertical space in the PDF output.

@end itemize

@item
To create links, use @@ref@{@} if the link is within the same
manual.

@item
@@predefined ... @@endpredefined is for commands in
@file{ly/*-init.ly}

@item
Do not include any real info in second-level sections (i.e. 1.1
Pitches).  A first-level section may have introductory material,
but other than that all material goes into third-level sections
(i.e. 1.1.1 Writing Pitches).

@item
The @@knownissues should not discuss any issues that are in the
tracker, unless the issue is Priority-Postponed.  The goal is to
discuss any overall architecture or syntax decisions which may be
interpreted as bugs.  Normal bugs should not be discussed here,
because we have so many bugs that it would be a huge task to keep
the @@knownissues current and accurate all the time.

@end itemize


@node Checking cross-references
@subsection Checking cross-references

Cross-references between different manuals are heavily used in the
documentation, but they are not checked during compilation.
However, if you compile the documentation, a script called
check_texi_refs can help you with checking and fixing these
cross-references; for information on usage, cd into a source tree
where documentation has been built, cd into Documentation and run:

@example
make check-xrefs
make fix-xrefs
@end example

Note that you have to find yourself the source files to fix
cross-references in the generated documentation such as the
Internals Reference; e.g. you can grep scm/ and lily/.

@c temporary?  how long will kainhofer be used?  -gp
Also of interest may be the linkdoc checks on kainhofer.com.  Be
warned that these docs are not completely rebuilt every day, so it
might not accurately reflect the current state of the docs.

@example
@uref{http://kainhofer.com/~lilypond/linkdoc/}
@end example


@node General writing
@subsection General writing

@itemize

@item
Do not forget to create @@cindex entries for new sections of text.
Enter commands with @@funindex, i.e.

@example
@@cindex pitches, writing in different octaves
@@funindex \relative
@end example

@noindent
Do not bother with the @@code@{@} (they are added automatically).
These items are added to both the command index and the unified
index.  Both index commands should go in front of the actual material.

@item
@@cindex entries should not be capitalized, i.e.

@example
@@cindex time signature
@end example

@noindent
is preferred instead of @qq{Time signature}.  Only use capital
letters for musical terms which demand them, e.g.
@qq{D.S. al Fine}.

@item
For scheme function index entries, only include the final part, i.e.

@example
@@funindex modern-voice-cautionary
     and NOT
@@funindex #(set-accidental-style modern-voice-cautionary)
@end example

@item
Use American spelling.  LilyPond's internal property
names use this convention.

@item
Here is a list of preferred terms to be used:

@itemize
@item
@emph{Simultaneous} NOT concurrent.

@item
@emph{Measure}: the unit of music.

@item
@emph{Bar line}: the symbol delimiting a measure NOT barline.

@item
@emph{Note head} NOT notehead.

@item
@emph{Chord construct} NOT just chord (when referring to < ... >)

@item
@emph{Staff} NOT stave.

@item
@emph{Staves} NOT Staffs:
Phrases such as
@q{multiple @@internalsref@{Staff@}s}
should be rephrased to
@q{multiple @@internalsref@{Staff@} contexts}.

@end itemize


@end itemize


@node Technical writing style
@subsection Technical writing style

These refer to the NR.  The LM uses a more gentle, colloquial
style.

@itemize

@item
Do not refer to LilyPond in the text.  The reader knows what the
manual is about.  If you do, capitalization is LilyPond.

@item
If you explicitly refer to @q{lilypond} the program (or any other
command to be executed), write @code{@@command@{lilypond@}}.

@item
Do not explicitly refer to the reader/user.  There is no one else
besides the reader and the writer.

@item
Avoid contractions (don't, won't, etc.).  Spell the words out completely.

@item
Avoid abbreviations, except for commonly used abbreviations of foreign
language terms such as etc. and i.e.

@item
Avoid fluff (@qq{Notice that,} @qq{as you can see,}
@qq{Currently,}).

@item
The use of the word @q{illegal} is inappropriate in most cases.
Say @q{invalid} instead.

@end itemize


@node Tips for writing docs
@section Tips for writing docs

In the NR, I highly recommend focusing on one subsection at a
time.  For each subsection,

@itemize

@item
check the mundane formatting.  Are the headings (@@predefined,
@@seealso, etc.) in the right order?

@item
add any appropriate index entries.

@item
check the links in the @@seealso section -- links to music
glossary, internal references, and other NR sections are the main
concern.  Check for potential additions.

@item
move LSR-worthy material into LSR.  Add the snippet, delete the
material from the @file{.itely} file, and add a @@lilypondfile command.

@item
check the examples and descriptions.  Do they still work?
@strong{Do not} assume that the existing text is
accurate/complete; some of the manual is highly out of date.

@item
is the material in the @@knownissues  still accurate?

@item
can the examples be improved (made more explanatory), or is there
any missing info?  (feel free to ask specific questions on -user;
a couple of people claimed to be interesting in being
@qq{consultants} who would help with such questions)

@end itemize

In general, I favor short text explanations with good examples --
@qq{an example is worth a thousand words}.  When I worked on the
docs, I spent about half my time just working on those tiny
lilypond examples.  Making easily-understandable examples is much
harder than it looks.


@subsubheading Tweaks

In general, any \set or \override commands should go in the
@qq{select snippets} section, which means that they should go in
LSR and not the @file{.itely} file.  For some cases, the command
obviously belongs in the @qq{main text} (i.e. not inside
@@predefined or @@seealso or whatever) -- instrument names are a
good example of this.

@example
\set Staff.instrumentName = #"foo"
@end example

On the other side of this,

@example
\override Score.Hairpin #'after-line-breaking = ##t
@end example

clearly belongs in LSR.

I'm quite willing to discuss specific cases if you think that a
tweaks needs to be in the main text.  But items that can go into
LSR are easier to maintain, so I'd like to move as much as
possible into there.


It would be @qq{nice} if you spent a lot of time crafting nice
tweaks for users@dots{} but my recommendation is @strong{not} to do
this.  There's a lot of doc work to do without adding examples of
tweaks.  Tweak examples can easily be added by normal users by adding
them to the LSR.

One place where a documentation writer can profitably spend time writing
or upgrading tweaks is creating tweaks to deal with known issues.  It
would be ideal if every significant known issue had a workaround to avoid
the difficulty.

@seealso
@ref{Adding and editing snippets}.


@node Scripts to ease doc work
@section Scripts to ease doc work

@subheading Building only one section of the documentation

In order to save build time, a script is available to build only
one section of the documentation in English with a default html
appearance.

You can build a section of the documentation with:

@example
scripts/auxiliar/doc-section.sh MANUAL SECTION
@end example

@noindent
where @code{SECTION} is the name of the file containing the section
to be built, and @code{MANUAL} is replaced by the name of the directory
containing the section.  So, for example, to build section 1.1 of the
Notation Reference, use the command:

@example
scripts/auxiliar/doc-section.sh notation pitches
@end example

You can then see the generated document for the section at

@example
tempdocs/pitches/out/pitches.html
@end example

According to
@uref{http://code.google.com/p/lilypond/issues/detail?id=1236,Lilypond issue 1236},
the location of the lilypond git tree is taken from @code{$LILYPOND_GIT}
if specified, otherwise it is auto-detected.

It is assumed that compilation takes place in the @file{build/}
subdirectory, but this can be overridden by setting the environment
variable @code{LILYPOND_BUILD_DIR}.

Similarly, output defaults to @file{build/tempdocs/} but this can be
overridden by setting the environment variable
@code{LILYPOND_TEMPDOCS}.

This script will not work for building sections of the
Contributors' guide.  For building sections of the Contributors'
Guide, use:

@example
scripts/auxiliar/cg-section.sh SECTION
@end example

@noindent
where @code{SECTION} is the name of the file containing the sections
to be built.  For example, to build section 4 of the Contributors' guide,
use:

@example
scripts/auxiliar/cg-section.sh doc-work
@end example

@code{cg-section.sh} uses the same environment variables and
corresponding default values as @code{doc-section.sh}.

@subheading Stripping whitespace and generating menus

@warning{This script assumes that the file conforms to our doc
policy; a few files still need work in this regard.}

To automatically regenerate @code{@@menu} portions and strip
whitespace, use:

@example
scripts/auxiliar/node-menuify.py @var{FILENAME}
@end example


@subheading Stripping whitespace only

@c TODO: should this be documented elsewhere?  It's useful for
@c more than just docs.
To remove extra whitespace from the ends of lines, run

@example
scripts/auxiliar/strip-whitespace.py Documentation/FILENAME
@end example


@subheading Updating doc with @command{convert-ly}

Don't.  This should be done by programmers when they add new
features.  If you notice that it hasn't been done, complain to
@code{lilypond-devel}.


@node Docstrings in scheme
@section Docstrings in scheme

Material in the Internals reference is generated automatically
from our source code.  Any doc work on Internals therefore
requires modifying files in @file{scm/*.scm}.  Texinfo is allowed
in these docstrings.

Most documentation writers never touch these, though.  If you want
to work on them, please ask for help.


@node Translating the documentation
@section Translating the documentation

The mailing list @code{translations@@lilynet.net} is dedicated to
LilyPond web site and documentation translation; on this list, you will
get support from the Translations Meister and experienced translators,
and we regularly discuss translation issues common to all languages.
All people interested in LilyPond translations are invited to subscribe
to this list regardless of the amount of their contribution, by sending
an email to @code{translations-request@@lilynet.net} with subject
@code{subscribe} and an empty message body.  Unless mentioned explicitly,
or except if a translations coordinator contacts you privately, you
should send questions, remarks and patches to the list
@code{translations@@lilynet.net}.  Please note that traffic is high
on the English-speaking list @code{lilypond-user@@gnu.org}, so it may
take some time before your request or contribution is handled.

@menu
* Getting started with documentation translation::
* Documentation translation details::
* Documentation translation maintenance::
* Translations management policies::
* Technical background::
@end menu

@node Getting started with documentation translation
@subsection Getting started with documentation translation

First, get the sources of branch @code{translation} from the
Git repository, see @ref{Starting with Git}.

@menu
* Translation requirements::
* Which documentation can be translated::
* Starting translation in a new language::
@end menu

@node Translation requirements
@unnumberedsubsubsec Translation requirements

Working on LilyPond documentation translations requires the following
pieces of software, in order to make use of dedicated helper tools:

@itemize
@item Python 2.4 or higher,
@item GNU Make,
@item Gettext,
@item Git.
@end itemize

It is not required to build LilyPond and the documentation to
translate the documentation.  However, if you have enough time and
motivation and a suitable system, it can be very useful to build at
least the documentation so that you can check the output yourself and
more quickly; if you are interested, see @ref{Compiling}.

Before undertaking any large translation work, contributors are
encouraged to contact the @ref{Meisters, Translation Meister}.


@node Which documentation can be translated
@unnumberedsubsubsec Which documentation can be translated

The makefiles and scripts infrastructure currently supports translation
of the following documentation:

@itemize
@item the web site, the Learning Manual, the Notation Reference and
Application Usage -- Texinfo source, PDF and HTML output; Info output
might be added if there is enough demand for it;
@item the Changes document.
@end itemize

Support for translating the following pieces of documentation should be
added soon, by decreasing order of priority:

@itemize
@item automatically generated documentation: markup commands,
predefined music functions;
@item the Snippets List;
@item the Internals Reference.
@end itemize


@node Starting translation in a new language
@unnumberedsubsubsec Starting translation in a new language

At top of the source directory, do

@example
./autogen.sh
@end example

@noindent
or (if you want to install your self-compiled LilyPond locally)

@example
./autogen.sh --prefix=$HOME
@end example

@noindent
If you want to compile LilyPond -- which is almost required to build
the documentation, but is not required to do translation only -- fix
all dependencies and rerun @command{./configure} (with the same
options as for @command{autogen.sh}).

Then @command{cd} into @file{Documentation/} and run

@example
make ISOLANG=@var{MY-LANGUAGE} new-lang
@end example

@noindent
where @var{MY-LANGUAGE} is the ISO 639 language code.

Finally, add a language definition for your language in
@file{python/langdefs.py}.


@node Documentation translation details
@subsection Documentation translation details

Please follow all the instructions with care to ensure quality work.

All files should be encoded in UTF-8.

@menu
* Files to be translated::
* Translating the Web site and other Texinfo documentation::
* Adding a Texinfo manual::
@end menu

@node Files to be translated
@unnumberedsubsubsec Files to be translated

@include contributor/doc-translation-list.itexi

In addition, not listed above, Snippets' titles and descriptions
should be translated; they are a part of the Notation Reference and
therefore their priority is 5.

@node Translating the Web site and other Texinfo documentation
@unnumberedsubsubsec Translating the Web site and other Texinfo documentation

Every piece of text should be translated in the source file, except
Texinfo comments, text in @code{@@lilypond} blocks and a few cases
mentioned below.

Node names are translated, but the original node name in English should
be kept as the argument of @code{@@translationof} put after the section
title; that is, every piece in the original file like

@example
@@node Foo bar
@@@var{section_command} Bar baz
@end example

@noindent
should be translated as

@example
@@node @var{translation of Foo bar}
@@@var{section_command} @var{translation of Bar baz}
@@translationof Foo bar
@end example

The argument of @code{@@rglos} commands and the first argument of
@code{@@rglosnamed} commands must not be translated, as it is the node
name of an entry in Music Glossary.

Every time you translate a node name in a cross-reference, i.e. the
argument of commands @code{@@ref, @@rprogram, @@rlearning, @@rlsr,
@@ruser} or the first argument of their @code{@var{*}named} variants,
you should make sure the target node is defined in the correct source
file; if you do not intend to translate the target node right now, you
should at least write the node definition (that is, the @code{@@node
@@@var{section_commmand} @@translationof} trio mentioned above) in the
expected source file and define all its parent nodes; for each node you
have defined this way but have not translated, insert a line that
contains @code{@@untranslated}.  That is, you should end up
for each untranslated node with something like

@example
@@node @var{translation of Foo bar}
@@@var{section_command} @var{translation of Bar baz}
@@translationof Foo bar

@@untranslated
@end example

@warning{you do not have to translate the node name of a cross-reference
to a node that you do not have translated.  If you do, you must define
an @qq{empty} node like explained just above; this will produce a
cross-reference with the translated node name in output, although the
target node will still be in English.  On the opposite, if all
cross-references that refer to an untranslated node use the node name in
English, then you do not have to define such an @qq{empty} node, and the
cross-reference text will appear in English in the output.  The choice
between these two strategies implies its particular maintenance
requirements and is left to the translators, although the opinion of the
Translation meister leans towards not translating these
cross-references.}

Please think of the fact that it may not make sense translating
everything in some Texinfo files, and you may take distance from the
original text; for instance, in the translation of the web site section
Community, you may take this into account depending on what you know the
community in your language is willing to support, which is possible only
if you personally assume this support, or there exists a public forum
or mailing list listed in Community for LilyPond in your language:

@itemize
@item @rweb{Bug reports}: this page should be translated only if you
know that every bug report sent on your language's mailing list or forum
will be handled by someone who will translate it to English and send it
on bug-lilypond or add an issue in the tracker, then translate back the
reply from developers.

@item @rweb{Help us}: this page should be translated very freely,
and possibly not at all: ask help for contributing to LilyPond for tasks
that LilyPond community in your language is able and going to handle.
@end itemize

@noindent
In any case, please mark in your work the sections which do not result
from the direct translation of a piece of English translation, using
comments i.e. lines starting with @q{@code{@@c}}.

Finally, press in Emacs @key{C-c C-u C-a} to update or generate
menus.  This process should be made easier in the future, when the helper
script @command{texi-langutils.py} and the makefile target are updated.

Some pieces of text manipulated by build scripts that appear in the
output are translated in a @file{.po} file -- just like LilyPond output
messages -- in @file{Documentation/po}.  The Gettext domain is named
@code{lilypond-doc}, and unlike @code{lilypond} domain it is not managed
through the Free Translation Project.


Take care of using typographic rules for your language, especially in
@file{macros.itexi}.

If you wonder whether a word, phrase or larger piece of text should be
translated, whether it is an argument of a Texinfo command or a small
piece sandwiched between two Texinfo commands, try to track whether and
where it appears in PDF and/or HTML output as visible text.  This piece
of advice is especially useful for translating @file{macros.itexi}.

Please keep verbatim copies of music snippets (in @code{@@lilypond}
blocs).  However, some music snippets containing text that shows in
the rendered music, and sometimes translating this text really helps
the user to understand the documentation; in this case, and only in
this case, you may as an exception translate text in the music
snippet, and then you must add a line immediately before the
@code{@@lilypond} block, starting with

@example
@@c KEEP LY
@end example

@noindent
Otherwise the music snippet would be reset to the same content as the
English version at next @command{make snippet-update} run -- see
@ref{Updating documentation translation}.

When you encounter

@example
@@lilypondfile[<number of fragment options>,texidoc]@{@var{filename.ly}@}
@end example

@noindent
in the source, open @file{Documentation/snippets/@var{filename}.ly},
translate the @code{texidoc} header field it contains, enclose it with
@code{texidoc@var{MY-LANGUAGE} = "} and @code{"}, and write it into
@file{Documentation/@var{MY-LANGUAGE}/texidocs/@/@var{filename}.texidoc}.
Additionally, you may translate the snippet's title in @code{doctitle}
header field, in case @code{doctitle} is a fragment option used in
@code{@@lilypondfile}; you can do this exactly the same way as
@code{texidoc}.  For instance,
@file{Documentation/@var{MY-LANGUAGE}/texidocs/@/@var{filename}.texidoc}
may contain

@example
doctitlees = "Spanish title baz"
texidoces = "
Spanish translation blah
"
@end example

@noindent
Then, you should get these translated strings into compiled snippets in
@file{Documentation/snippets}, see @q{General guidelines} in @ref{Adding
and editing snippets}.

@code{@@example} blocks need not be verbatim copies, e.g. variable
names, file names and comments should be translated.

Finally, please carefully apply every rule exposed in @ref{Texinfo
introduction and usage policy}, and @ref{Documentation policy}.  If one
of these rules conflicts with a rule specific to your language, please
ask the Translation meister on @email{translations@@lilynet.net} list
and/or the Documentation Editors on @email{lilypond-devel@@gnu.org}
list.


@node Adding a Texinfo manual
@unnumberedsubsubsec Adding a Texinfo manual

In order to start translating a new manual whose basename is @var{FOO},
do

@example
cd Documentation/@var{MY-LANGUAGE}
cp ../@var{FOO}.tely .
mkdir @var{FOO}
cp web/GNUmakefile @var{FOO}
@end example

@noindent
then append @var{FOO} to variable @code{SUBDIRS} in
Documentation/@var{MY-LANGUAGE}/GNUmakefile, then translate file
@var{MY-LANGUAGE}/@var{FOO}.tely and run @code{skeleton-update}:

@example
cd Documentation/
make ISOLANG=@var{MY-LANGUAGE} TEXI_LANGUTIL_FLAGS=--head-only skeleton-update
@end example

@noindent
Your are now ready to translate the new manual exactly like the web site
or the Learning Manual.


@node Documentation translation maintenance
@subsection Documentation translation maintenance

Several tools have been developed to make translations maintenance
easier.  These helper scripts make use of the power of Git, the
version control system used for LilyPond development.

You should use them whenever you would like to update the translation in
your language, which you may do at the frequency that fits your and your
cotranslators' respective available times.  In the case your translation
is up-do-date (which you can discover in the first subsection below), it
is enough to check its state every one or two weeks.  If you feel
overwhelmed by the quantity of documentation to be updated, see
@ref{Maintaining without updating translations}.

@menu
* Check state of translation::
* Updating documentation translation::
* Updating translation committishes::
@end menu

@macro seeCommittishesUpdate{}
@warning{do not forget to update the committish in each file you have
completely updated, see @ref{Updating translation committishes}.}
@end macro

@node Check state of translation
@unnumberedsubsubsec Check state of translation

First pull from Git -- see @ref{Pulling and rebasing}, but DO NOT rebase
unless you are sure to master the translation state checking and
updating system -- then cd into @file{Documentation/} (or at top of the
source tree, replace @command{make} with @command{make -C
Documentation}) and run

@example
make ISOLANG=@var{MY_LANGUAGE} check-translation
@end example

@noindent
This presents a diff of the original files since the most recent
revision of the translation.  To check a single file, cd into
@file{Documentation/} and run

@example
make CHECKED_FILES=@var{MY_LANGUAGE}/@var{manual}/@var{foo}.itely check-translation
@end example

@noindent
In case this file has been renamed since you last updated the
translation, you should specify both old and new file names, e.g.
@code{CHECKED_FILES=@var{MY_LANGUAGE}/@{@var{manual},user@}/@var{foo}.itely}.

To see only which files need to be updated, do

@example
make ISOLANG=@var{MY_LANGUAGE} check-translation | grep 'diff --git'
@end example

To avoid printing terminal colors control characters, which is often
desirable when you redirect output to a file, run

@example
make ISOLANG=@var{MY_LANGUAGE} NO_COLOR=1 check-translation
@end example

You can see the diffs generated by the commands above as changes that
you should make in your language to the existing translation, in order
to make your translation up to date.

@seeCommittishesUpdate

Global state of the translation is recorded in
@file{Documentation/translations.itexi}, which is used to generate
Translations status page.  To update that page, do from
@file{Documentation/}

@example
make translation-status
@end example

This will also leave @file{out/translations-status.txt}, which contains
up-to-dateness percentages for each translated file, and update word
counts of documentation files in this Guide.

@seealso
@ref{Maintaining without updating translations}.

@node Updating documentation translation
@unnumberedsubsubsec Updating documentation translation

Instead of running @code{check-translation}, you may want to run
@code{update-translation}, which will run your favorite text editor to
update files.  First, make sure environment variable @code{EDITOR} is
set to a text editor command, then run from @file{Documentation/}

@example
make ISOLANG=@var{MY_LANGUAGE} update-translation
@end example

@noindent
or to update a single file

@example
make CHECKED_FILES=@var{MY_LANGUAGE/@var{manual}/foo.itely} update-translation
@end example

For each file to be updated, @code{update-translation} will open your
text editor with this file and a diff of the file in English; if the
diff cannot be generated or is bigger than the file in English itself,
the full file in English will be opened instead.

@seeCommittishesUpdate

Texinfo skeleton files, i.e. @file{.itely} files not yet translated,
containing only the first node of the original file in English can be
updated automatically: whenever @command{make check-translation} shows
that such files should be updated, run from @file{Documentation/}

@example
make ISOLANG=@var{MY_LANGUAGE} skeleton-update
@end example

@file{.po} message catalogs in @file{Documentation/po/} may be updated
by issuing from @file{Documentation/} or @file{Documentation/po/}

@example
make po-update
@end example

@warning{if you run po-update and somebody else does the same and
pushes before you push or send a patch to be applied, there will be a
conflict when you pull.  Therefore, it is better that only the
Translation meister runs this command.}

Updating music snippets can quickly become cumbersome, as most
snippets should be identical in all languages.  Fortunately, there is
a script that can do this odd job for you (run from
@file{Documentation/}):

@example
make ISOLANG=@var{MY_LANGUAGE} snippet-update
@end example

This script overwrites music snippets in
@file{@var{MY_LANGUAGE/foo/every.itely}} with music snippets from
@file{@var{foo/every.itely}}.  It ignores skeleton files, and keeps
intact music snippets preceded with a line starting with @code{@@c
KEEP LY}; it reports an error for each @file{.itely} that has not the
same music snippet count in both languages.  Always use this script
with a lot of care, i.e. run it on a clean Git working tree, and check
the changes it made with @command{git diff} before committing; if you
don't do so, some @code{@@lilypond} snippets might be broken or make
no sense in their context.

When you have updated texidocs in
@file{Documentation/@var{MY-LANGUAGE}/texidocs}, you can get these
changes into compiled snippets in @file{Documentation/snippets}, see
@q{General guidelines} in @ref{Adding and editing snippets}.

Finally, a command runs the three update processes above for all
enabled languages (from @file{Documentation/}):

@example
make all-translations-update
@end example

Use this command with caution, and keep in mind it will not be really
useful until translations are stabilized after the end of GDP and GOP.

@seealso
@ref{Maintaining without updating translations},
@ref{Adding and editing snippets}.


@node Updating translation committishes
@unnumberedsubsubsec Updating translation committishes

At the beginning of each translated file except PO files, there is a
committish which represents the revision of the sources which you have
used to translate this file from the file in English.

When you have pulled and updated a translation, it is very important to
update this committish in the files you have completely updated (and
only these); to do this, first commit possible changes to any
documentation in English which you are sure to have done in your
translation as well, then replace in the up-to-date translated files the
old committish by the committish of latest commit, which can be obtained
by doing

@example
git rev-list HEAD |head -1
@end example

A special case is updating Snippet documentation strings in
@file{Documentation/@var{MY-LANGUAGE}/texidocs}.  For these to be
correctly marked as up-to-date, first run @code{makelsr.py} as
explained in @ref{Adding and editing snippets}, and commit the
resulting compiled snippets left in @file{Documentation/snippets/}.
Say the SHA1 ID code of this commit is <C>.  Now edit again your
translated files in @file{Documentation/@var{MY-LANGUAGE}/texidocs}
adjusting the 40-digit committish that appears in the text to be <C>;
finally, commit these updated files.  Not doing so would result in
changes made both to your updates and original snippets to
persistently appear in the check-translation output as if they were
out of sync.

This two-phase mechanism avoids the (practically) unsolvable problem
of guessing what committish will have our update, and pretending to
put this very committish on the files in the same commit.

@c http://lists.gnu.org/archive/html/lilypond-devel/2009-01/msg00245.html
@c contains a helper script which could be used to perform massive
@c committish updates.


@seealso
@ref{LSR work}.

@node Translations management policies
@subsection Translations management policies

These policies show the general intent of how the translations should
be managed, they aim at helping translators, developers and
coordinators work efficiently.

@menu
* Maintaining without updating translations::
* Managing documentation translation with Git::
@end menu

@node Maintaining without updating translations
@unnumberedsubsubsec Maintaining without updating translations

Keeping translations up to date under heavy changes in the documentation
in English may be almost impossible, especially as during the former
Grand Documentation Project (GDP) or the Grand Organization Project
(GOP) when a lot of contributors brings changes.  In addition,
translators may be --- and that is a very good thing --- involved in
these projects too.

it is possible --- and even recommended --- to perform some maintenance
that keeps translated documentation usable and eases future translation
updating.  The rationale below the tasks list motivates this plan.

The following tasks are listed in decreasing priority order.

@enumerate
@item Update macros.itexi.
For each obsolete macro definition, if it is possible to update macro
usage in documentation with an automatic text or regexp substitution,
do it and delete the macro definition from @file{macros.itexi}; otherwise,
mark this macro definition as obsolete with a comment, and keep it in
@file{macros.itexi} until the documentation translation has been updated and
no longer uses this macro.

@item Update @file{*.tely} files completely with
@command{make check-translation} -- you may want to redirect output
to a file because of overwhelming output, or call check-translation.py
on individual files, see @ref{Check state of translation}.

@item In @file{.itelys}, match sections and .itely file names with those from
English docs, which possibly involves moving nodes contents in block
between files, without updating contents itself.  In other words, the
game is catching where has gone each section.  In Learning manual, and
in Notation Reference sections which have been revised in GDP, there may
be completely new sections: in this case, copy @code{@@node} and
@code{@@section}-command from English docs, and add the marker for
untranslated status @code{@@untranslated} on a single line.  Note that
it is not possible to exactly match subsections or subsubsections of
documentation in English, when contents has been deeply revised; in this
case, keep obsolete (sub)subsections in the translation, marking them
with a line @code{@@c obsolete} just before the node.

Emacs with Texinfo mode makes this step easier:

@itemize
@item without Emacs AucTeX installed, @key{C-c C-s} shows structure of current
Texinfo file in a new buffer @code{*Occur*}; to show structure of two files
simultaneously, first split Emacs window in 4 tiles (with @key{C-x 1}
and @key{C-x 2}), press @key{C-c C-s} to show structure of one file
(e.g. the translated file), copy @code{*Occur*} contents into
@code{*Scratch*}, then press @key{C-c C-s} for the other file.

If you happen to have installed AucTeX, you can either call the macro
by doing @key{M-x texinfo-show-structure} or create a key binding in your
@file{~/.emacs}, by adding the four following lines:

@example
(add-hook 'Texinfo-mode-hook
          '(lambda ()
             (define-key Texinfo-mode-map "\C-cs"
              'texinfo-show-structure)))
@end example

@noindent
and then obtain the structure in the @code{*Occur*} buffer with @key{C-c
s}.

@item Do not bother updating @code{@@menu}s when all menu entries are in the same
file, just do @key{C-c C-u C-a} (@qq{update all menus}) when you have
updated all the rest of the file.

@item Moving to next or previous node using incremental search: press
@key{C-s} and type @code{node} (or @key{C-s @@node} if the text
contains the word @q{node}) then press @key{C-s} to move to next node
or @key{C-r} to move to previous node.  Similar operation can be used
to move to the next/previous section.  Note that every cursor move
exits incremental search, and hitting @key{C-s} twice starts
incremental search with the text entered in previous incremental
search.

@item Moving a whole node (or even a sequence of nodes): jump to beginning
of the node (quit incremental search by pressing an arrow), press
@key{C-SPACE}, press @key{C-s node} and repeat @key{C-s} until you
have selected enough text, cut it with @key{C-w} or @key{C-x}, jump to
the right place (moving between nodes with the previous hint is often
useful) and paste with @key{C-y} or @key{C-v}.
@end itemize

@item Update sections finished in the English documentation; check
sections status at
@smallexample
@uref{http://lilypondwiki.tuxfamily.org/index.php?title=Documentation_coordination}.
@end smallexample

@item Update documentation PO.  It is recommended not to update
strings which come from documentation that is currently deeply revised
in English, to avoid doing the work more than once.

@item Fix broken cross-references by running (from @file{Documentation/})

@example
make ISOLANG=@var{YOUR-LANGUAGE} fix-xrefs
@end example

@noindent
This step requires a successful documentation build (with @command{make
doc}).  Some cross-references are broken because they point to a node
that exists in the documentation in English, which has not been added
to the translation; in this case, do not fix the cross-reference but
keep it "broken", so that the resulting HTML link will point to an
existing page of documentation in English.
@end enumerate

@subsubheading Rationale

You may wonder if it would not be better to leave translations as-is
until you can really start updating translations.  There are several
reasons to do these maintenance tasks right now.

@itemize
@item This will have to be done sooner or later anyway, before updating
translation of documentation contents, and this can already be done
without needing to be redone later, as sections of documentation in
English are mostly revised once.  However, note that not all
documentation sectioning has been revised in one go, so all this
maintenance plan has to be repeated whenever a big reorganization is
made.

@item This just makes translated documentation take advantage of the new
organization, which is better than the old one.

@item Moving and renaming sections to match sectioning of documentation in
English simplify future updating work: it allows updating the
translation by side-by-side comparison, without bothering whether
cross-reference names already exist in the translation.

@item Each maintenance task except @q{Updating PO files} can be done by
the same person for all languages, which saves overall time spent by
translators to achieve this task: the node names and section titles
are in English, so you can do.  It is important to take advantage of
this now, as it will be more complicated (but still possible) to do
step 3 in all languages when documentation is compiled with
@command{texi2html} and node names are directly translated in source
files.
@end itemize


@node Managing documentation translation with Git
@unnumberedsubsubsec Managing documentation translation with Git

This policy explains how to manage Git branches and commit
translations to Git.

@itemize
<<<<<<< HEAD
@item Translation changes matching master branch are preferably made on
@code{translation} branch; they may be pushed directly to
@code{master} only if they do not break compilation of LilyPond and
its documentation, and in this case they should be pushed to
@code{translation} too.  Similarly, changes matching
=======
@item Translation work is made on
@code{translation} branch.  This branch is merged on
@code{staging} once a week, approximately.  Then,
@code{master} branch is merged on
@code{translation}, where the check-translation script (see
@ref{Check state of translation}) shows changes in English docs which
should be translated, and the cycle starts again.

@item Translations may be pushed directly to
@code{staging} only if they do not break compilation of LilyPond and
its documentation.  Those changes could be pushed to
@code{translation} too, or alternatively translators could wait until
they come from
@code{master} the next time it is merged on
@code{translation}.  Similarly, changes matching
>>>>>>> f2ea0cc2
@code{stable/X.Y} are preferably made on
@code{X.Ytranslation}.

@item @code{translation} Git branch may be merged into
<<<<<<< HEAD
master only if LilyPond (@command{make all}) and documentation
(@command{make doc}) compile successfully.

@item @code{master} Git branch may be merged into
@code{translation} whenever @command{make} and @command{make
doc} are successful (in order to ease documentation compilation by
translators), or when significant changes had been made in
documentation in English in master branch.
=======
@code{staging} branch only if LilyPond (@command{make all}) and
documentation (@command{make doc}) compile successfully.

@item @command{make} and @command{make doc} are usually successful in
@code{master} Git branch because those tests should have already
succeeded in
@code{staging} branch before merging.
@code{master} branch may be merged into
@code{translation} when significant changes had been made in
documentation in English in
@code{master} branch.
>>>>>>> f2ea0cc2

@item General maintenance may be done by anybody who knows what he does
in documentation in all languages, without informing translators
first.  General maintenance include simple text substitutions
(e.g. automated by sed), compilation fixes, updating Texinfo or
lilypond-book commands, updating macros, updating ly code, fixing
cross-references, and operations described in
@ref{Maintaining without updating translations}.
@end itemize


@node Technical background
@subsection Technical background

A number of Python scripts handle a part of the documentation
translation process.  All scripts used to maintain the translations
are located in @file{scripts/auxiliar/}.

@itemize
@item @file{check_translation.py}  -- show diff to update a translation,
@item @file{texi-langutils.py}  -- quickly and dirtily parse Texinfo files to
make message catalogs and Texinfo skeleton files,
@item @file{texi-skeleton-update.py} -- update Texinfo skeleton files,
@item @file{update-snippets.py} -- synchronize ly snippets with those
from English docs,
@item @file{translations-status.py} -- update translations status pages and word
counts in the file you are reading,
@item @file{tely-gettext.py} -- gettext node names, section titles and references
in the sources; WARNING only use this script once for each file, when support for
"makeinfo --html" has been dropped.
@end itemize

Other scripts are used in the build process, in @file{scripts/build/}:

@itemize
@item @file{mass-link.py} -- link or symlink files between English documentation
and documentation in other languages.
@end itemize

Python modules used by scripts in @file{scripts/auxiliar/} or @file{scripts/build/} (but
not by installed Python scripts) are located in @file{python/auxiliar/}:
@itemize
@item @file{manuals_definitions.py} -- define manual names and name of
cross-reference Texinfo macros,
@item @file{buildlib.py} -- common functions (read piped output
of a shell command, use Git),
@item @file{postprocess_html.py} (module imported by @file{www_post.py}) -- add footer and
tweak links in HTML pages.
@end itemize

And finally
@itemize
@item @file{python/langdefs.py}  -- language definitions module
@end itemize<|MERGE_RESOLUTION|>--- conflicted
+++ resolved
@@ -2234,13 +2234,6 @@
 translations to Git.
 
 @itemize
-<<<<<<< HEAD
-@item Translation changes matching master branch are preferably made on
-@code{translation} branch; they may be pushed directly to
-@code{master} only if they do not break compilation of LilyPond and
-its documentation, and in this case they should be pushed to
-@code{translation} too.  Similarly, changes matching
-=======
 @item Translation work is made on
 @code{translation} branch.  This branch is merged on
 @code{staging} once a week, approximately.  Then,
@@ -2256,21 +2249,10 @@
 they come from
 @code{master} the next time it is merged on
 @code{translation}.  Similarly, changes matching
->>>>>>> f2ea0cc2
 @code{stable/X.Y} are preferably made on
 @code{X.Ytranslation}.
 
 @item @code{translation} Git branch may be merged into
-<<<<<<< HEAD
-master only if LilyPond (@command{make all}) and documentation
-(@command{make doc}) compile successfully.
-
-@item @code{master} Git branch may be merged into
-@code{translation} whenever @command{make} and @command{make
-doc} are successful (in order to ease documentation compilation by
-translators), or when significant changes had been made in
-documentation in English in master branch.
-=======
 @code{staging} branch only if LilyPond (@command{make all}) and
 documentation (@command{make doc}) compile successfully.
 
@@ -2282,7 +2264,6 @@
 @code{translation} when significant changes had been made in
 documentation in English in
 @code{master} branch.
->>>>>>> f2ea0cc2
 
 @item General maintenance may be done by anybody who knows what he does
 in documentation in all languages, without informing translators
