#!/usr/bin/env perl
# -*- coding: utf-8; -*-

### texi2html customization script for Lilypond
### Author: Reinhold Kainhofer <reinhold@kainhofer.com>, 2008.
###         Some code parts copied from texi2html and adapted. These functions
###         were written mainly by Patrice Dumas
### License: GPLv2+
###
###
### Features implemented here:
### -) For split manuals, the main page is index.html.
### -) All @unnumbered* sections are placed into the same file
###    (implemented by split_at_numbered_sections)
### -) Use our custom CSS file, with IE-specific fixes in another CSS file,
###    impelmented by lilypond_css_lines
### -) TOC (folded, with the current page highlighted) in an overflown <div>
###    is added to every page; implemented by:
###           lilypond_print_element_header -- building of the TOC
###           lilypond_toc_body -- generation of customized TOC output
###           lilypond_print_page_head -- start <div id="main">
###           print_lilypond_page_foot -- closing id=main, output of footer & TOC
### -) External refs are formatted only as "Text of the node" (not as >>see
###    "NODE" section "SECTION" in "BOOK"<< like with default texi2html). Also,
###    the leading "(book-name)" is removed.
###    Implemented by overriding lilypond_external_ref
### -) Navigation bars on top/bottom of the page and between sections are not
###    left-aligned, but use a combination of left/center/right aligned table
###    cells; For this, I heavily extend the texi2html code to allow for
###    differently aligned cells and for multi-line tables);
###    Implemented in lilypond_print_navigation
### -) Different formatting than the default: example uses the same formatting
###    as quote.
### -) Allow translated section titles: All section titles can be translated,
###    the original (English) title is associated with @translationof. This is
###    needed, because the file name / anchor is generated from the original
###    English title, since otherwise language-autoselection would break with
###    posted links.
###    Since it is then no longer possible to obtain the file name from the
###    section title, I keep a sectionname<=>filename/anchor around. This way,
###    xrefs from other manuals can simply load that map and retrieve the
###    correct file name for the link. Implemented in:
###           lilypond_unknown (handling of @translationof, in case
###                             extract_texi_filenames.py messes up...)
###           lilypond_element_file_name (correct file name: use the map)
###           lilypond_element_target_name (correct anchor: use the map)
###           lilypond_init_map (read in the externally created map from disk)
###           lilypond_external_href (load the map for xrefs, use the correct
###                                   link target)
### -) The HTML anchors for all sections are derived from the node name /
###    section title (pre-generated in the .xref-map file). Implemented by:
###           lilypond_element_target_name (adjust section anchors)
### -) Use the standard footnote format "<sup>nr</sup> text" instead of the
###    ugly format of texi2html (<h3>(nr)</h3><p>text</p>). Implemented in
###           makeinfo_like_foot_line_and_ref
###           makeinfo_like_foot_lines
###           makeinfo_like_paragraph
###
###
### Useful helper functions:
### -) texinfo_file_name($node_name): returns a texinfo-compatible file name
###    for the given string $node_name (whitespace trimmed/replaced by -,
###    non-standard chars replaced by _xxxx (ascii char code) and forced to
###    start with a letter by prepending t_g if necessary)


package Texi2HTML::Config;

#############################################################################
### TRANSLATIONS
#############################################################################

use utf8;
my $LY_LANGUAGES = {};
$LY_LANGUAGES->{'fr'} = {
    'Back to Documentation Index' => 'Retour à l\'accueil de la documentation',
};
$LY_LANGUAGES->{'es'} = {
<<<<<<< HEAD
    'Back to Documentation Index' => '',
=======
    'Back to Documentation Index' => 'Volver al índice de la documentación',
>>>>>>> 9c1421a4
};
$LY_LANGUAGES->{'de'} = {
    'Back to Documentation Index' => '',
};


sub ly_get_string () {
    my $lang = $Texi2HTML::THISDOC{current_lang};
    my $string = shift;
    if ($lang and $lang ne "en" and $LY_LANGUAGES->{$lang}->{$string}) {
	return $LY_LANGUAGES->{$lang}->{$string};
    } else {
	return $string;
    }
}


#############################################################################
###  SETTINGS FOR TEXI2HTML
#############################################################################

@Texi2HTML::Config::CSS_REFS      = (
    {FILENAME => "lilypond-mccarty.css", TITLE => "Patrick McCarty's design"}
);
@Texi2HTML::Config::ALT_CSS_REFS      = (
    {FILENAME => "lilypond.css", TITLE => "Andrew Hawryluk's design" },
    {FILENAME => "lilypond-blue.css", TITLE => "Kurt Kroon's blue design" },
);
$Texi2HTML::Config::USE_ACCESSKEY = 1;
$Texi2HTML::Config::USE_LINKS     = 1;
$Texi2HTML::Config::USE_REL_REV   = 1;
$Texi2HTML::Config::SPLIT_INDEX   = 0;
$Texi2HTML::Config::SEPARATED_FOOTNOTES = 0; # Print footnotes on same page, not separated
if ($Texi2HTML::Config::SPLIT eq 'section') {
  $Texi2HTML::Config::element_file_name    = \&lilypond_element_file_name;
}
$Texi2HTML::Config::element_target_name  = \&lilypond_element_target_name;
$Texi2HTML::Config::print_element_header = \&lilypond_print_element_header;
$Texi2HTML::Config::print_page_foot      = \&print_lilypond_page_foot;
$Texi2HTML::Config::print_navigation     = \&lilypond_print_navigation;
$Texi2HTML::Config::external_ref         = \&lilypond_external_ref;
$Texi2HTML::Config::external_href        = \&lilypond_external_href;
$Texi2HTML::Config::toc_body             = \&lilypond_toc_body;
$Texi2HTML::Config::css_lines            = \&lilypond_css_lines;
$Texi2HTML::Config::unknown              = \&lilypond_unknown;
$Texi2HTML::Config::print_page_head      = \&lilypond_print_page_head;
# $Texi2HTML::Config::foot_line_and_ref    = \&lilypond_foot_line_and_ref;
$Texi2HTML::Config::foot_line_and_ref  = \&makeinfo_like_foot_line_and_ref;
$Texi2HTML::Config::foot_lines         = \&makeinfo_like_foot_lines;
$Texi2HTML::Config::paragraph          = \&makeinfo_like_paragraph;



# Examples should be formatted similar to quotes:
$Texi2HTML::Config::complex_format_map->{'example'} = {
  'begin' => q{"<blockquote><pre class=\"example\">"},
  'end' => q{"</pre></blockquote>\n"},
  'style' => 'code',
 };

%Texi2HTML::config::misc_pages_targets = (
   'Overview' => 'Overview',
   'Contents' => 'Contents',
   'About' => 'About'
);


my @section_to_filename;




#############################################################################
###  DEBUGGING
#############################################################################

use Data::Dumper;
$Data::Dumper::Maxdepth = 2;

sub print_element_info($)
{
  my $element = shift;
  print "~~~~~~~~~~~~~~~~~~~~~~~~~~~~\n";
  print "Element: $element\n";
  print Dumper($element);
}





#############################################################################
###  HELPER FUNCTIONS
#############################################################################

# Convert a given node name to its proper file name (normalization as explained
# in the texinfo manual:
# http://www.gnu.org/software/texinfo/manual/texinfo/html_node/HTML-Xref-Node-Name-Expansion.html
sub texinfo_file_name($)
{
  my $text = shift;
  my $result = '';
  # File name normalization by texinfo:
  # 1/2: letters and numbers are left unchanged
  # 3/4: multiple, leading and trailing whitespace is removed
  $text = main::normalise_space($text);
  # 5/6: all remaining spaces are converted to '-', all other 7- or 8-bit
  #      chars are replaced by _xxxx (xxxx=ascii character code)
  while ($text ne '') {
    if ($text =~ s/^([A-Za-z0-9]+)//o) { # number or letter stay unchanged
      $result .= $1;
    } elsif ($text =~ s/^ //o) { # space -> '-'
      $result .= '-';
    } elsif ($text =~ s/^(.)//o) { # Otherwise use _xxxx (ascii char code)
      my $ccode = ord($1);
      if ( $ccode <= 0xFFFF ) {
        $result .= sprintf("_%04x", $ccode);
      } else {
        $result .= sprintf("__%06x", $ccode);
      }
    }
  }
  # 7: if name does not begin with a letter, prepend 't_g' (so it starts with a letter)
  if ($result !~ /^[a-zA-Z]/) {
    $result = 't_g' . $result;
  }
  # DONE
  return $result
}


# Load a file containing a nodename<=>filename map (tab-sepatared, i.e.
# NODENAME\tFILENAME\tANCHOR
# Returns a ref to a hash "Node title" => ["FilenameWithoutExt", "Anchor"]
sub load_map_file ($)
{
    my $mapfile = shift;
    my $node_map = ();

    if (open(XREFFILE, $mapfile)) {
        my $line;
        while ( $line = <XREFFILE> ) {
            # parse the tab-separated entries and insert them into the map:
            chomp($line);
            my @entries = split(/\t/, $line);
            if (scalar (@entries) == 3) {
              $node_map->{$entries[0]} = [$entries[1], $entries[2]];
            } else {
              print STDERR "Invalid entry in the node file $mapfile: $line\n";
            }
        }
        close (XREFFILE);
    } else {
        print STDERR "WARNING: Unable to load the map file $mapfile\n";
    }
    return $node_map;
}


# Split the given path into dir and basename (with .texi removed). Used mainly
# to get the path/basename of the original texi input file
sub split_texi_filename ($)
{
  my $docu = shift;
  my ($docu_dir, $docu_name);
  if ($docu =~ /(.*\/)/) {
    chop($docu_dir = $1);
    $docu_name = $docu;
    $docu_name =~ s/.*\///;
  } else {
     $docu_dir = '.';
     $docu_name = $docu;
  }
  $docu_name =~ s/\.te?x(i|info)?$//;
  return ($docu_dir, $docu_name);
}





#############################################################################
###  CSS HANDLING
#############################################################################

# Include our standard CSS file, not hard-coded CSS code directly in the HTML!
# For IE, conditionally include the lilypond-ie-fixes.css style sheet
sub lilypond_css_lines ($$)
{
    my $import_lines = shift;
    my $rule_lines = shift;
    return if (defined($Texi2HTML::THISDOC{'CSS_LINES'}));
    if (@$rule_lines or @$import_lines)
    {
        $Texi2HTML::THISDOC{'CSS_LINES'} = "<style type=\"text/css\">\n<!--\n";
        $Texi2HTML::THISDOC{'CSS_LINES'} .= join('',@$import_lines) . "\n" if (@$import_lines);
        $Texi2HTML::THISDOC{'CSS_LINES'} .= join('',@$rule_lines) . "\n" if (@$rule_lines);
        $Texi2HTML::THISDOC{'CSS_LINES'} .= "-->\n</style>\n";
    }
    foreach my $ref (@CSS_REFS)
    {
        $Texi2HTML::THISDOC{'CSS_LINES'} .= "<link rel=\"stylesheet\" type=\"text/css\" title=\"$ref->{TITLE}\" href=\"$ref->{FILENAME}\">\n";
    }
    foreach my $ref (@Texi2HTML::Config::ALT_CSS_REFS)
    {
        $Texi2HTML::THISDOC{'CSS_LINES'} .= "<link rel=\"alternate stylesheet\" type=\"text/css\" href=\"$ref->{FILENAME}\" title=\"$ref->{TITLE}\">\n";
    }
    $Texi2HTML::THISDOC{'CSS_LINES'} .= "<!--[if lte IE 7]>\n<link href=\"lilypond-ie-fixes.css\" rel=\"stylesheet\" type=\"text/css\">\n<![endif]-->\n";
}





#############################################################################
###  SPLITTING BASED ON NUMBERED SECTIONS
#############################################################################

my $lastfilename;
my $docnr = 0;
my $node_to_filename_map = ();


# This function makes sure that files are only generated for numbered sections,
# but not for unnumbered ones. It is called after texi2html has done its own
# splitting and simply returns the filename for the node given as first argument
# Nodes with the same filename will be printed out to the same filename, so
# this really all we need. Also, make sure that the file names for sections
# are derived from the section title. We also might want to name the anchors
# according to node titles, which works by simply overriding the id element of
# the $element hash.
# If an external nodename<=>filename/anchor map file is found (loaded in
# lilypond_init_out, use the externally created values, otherwise use the
# same logic here.
sub lilypond_element_file_name($$$)
{
  my $element = shift;
  my $type = shift;
  my $docu_name = shift;
  my $docu_ext = $Texi2HTML::Config::EXTENSION;

  my $node_name = main::remove_texi($element->{'node_ref'}->{'texi'});
  # the snippets page does not use nodes for the snippets, so in this case
  # we'll have to use the section name!
  if ($node_name eq '') {
    $node_name = main::remove_texi($element->{'texi'});
  }

  # If we have an entry in the section<=>filename map, use that one, otherwise
  # generate the filename/anchor here. In the latter case, external manuals
  # will not be able to retrieve the file name for xrefs!!! Still, I already
  # had that code, so I'll leave it in in case something goes wrong with the
  # extract_texi_filenames.py script in the lilypond build process!
  if (exists ($node_to_filename_map->{$node_name})) {
    (my $filename, my $anchor) = @{$node_to_filename_map->{$node_name}};
    $filename .= ".$docu_ext" if (defined($docu_ext));

    # unnumbered sections (except those at top-level!) always go to the same
    # file as the previous numbered section
    if (not ($element->{number}) and not ($lastfilename eq '') and ($element->{level} > 1)) {
      $filename = $lastfilename;
    }
    if (($filename eq $lastfilename)) {
      $$element{doc_nr} = $docnr;
    } else {
      $docnr += 1;
      $$element{doc_nr} = $docnr;
      $lastfilename = $filename;
    }
    return $filename;

  } elsif ($type eq "top" or $type eq "toc" or $type eq "doc" or $type eq "stoc" or $type eq "foot" or $type eq "about") {
    return;
  } else {
    print STDERR "WARNING: Node '$node_name' was NOT found in the map\n"
        unless ($node_name eq '') or ($element->{'tag'} eq 'unnumberedsec')
               or ($node_name =~ /NOT REALLY USED/);

    # Numbered sections will get a filename Node_title, unnumbered sections will use
    # the file name of the previous numbered section:
    if (($element->{number}) or ($lastfilename eq '') or ($element->{level} == 1)) {
      # normalize to the same file name as texinfo
      if ($element->{translationof}) {
        $node_name = main::remove_texi($element->{translationof});
      }
      my $filename = texinfo_file_name($node_name);
      $filename .= ".$docu_ext" if (defined($docu_ext));
      $docnr += 1;
      $$element{doc_nr} = $docnr;
      $lastfilename = $filename;
      return $filename;
    } else {
      $$element{doc_nr} = $docnr;
      return $lastfilename;
    }
  }

  return;
}

sub lilypond_element_target_name($$$)
{
  my $element = shift;
  my $target = shift;
  my $id = shift;
  # Target is based on node name (or sec name for secs without node attached)
  my $node_name = main::remove_texi($element->{'node_ref'}->{'texi'});
  if ($node_name eq '') {
    $node_name = main::remove_texi($element->{'texi'});
  }

  # If we have an entry in the section<=>filename map, use that one, otherwise
  # generate the anchor here.
  if (exists ($node_to_filename_map->{$node_name})) {
    (my $filename, $target) = @{$node_to_filename_map->{$node_name}};
  } else {
    my $anchor = $node_name;
    if ($element->{translationof}) {
      $anchor = main::remove_texi($element->{translationof});
    }
    # normalize to the same file name as texinfo
    $target = texinfo_file_name($anchor);
  }
  # TODO: Once texi2html correctly prints out the target and not the id for
  #       the sections, change this back to ($id, $target)
  return ($target, $target);
}


## Load the map file for the corrently processed texi file. We do this
#  using a command init handler, since texi2html does not have any
#  other hooks that are called after THISDOC is filled but before phase 2
#  of the texi2html conversion.
sub lilypond_init_map ()
{
    my ($docu_dir, $docu_name) = split_texi_filename ($Texi2HTML::THISDOC{'input_file_name'});
    my $map_filename = main::locate_include_file ("${docu_name}.$Texi2HTML::THISDOC{current_lang}.xref-map")
	|| main::locate_include_file ("${docu_name}.xref-map");
    $node_to_filename_map = load_map_file ($map_filename);
}
push @Texi2HTML::Config::command_handler_init, \&lilypond_init_map;



#############################################################################
###  CLEANER LINK TITLE FOR EXTERNAL REFS
#############################################################################

# The default formatting of external refs returns e.g.
# "(lilypond-internals)Timing_translator", so we remove all (...) from the
# file_and_node argument. Also, we want only a very simple format, so we don't
# even call the default handler!
sub lilypond_external_ref($$$$$$)
{
  my $type = shift;
  my $section = shift;
  my $book = shift;
  my $file_node = shift;
  my $href = shift;
  my $cross_ref = shift;

  my $displaytext = '';

  # 1) if we have a cross ref name, that's the text to be displayed:
  # 2) For the top node, use the (printable) name of the manual, unless we
  #    have an explicit cross ref name
  # 3) In all other cases use the section name
  if ($cross_ref ne '') {
    $displaytext = $cross_ref;
  } elsif (($section eq '') or ($section eq 'Top')) {
    $displaytext = $book;
  } else {
    $displaytext = $section;
  }

  $displaytext = &$anchor('', $href, $displaytext) if ($displaytext ne '');
  return &$I('%{node_file_href}', { 'node_file_href' => $displaytext });

#  Default: format as "see <a ..>NODE</a> section 'SECTION' in BOOK". We don't want this!
#   return t2h_default_external_ref($type, $section, $book, $file_node, $href, $cross_ref);
}





#############################################################################
###  HANDLING TRANSLATED SECTIONS: handle @translationof, secname<->filename
###                  map stored on disk, xrefs in other manuals load that map
#############################################################################


# Try to make use of @translationof to generate files according to the original
# English section title...
sub lilypond_unknown($$$$$)
{
    my $macro = shift;
    my $line = shift;
    my $pass = shift;
    my $stack = shift;
    my $state = shift;

    # the @translationof macro provides the original English section title,
    # which should be used for file/anchor naming, while the title will be
    # translated to each language
    # It is already used by extract_texi_filenames.py, so this should not be
    # necessary here at all. Still, I'll leave the code in just in case the
    # python script messed up ;-)
    if ($pass == 1 and $macro eq "translationof") {
      if (ref($state->{'element'}) eq 'HASH') {
        $state->{'element'}->{'translationof'} = main::normalise_space($line);
      }
      return ('', 1, undef, undef);
    } else {
      return t2h_default_unknown($macro, $line, $pass, $stack, $state);
    }
}




my %translated_books = ();
# Construct a href to an external source of information.
# node is the node with texinfo @-commands
# node_id is the node transliterated and transformed as explained in the
#         texinfo manual
# node_xhtml_id is the node transformed such that it is unique and can
#     be used to make an html cross ref as explained in the texinfo manual
# file is the file in '(file)node'
sub lilypond_external_href($$$)
{
  my $node = shift;
  my $node_id = shift;
  my $node_hxmlt_id = shift;
  my $file = shift;
  my $original_func = \&t2h_default_external_href;

  # 1) Keep a hash of book->section_map
  # 2) if not file in keys hash => try to load the map (assign empty map if
  #    non-existent => will load only once!)
  # 3) if node in the section=>(file, anchor) map, replace node_id and
  #    node_xhtml_id by the map's values
  # 4) call the t2h_default_external_href with these values (or the old ones if not found)

  if (($node_id ne '') and defined($file) and ($node_id ne 'Top')) {
    my $map_name = $file;
    $map_name =~ s/-big-page//;

    # Load the map if we haven't done so already
    if (!exists($translated_books{$map_name})) {
      my ($docu_dir, $docu_name) = split_texi_filename ($Texi2HTML::THISDOC{'input_file_name'});
      my $map_filename = main::locate_include_file ("${map_name}.$Texi2HTML::THISDOC{current_lang}.xref-map")
	  || main::locate_include_file ("${map_name}.xref-map");
      $translated_books{$map_name} = load_map_file ($map_filename);
    }

    # look up translation. use these values instead of the old filename/anchor
    my $section_name_map = $translated_books{$map_name};
    my $node_text = main::remove_texi($node);
    if (defined($section_name_map->{$node_text})) {
      ($node_id, $node_hxmlt_id) = @{$section_name_map->{$node_text}};
    } else {
      print STDERR "WARNING: Unable to find node '$node_text' in book $map_name.\n";
    }
  }

  if (defined $file) {
    return &$original_func($node, $node_id, $node_hxmlt_id, $file);
  } else {
    return &$original_func($node, $node_id, $node_hxmlt_id);
  }
}





#############################################################################
###  CUSTOM TOC FOR EACH PAGE (in a frame on the left)
#############################################################################

my $page_toc_depth = 2;
my @default_toc = [];

# recursively generate the TOC entries for the element and its children (which
# are only shown up to maxlevel. All ancestors of the current element are also
# shown with their immediate children, irrespective of their level.
# Unnumbered entries are only printed out if they are at top-level or 2nd level 
# or their parent element is an ancestor of the currently viewed node.
# The conditions to call this method to print the entry for a child node is:
# -) the parent is an ancestor of the current page node
# -) the parent is a numbered element at top-level toplevel (i.e. show numbered 
#    and unnumbered 2nd-level children of numbered nodes)
# -) the child element is a numbered node below level maxlevel
sub generate_ly_toc_entries($$$)
{
  my $element = shift;
  my $element_path = shift;
  my $maxlevel = shift;
  # Skip undefined sections, plus all sections generated by index splitting
  return() if (not defined($element) or exists($element->{'index_page'}));
  my @result = ();
  my $level = $element->{'toc_level'};
  my $is_parent_of_current = $element->{'id'} && $element_path->{$element->{'id'}};
  my $ind = '  ' x $level;
  my $this_css_class = $is_parent_of_current ? " class=\"toc_current\"" : "";

  my $entry = "$ind<li$this_css_class>" . &$anchor ($element->{'tocid'}, "$element->{'file'}#$element->{'target'}",$element->{'text'});

  push (@result, $entry);
  my $children = $element->{'section_childs'};
  if (defined($children) and (ref($children) eq "ARRAY")) {
    my $force_children = $is_parent_of_current or ($level == 1 and $element->{'number'});
    my @child_result = ();
    foreach my $c (@$children) {
      my $is_numbered_child = defined ($c->{'number'});
      my $below_maxlevel = $c->{'toc_level'} le $maxlevel;
      if ($force_children or ($is_numbered_child and $below_maxlevel)) {
        my @child_res = generate_ly_toc_entries($c, $element_path, $maxlevel);
        push (@child_result, @child_res);
      }
    }
    # if no child nodes were generated, e.g. for the index, where expanded pages
    # are ignored, don't generate a list at all...
    if (@child_result) {
      push (@result, "\n$ind<ul$NO_BULLET_LIST_ATTRIBUTE>\n");
      push (@result, @child_result);
      push (@result, "$ind</ul>\n");
    }
  }
  push (@result, "$ind</li>\n");
  return @result;
}


# Print a customized TOC, containing only the first two levels plus the whole
# path to the current page
sub lilypond_generate_page_toc_body($)
{
    my $element = shift;
    my $current_element = $element;
    my %parentelements;
    $parentelements{$element->{'id'}} = 1;
    # Find the path to the current element
    while ( defined($current_element->{'sectionup'}) and
           ($current_element->{'sectionup'} ne $current_element) )
    {
      $parentelements{$current_element->{'sectionup'}->{'id'}} = 1
              if ($current_element->{'sectionup'}->{'id'} ne '');
      $current_element = $current_element->{'sectionup'};
    }
    return () if not defined($current_element);
    # Create the toc entries recursively
    my @toc_entries = ("<div class=\"contents\">\n", "<ul$NO_BULLET_LIST_ATTRIBUTE>\n");
    my $children = $current_element->{'section_childs'};
    foreach ( @$children ) {
      push (@toc_entries, generate_ly_toc_entries($_, \%parentelements, $page_toc_depth));
    }
    push (@toc_entries, "</ul>\n");
    push (@toc_entries, "</div>\n");
    return @toc_entries;
}

sub lilypond_print_toc_div ($$)
{
  my $fh = shift;
  my $tocref = shift;
  my @lines = @$tocref;
  # use default TOC if no custom lines have been generated
  @lines = @default_toc if (not @lines);
  if (@lines) {
  
    print $fh "\n\n<div id=\"tocframe\">\n";
    
    # Remove the leading "GNU LilyPond --- " from the manual title
    my $topname = $Texi2HTML::NAME{'Top'};
    $topname =~ s/^GNU LilyPond(:| &[mn]dash;) //;
    
    # construct the top-level Docs index (relative path and including language!)
    my $lang = $Texi2HTML::THISDOC{current_lang};
    if ($lang and $lang ne "en") {
      $lang .= ".";
    } else {
      $lang = "";
    }
    my $reldir = "";
    $reldir = "../" if ($Texi2HTML::Config::SPLIT eq 'section');
    my $uplink = $reldir."index.${lang}html";

    print $fh "<p class=\"toc_uplink\"><a href=\"$uplink\" 
         title=\"Documentation Index\">&lt;&lt; " .
	 &ly_get_string ('Back to Documentation Index') .
	 "</a></p>\n";

    print $fh '<h4 class="toc_header"> ' . &$anchor('',
                                    $Texi2HTML::HREF{'Top'},
                                    $topname,
                                    'title="Start of the manual"'
                                   ) . "</h4>\n";
    foreach my $line (@lines) {
      print $fh $line;
    }
    print $fh "</div>\n\n";
  }
}

# Create the custom TOC for this page (partially folded, current page is
# highlighted) and store it in a global variable. The TOC is written out after
# the html contents (but positioned correctly using CSS), so that browsers with
# css turned off still show the contents first.
our @this_page_toc = ();
sub lilypond_print_element_header
{
  my $first_in_page = shift;
  my $previous_is_top = shift;
  if ($first_in_page and not @this_page_toc) {
    if (defined($Texi2HTML::THIS_ELEMENT)) {
      # Create the TOC for this page
      @this_page_toc = lilypond_generate_page_toc_body($Texi2HTML::THIS_ELEMENT);
    }
  }
  return T2H_DEFAULT_print_element_header( $first_in_page, $previous_is_top);
}

# Generate the HTML output for the TOC
sub lilypond_toc_body($)
{
    my $elements_list = shift;
    # Generate a default TOC for pages without THIS_ELEMENT
    @default_toc = lilypond_generate_page_toc_body(@$elements_list[0]);
    return T2H_GPL_toc_body($elements_list);
}

# Print out the TOC in a <div> at the beginning of the page
sub lilypond_print_page_head($)
{
    my $fh = shift;
    T2H_DEFAULT_print_page_head($fh);
    print $fh "<div id=\"main\">\n";
}

# Print out the TOC in a <div> at the end of th page, which will be formatted as a
# sidebar mimicking a TOC frame
sub print_lilypond_page_foot($)
{
  my $fh = shift;
  my $program_string = &$program_string();
#   print $fh "<p><font size='-1'>$program_string</font><br>$PRE_BODY_CLOSE</p>\n";
  print $fh "<!-- FOOTER -->\n\n";
  print $fh "<!-- end div#main here -->\n</div>\n\n";

  # Print the TOC frame and reset the TOC:
  lilypond_print_toc_div ($fh, \@this_page_toc);
  @this_page_toc = ();

  # Close the page:
  print $fh "</body>\n</html>\n";
}





#############################################################################
###  NICER / MORE FLEXIBLE NAVIGATION PANELS
#############################################################################

sub get_navigation_text
{
  my $button = shift;
  my $text = $NAVIGATION_TEXT{$button};
  if ( ($button eq 'Back') or ($button eq 'FastBack') ) {
    $text = $text . $Texi2HTML::NODE{$button} . "&nbsp;";
  } elsif ( ($button eq 'Forward') or ($button eq 'FastForward') ) {
    $text = "&nbsp;" . $Texi2HTML::NODE{$button} . $text;
  } elsif ( $button eq 'Up' ) {
    $text = "&nbsp;".$text.":&nbsp;" . $Texi2HTML::NODE{$button} . "&nbsp;";
  }
  return $text;
}


# Don't automatically create left-aligned table cells for every link, but
# instead create a <td> only on an appropriate '(left|right|center)-aligned-cell-n'
# button text. It's alignment as well as the colspan will be taken from the
# name of the button. Also, add 'newline' button text to create a new table
# row. The texts of the buttons are generated by get_navigation_text and
# will contain the name of the next/previous section/chapter.
sub lilypond_print_navigation
{
    my $buttons = shift;
    my $vertical = shift;
    my $spacing = 1;
    my $result = "<table class=\"nav_table\">\n";

    $result .= "<tr>" unless $vertical;
    my $beginofline = 1;
    foreach my $button (@$buttons)
    {
        $result .= qq{<tr valign="top" align="left">\n} if $vertical;
        # Allow (left|right|center)-aligned-cell and newline as buttons!
        if ( $button =~ /^(.*)-aligned-cell-(.*)$/ )
        {
          $result .= qq{</td>} unless $beginofline;
          $result .= qq{<td valign="middle" align="$1" colspan="$2">};
          $beginofline = 0;
        }
        elsif ( $button eq 'newline' )
        {
          $result .= qq{</td>} unless $beginofline;
          $result .= qq{</tr>};
          $result .= qq{<tr>};
          $beginofline = 1;

        }
        elsif (ref($button) eq 'CODE')
        {
            $result .= &$button($vertical);
        }
        elsif (ref($button) eq 'SCALAR')
        {
            $result .= "$$button" if defined($$button);
        }
        elsif (ref($button) eq 'ARRAY')
        {
            my $text = $button->[1];
            my $button_href = $button->[0];
            # verify that $button_href is simple text and text is a reference
            if (defined($button_href) and !ref($button_href) 
               and defined($text) and (ref($text) eq 'SCALAR') and defined($$text))
            {             # use given text
                if ($Texi2HTML::HREF{$button_href})
                {
                  my $anchor_attributes = '';
                  if ($USE_ACCESSKEY and (defined($BUTTONS_ACCESSKEY{$button_href})) and ($BUTTONS_ACCESSKEY{$button_href} ne ''))
                  {
                      $anchor_attributes = "accesskey=\"$BUTTONS_ACCESSKEY{$button_href}\"";
                  }
                  if ($USE_REL_REV and (defined($BUTTONS_REL{$button_href})) and ($BUTTONS_REL{$button_href} ne ''))
                  {
                      $anchor_attributes .= " rel=\"$BUTTONS_REL{$button_href}\"";
                  }
                  $result .=  "" .
                        &$anchor('',
                                    $Texi2HTML::HREF{$button_href},
                                    get_navigation_text($$text),
                                    $anchor_attributes
                                   );
                }
                else
                {
                  $result .=  get_navigation_text($$text);
                }
            }
        }
        elsif ($button eq ' ')
        {                       # handle space button
            $result .= 
                ($ICONS && $ACTIVE_ICONS{' '}) ?
                    &$button_icon_img($BUTTONS_NAME{$button}, $ACTIVE_ICONS{' '}) :
                        $NAVIGATION_TEXT{' '};
            #next;
        }
        elsif ($Texi2HTML::HREF{$button})
        {                       # button is active
            my $btitle = $BUTTONS_GOTO{$button} ?
                'title="' . $BUTTONS_GOTO{$button} . '"' : '';
            if ($USE_ACCESSKEY and (defined($BUTTONS_ACCESSKEY{$button})) and ($BUTTONS_ACCESSKEY{$button} ne ''))
            {
                $btitle .= " accesskey=\"$BUTTONS_ACCESSKEY{$button}\"";
            }
            if ($USE_REL_REV and (defined($BUTTONS_REL{$button})) and ($BUTTONS_REL{$button} ne ''))
            {
                $btitle .= " rel=\"$BUTTONS_REL{$button}\"";
            }
            if ($ICONS && $ACTIVE_ICONS{$button})
            {                   # use icon
                $result .= '' .
                    &$anchor('',
                        $Texi2HTML::HREF{$button},
                        &$button_icon_img($BUTTONS_NAME{$button},
                                   $ACTIVE_ICONS{$button},
                                   $Texi2HTML::SIMPLE_TEXT{$button}),
                        $btitle
                      );
            }
            else
            {                   # use text
                $result .= 
                    '[' .
                        &$anchor('',
                                    $Texi2HTML::HREF{$button},
                                    get_navigation_text($button),
                                    $btitle
                                   ) .
                                       ']';
            }
        }
        else
        {                       # button is passive
            $result .= 
                $ICONS && $PASSIVE_ICONS{$button} ?
                    &$button_icon_img($BUTTONS_NAME{$button},
                                          $PASSIVE_ICONS{$button},
                                          $Texi2HTML::SIMPLE_TEXT{$button}) :

                                              "[" . get_navigation_text($button) . "]";
        }
        $result .= "</td>\n" if $vertical;
        $result .= "</tr>\n" if $vertical;
    }
    $result .= "</td>" unless $beginofline;
    $result .= "</tr>" unless $vertical;
    $result .= "</table>\n";
    return $result;
}


@Texi2HTML::Config::SECTION_BUTTONS =
    ('left-aligned-cell-1', 'FastBack',
     'center-aligned-cell-3', 'Top', 'Contents', 'Index', 'About',
     'right-aligned-cell-1', 'FastForward',
     'newline',
     'left-aligned-cell-2', 'Back',
     'center-aligned-cell-1', 'Up',
     'right-aligned-cell-2', 'Forward'
    );

# buttons for misc stuff
@Texi2HTML::Config::MISC_BUTTONS = ('center-aligned-cell-3', 'Top', 'Contents', 'Index', 'About');

# buttons for chapter file footers
# (and headers but only if SECTION_NAVIGATION is false)
@Texi2HTML::Config::CHAPTER_BUTTONS =
    ('left-aligned-cell-1', 'FastBack',
     'center-aligned-cell-3', 'Top', 'Contents', 'Index', 'About',
     'right-aligned-cell-1', 'FastForward',
    );

# buttons for section file footers
@Texi2HTML::Config::SECTION_FOOTER_BUTTONS =
    ('left-aligned-cell-1', 'FastBack',
     'center-aligned-cell-3', 'Top', 'Contents', 'Index', 'About',
     'right-aligned-cell-1', 'FastForward',
     'newline',
     'left-aligned-cell-2', 'Back',
     'center-aligned-cell-1', 'Up',
     'right-aligned-cell-2', 'Forward'
    );

@Texi2HTML::Config::NODE_FOOTER_BUTTONS =
    ('left-aligned-cell-1', 'FastBack',
     'center-aligned-cell-3', 'Top', 'Contents', 'Index', 'About',
     'right-aligned-cell-1', 'FastForward',
     'newline',
     'left-aligned-cell-2', 'Back',
     'center-aligned-cell-1', 'Up',
     'right-aligned-cell-2', 'Forward'
    );





#############################################################################
###  FOOTNOTE FORMATTING
#############################################################################

# Format footnotes in a nicer way: Instead of printing the number in a separate
# (nr) heading line, use the standard way of prepending <sup>nr</sup> immediately
# before the fn text.


# The following code is copied from texi2html's examples/makeinfo.init and
# should be updated when texi2html makes some changes there!

my $makekinfo_like_footnote_absolute_number = 0;

sub makeinfo_like_foot_line_and_ref($$$$$$$$)
{
    my $foot_num = shift;
    my $relative_num = shift;
    my $footid = shift;
    my $docid = shift;
    my $from_file = shift;
    my $footnote_file = shift;
    my $lines = shift;
    my $state = shift;

    $makekinfo_like_footnote_absolute_number++;

    # this is a bit obscure, this allows to add an anchor only if formatted
    # as part of the document.
    $docid = '' if ($state->{'outside_document'} or $state->{'multiple_pass'});

    if ($from_file eq $footnote_file)
    {
        $from_file = $footnote_file = '';
    }

    my $foot_anchor = "<sup>" . &$anchor($docid, "$footnote_file#$footid", $relative_num) . "</sup>";
    $foot_anchor = &$anchor($docid, "$footnote_file#$footid", "($relative_num)") if ($state->{'preformatted'});

#    unshift @$lines, "<li>";
#    push @$lines, "</li>\n";
    return ($lines, $foot_anchor);
}

sub makeinfo_like_foot_lines($)
{
    my $lines = shift;
    unshift @$lines, "<hr>\n<h4>$Texi2HTML::I18n::WORDS->{'Footnotes_Title'}</h4>\n";
#<ol type=\"1\">\n";
#    push @$lines, "</ol>";
    return $lines;
}

my %makekinfo_like_paragraph_in_footnote_nr;

sub makeinfo_like_paragraph ($$$$$$$$$$$$$)
{
    my $text = shift;
    my $align = shift;
    my $indent = shift;
    my $paragraph_command = shift;
    my $paragraph_command_formatted = shift;
    my $paragraph_number = shift;
    my $format = shift;
    my $item_nr = shift;
    my $enumerate_style = shift;
    my $number = shift;
    my $command_stack_at_end = shift;
    my $command_stack_at_begin = shift;
    my $state = shift;
#print STDERR "format: $format\n" if (defined($format));
#print STDERR "paragraph @$command_stack_at_end; @$command_stack_at_begin\n";
    $paragraph_command_formatted = '' if (!defined($paragraph_command_formatted) or
          exists($special_list_commands{$format}->{$paragraph_command}));
    return '' if ($text =~ /^\s*$/);
    foreach my $style(t2h_collect_styles($command_stack_at_begin))
    {
       $text = t2h_begin_style($style, $text);
    }
    foreach my $style(t2h_collect_styles($command_stack_at_end))
    {
       $text = t2h_end_style($style, $text);
    }
    if (defined($paragraph_number) and defined($$paragraph_number))
    {
         $$paragraph_number++;
         return $text  if (($format eq 'itemize' or $format eq 'enumerate') and
            ($$paragraph_number == 1));
    }
    my $open = '<p';
    if ($align)
    {
        $open .= " align=\"$paragraph_style{$align}\"";
    }
    my $footnote_text = '';
    if (defined($command_stack_at_begin->[0]) and $command_stack_at_begin->[0] eq 'footnote')
    {
        my $state = $Texi2HTML::THISDOC{'state'};
        $makekinfo_like_paragraph_in_footnote_nr{$makekinfo_like_footnote_absolute_number}++;
        if ($makekinfo_like_paragraph_in_footnote_nr{$makekinfo_like_footnote_absolute_number} <= 1)
        {
           $open.=' class="footnote"';
           my $document_file = $state->{'footnote_document_file'};
           if ($document_file eq $state->{'footnote_footnote_file'})
           {
               $document_file = '';
           }
           my $docid = $state->{'footnote_place_id'};
           my $doc_state = $state->{'footnote_document_state'};
           $docid = '' if ($doc_state->{'outside_document'} or $doc_state->{'multiple_pass'});
           my $foot_label = &$anchor($state->{'footnote_footnote_id'},
                 $document_file . "#$state->{'footnote_place_id'}",
                 "$state->{'footnote_number_in_page'}");
           $footnote_text = "<small>[${foot_label}]</small> ";
        }
    }
    return $open.'>'.$footnote_text.$text.'</p>';
}


#############################################################################
###  OTHER SETTINGS
#############################################################################

# For split pages, use index.html as start page!
if ($Texi2HTML::Config::SPLIT eq 'section') {
  $Texi2HTML::Config::TOP_FILE = 'index.html';
}


return 1;<|MERGE_RESOLUTION|>--- conflicted
+++ resolved
@@ -76,11 +76,7 @@
     'Back to Documentation Index' => 'Retour à l\'accueil de la documentation',
 };
 $LY_LANGUAGES->{'es'} = {
-<<<<<<< HEAD
-    'Back to Documentation Index' => '',
-=======
     'Back to Documentation Index' => 'Volver al índice de la documentación',
->>>>>>> 9c1421a4
 };
 $LY_LANGUAGES->{'de'} = {
     'Back to Documentation Index' => '',
