#!@PYTHON@
# -*- coding: utf-8 -*-
# create-version-itexi.py

""" when being called on lilypond.org, pass it the location of the
top source dir on the command-line. """

import sys
import os
import glob

# these links are relative from /website/ on lilypond.org
depth = "../"

### translation data -- shouldn't be here; see issue
### http://code.google.com/p/lilypond/issues/detail?id=1050

#langs = ['', 'cs', 'de', 'es', 'fr', 'hu', 'it', 'ja', 'nl', 'zh']
langs = ['', 'cs', 'de', 'es', 'fr', 'hu', 'it', 'ja', 'nl', 'zh']

# Get/update node translations
'''
for i in cs de es fr hu it ja nl zh; do
    echo "'"$i"': {"
    (echo '--' ; grep -nH -B1 translationof Documentation/$i/web/* ) \
        | pytt '^--\n.*@(?:unnum|sub)[^ ]* (.*)\n.*@translationof (.*)\n' "'\2': '\1',\n" \
        | grep -E 'Source|Learning|Glossary|Essay|Notation|Usage|Snippets|Web|Changes|Extending|Internals|Contributor'
    echo "},"
done
'''

translations = {
    'de': {
        'Source': 'Quellen',
        'Learning': 'Einführung',
        'Music glossary': 'Glossar',
        'Essay': 'Aufsatz',
        'Notation': 'Notation',
        'Usage': 'Benutzung',
        'Snippets': 'Schnipsel',
        'Web': 'Web',
        'Changes': 'Änderungen',

        'Extending': 'Erweitern',
        'Internals': 'Interna',
        'Contributor': 'Beitragen',

        ' (split HTML)': ' (geteiltes HTML)',
        ' (big HTML)': ' (großes HTML)',

        'Regression tests for ': 'Regressionstests für ',
        'PDF of regtests for ': 'PDF der Regressionstests für ',
        'MusicXML Regression tests for ': 'MusicXML Regressionstests für ',
        'PDF of MusicXML regtests for ': 'PDF der MusicXML Regressionstests für ',

        'Doc tarball for ': 'Dokumentation tar-gepackt für ',
        ' (did not exist in 2.12)': ' (nicht existent in 2.12)',
        },
    'es': {
        'Source': 'Código fuente',

        'Learning': 'Aprendizaje',
        'Music glossary': 'Glosario',
        'Essay': 'Ensayo',
        'Notation': 'Notación',
        'Usage': 'Utilización',
        'Snippets': 'Fragmentos',
        'Web': 'Web',
        'Changes': 'Cambios',
        'Extending': 'Extensión',
        'Internals': 'Funcionamiento interno',
        'Contributor': 'Guía del colaborador',

# keep the spaces!
        ' (split HTML)': ' (HTML seccionado)',
        ' (big HTML)': ' (HTML monolítico)',

        'Regression tests for ': 'Pruebas de regresión para ',
        'PDF of regtests for ': 'Pruebas en PDF para ',
        'MusicXML Regression tests for ': 'Pruebas de regresión de MusicXML para ',
        'PDF of MusicXML regtests for ': 'Pruebas de MusicXML en PDF para ',

        'Doc tarball for ': 'Tarball de la documentación para ',
        ' (did not exist in 2.12)': ' (no existía en la versión 2.12)',
     },
    'fr': {
        'Source': 'Sources',

        'Learning': 'Initiation',
        'Music glossary': 'Glossaire',
        'Essay': 'Essai',
        'Notation': 'Notation',
        'Usage': 'Utilisation',
        'Snippets': 'Morceaux choisis',
        'Web': 'Web',
        'Changes': 'Nouveautés',
        'Extending': 'Extension',
        'Internals': 'Propriétés internes',
        'Contributor': 'Guide du contributeur',

# keep the spaces!
        ' (split HTML)': ' (HTML multipages)',
        ' (big HTML)': ' (HTML en page unique)',

        'Regression tests for ': 'Tests de régression pour ',
        'PDF of regtests for ': 'PDF des tests de régression pour ',
        'MusicXML Regression tests for ': 'Tests de régression de MusicXML pour ',
        'PDF of MusicXML regtests for ': 'PDF des tests de régression de MusicXML pour ',

        'Doc tarball for ': 'Archive de la documentation pour ',
        ' (did not exist in 2.12)': ' (non disponible pour la version 2.12)',
        },
    'hu': {
        'Source': 'Forrás',
        'Learning': 'Tankönyv',
        'Music glossary': 'Fogalomtár',
        'Essay': 'Esszé',
        'Notation': 'Kottaírás',
        'Usage': 'Használat',
        'Snippets': 'Kódrészletek',
        'Web': 'Web',
        'Changes': 'Változások',
<<<<<<< HEAD
=======

        #TODO
>>>>>>> 26c11888
        'Extending': 'Bővítés',
        'Internals': 'Belső működés',
        'Contributor': 'Közreműködés',

<<<<<<< HEAD
# keep the spaces!
        ' (split HTML)': ' (HTML oldalak)',
        ' (big HTML)': ' (egy nagy HTML oldal)',

        'Regression tests for ': 'Regressziós tesztek - verzió: ',
        'PDF of regtests for ': 'PDF formátumban - verzió: ',
        'MusicXML Regression tests for ': 'MusicXML regressziós tesztek - verzió: ',
        'PDF of MusicXML regtests for ': 'PDF formátumban - verzió: ',

        'Doc tarball for ': 'Tömörített csomag - verzió: ',
=======
        ' (split HTML)': ' (HTML oldalak)',
        ' (big HTML)': ' (egy nagy HTML oldal)',

        'Regression tests for ': 'Regressziós tesztek a következőhöz: ',
        'PDF of regtests for ': 'Regressziós tesztek PDF formátumban a következőhöz: ',
        'MusicXML Regression tests for ': 'MusicXML regressziós tesztek a következőhöz: ',
        'PDF of MusicXML regtests for ': 'MusicXML regressziós tesztek PDF formátumban a következőhöz: ',

        'Doc tarball for ': 'Doc tarball a következőhöz: ',
>>>>>>> 26c11888
        ' (did not exist in 2.12)': ' (nem létezett a 2.12-es verzióban)',
        },
    'ja': {
        'Source': 'ソース',
        'Learning': '学習',
        'Music glossary': '用語集',
        'Essay': 'エッセー',
        'Notation': '記譜法',
        'Usage': '使用方法',
        'Snippets': 'コード断片集',
        'Web': 'Web',
        'Changes': '変更点',

        #TODO
        'Extending': '拡張',
        'Internals': '内部リファレンス',
        'Contributor': '貢献者向けガイド',

# keep the spaces!
        ' (split HTML)': ' (ページ毎に分割された HTML)',
        ' (big HTML)': ' (1 つの大きな HTML)',

        'Regression tests for ': '回帰テスト バージョン ',
        'PDF of regtests for ': '回帰テスト (PDF 版) バージョン ',
        'MusicXML Regression tests for ': 'MusicXML 回帰テスト バージョン ',
        'PDF of MusicXML regtests for ': 'MusicXML 回帰テスト (PDF 版) バージョン ',

        'Doc tarball for ': 'ドキュメント アーカイブ バージョン ',
        ' (did not exist in 2.12)': ' (バージョン 2.12 には存在しません)',

        },
    'nl': {
        'Source': 'Broncode',

        'Learning': 'Beginnen',
        'Music glossary': 'Terminologie',
        'Essay': 'Essay',
        'Notation': 'Notatie',
        'Usage': 'Gebruik',
        'Snippets': 'Snippers',
        'Web': 'Web',
        'Changes': 'Veranderingen',
        'Extending': 'Uitbreidingen',
        'Internals': 'Internals',
        'Contributor': 'Contributor',

# keep the spaces!
        ' (split HTML)': ' (opgesplitste HTML)',
        ' (big HTML)': ' (grote pagina HTML)',

        'Regression tests for ': 'Regressietesten voor ',
        'PDF of regtests for ': 'PDF van regressietesten voor ',
        'MusicXML Regression tests for ': 'MusicXML regressietesten voor ',
        'PDF of MusicXML regtests for ': 'MusicXML regressietesten voor ',

        'Doc tarball for ': 'Tarball met documentation voor ',
        ' (did not exist in 2.12)': ' (bestond nog niet in 2.12)',
     },
    'zh': {
        'Source': 0,
        'Learning': 0,
        'Music glossary': 0,
        'Essay': 0,
        'Notation': 0,
        'Usage': 0,
        'Snippets': 0,
        'Web': 0,
        'Changes': 0,

        'Extending': 0,
        'Internals': 0,
        'Contributor': 0,

        ' (split HTML)': 0,
        ' (big HTML)': 0,

        'Regression tests for ': 0,
        'PDF of regtests for ': 0,
        'MusicXML Regression tests for ': 0,
        'PDF of MusicXML regtests for ': 0,

        'Doc tarball for ': 0,
        ' (did not exist in 2.12)': 0,
        },
    }




### actual program


VERSION_STABLE = ""
VERSION_DEVEL = ""

try:
    topDir = sys.argv[1]
except:
    myDir = os.path.dirname(sys.argv[0])
    # use two abspaths to work around some windows python bug
    topDir = os.path.join(os.path.abspath(myDir)+os.sep+'..'+os.sep+'..'+os.sep)
    topDir = os.path.abspath( topDir )


# TODO: this might be useful for other scripts; can we make it available?
manuals = map(lambda x: os.path.splitext(x)[0],
              map(os.path.basename,
                  glob.glob(os.path.join(topDir,'Documentation', '*.te??'))))
#manuals = map(lambda x: 'glossary' if x=='music-glossary' else x, manuals)
manuals.append('internals')


version_file_path = os.path.join(topDir, "VERSION")

version_contents = open(version_file_path).readlines()
major = 0
minor = 0
patch = 0
for line in version_contents:
    if (line.startswith('MAJOR_VERSION')):
        major = line[14:-1]
    if (line.startswith('MINOR_VERSION')):
        minor = line[14:-1]
    if (line.startswith('PATCH_LEVEL')):
        patch = line[12:-1]
    if (line.startswith('VERSION_STABLE')):
        VERSION_STABLE = line[15:-1]
    if (line.startswith('VERSION_DEVEL')):
        VERSION_DEVEL = line[14:-1]

VERSION = str(major)+'.'+str(minor)+'.'+str(patch)

def _ (string, lang):
    return translations.get (lang.split ('_')[0], {}).get (string, string)

getTrans = _
# let's not barf, but print a warning when something's missing
def getTrans(text, lang):
    trans = _ (text, lang)
    if not trans:
        trans = text
        sys.stderr.write ('create-weblinks-itexi: warning: [%(lang)s]: translation missing for: %(text)s\n' % locals ())
    return trans

def macroLang(name, lang):
    if (lang != ''):
        return name + '-' + lang
    return name

def make_macro(name, string):
    print "@macro", name
    print string
    print "@end macro"
    print ""

def make_download(name, osA, osB, version, revision, text):
    string = "@uref{http://download.linuxaudio.org/lilypond/binaries/"
    string += osA + "lilypond-"
    string += version + "-" + revision
    string += "." + osB + ",\n"
    string += text
    string += ": LilyPond "
    string += version + "-" + revision
    string += "}"
    make_macro(name, string)

def make_download_source(name, vstring, version, lang):
    string = "@uref{http://download.linuxaudio.org/lilypond/sources/"
    string += vstring + "/"
    string += "lilypond-" + version + ".tar.gz"
    string += ", "
    string += getTrans("Source", lang)
    string += ": lilypond-" + version + ".tar.gz"
    string += "}"
    make_macro(macroLang(name,lang), string)

def make_all_downloads(macroName, version):
    make_download("download"+macroName+"LinuxNormal", "linux-x86/",
        "linux-x86.sh",    version, "1", "Linux x86")
    make_download("download"+macroName+"LinuxBig", "linux-64/",
        "linux-64.sh", version, "1", "Linux 64")
    make_download("download"+macroName+"LinuxPPC", "linux-ppc/",
        "linux-ppc.sh", version, "1", "Linux PPC")

    make_download("download"+macroName+"FreeBSDNormal", "freebsd-x86/",
        "freebsd-x86.sh", version, "1", "FreeBSD i386")
    make_download("download"+macroName+"FreeBSDBig", "freebsd-64/",
        "freebsd-64.sh", version, "1", "FreeBSD amd64")

    make_download("download"+macroName+"DarwinNormal", "darwin-x86/",
        "darwin-x86.tar.bz2", version, "1", "MacOS X x86")
    make_download("download"+macroName+"DarwinPPC", "darwin-ppc/",
        "darwin-ppc.tar.bz2", version, "1", "MacOS X PPC")

    make_download("download"+macroName+"Windows", "mingw/",
        "mingw.exe", version, "1", "Windows")

def make_ver_link(macroname, url, linktext):
    string = "@uref{"
    string += url
    string += ","
    string += linktext
    string += "}"
    make_macro(macroname, string)

# TODO: this kind of thing should really be in a central place for
# lilypond python build scripts
def translateNameToUrl(manual, version):
    ver_split = version.split('.')
    ver_minor = ver_split[0] + '.' + ver_split[1]
    url = depth + "doc/v" + ver_minor + "/Documentation/"

    if (ver_minor == '2.13'):
        return url+manual
    if (ver_minor == '2.12'):
        if (manual=='learning'):
            return url+'user/lilypond-learning'
        elif (manual=='internals'):
            return url+'user/lilypond-internals'
        elif (manual=='notation'):
            return url+'user/lilypond'
        elif (manual=='usage'):
            return url+'user/lilypond-program'
        elif (manual=='snippets'):
            return url+'../input/lsr/lilypond-snippets'
        elif (manual=='changes'):
            return url+'topdocs/NEWS.html'
        elif (manual=='music-glossary'):
            return url+'user/music-glossary'
        elif (manual=='essay'):
            return url+'user/lilypond-learning/Background.html'
        elif (manual=='extending'):
            return url+'user/lilypond/Interfaces-for-programmers.html'
        else:
            return ''

def addLang(url, lang):
    if lang:
        base, ext = os.path.splitext(url)
        return base + '.' + lang + ext
    else:
        return url

def make_manual_links(name, version, lang):
    """Here is where all the macros manualStableLearningSplit,
    manualStableLearningBig, manualStableLearningSplitNoName, etc. are
    created on the fly.  Hopefully this documentation string will help
    others a bit while grepping for those.
    """
    for m in manuals:
        manual = m
        # TODO: this is a stupid way of doing it
        if (m=='music-glossary'):
            mshort = 'Glossary'
        else:
            mshort = m.capitalize()
        if (manual=='music-glossary'):
            manual = 'Music glossary'
        url = translateNameToUrl(m, version)

        if (url == ''):
            # can't have a comma here due to texinfo
            make_ver_link(macroLang("manual"+name+mshort+'Pdf',lang),
                "http://lilypond.org",
                mshort+getTrans(" (did not exist in 2.12)",lang))
            make_ver_link(macroLang("manual"+name+mshort+'Split',lang),
                "http://lilypond.org",
                mshort+getTrans(" (did not exist in 2.12)",lang))
            make_ver_link(macroLang("manual"+name+mshort+'Big',lang),
                "http://lilypond.org",
                mshort+getTrans(" (did not exist in 2.12)",lang))
            make_ver_link(macroLang("manual"+name+mshort+'SplitNoName',lang),
                "http://lilypond.org",
                mshort+getTrans(" (did not exist in 2.12)",lang))
            continue
	# this is stupid and I shouldn't have bothered trying
	# to support the 2.12 docs and it will be deleted once
	# 2.14 is out and the website won't be visible to users
        # until 2.14 is out.  -gp
        if (url.endswith('.html')):
            make_ver_link(macroLang("manual"+name+mshort+'Pdf',lang),
                      addLang(url, lang),
                      getTrans(manual.capitalize(),lang) + '.pdf')
            make_ver_link(macroLang("manual"+name+mshort+'Split',lang),
                      addLang(url, lang),
                      getTrans(manual.capitalize(),lang) +
                      getTrans(' (split HTML)',lang))
            make_ver_link(macroLang("manual"+name+mshort+'Big',lang),
                      addLang(url, lang),
                      getTrans(manual.capitalize(),lang) +
                      getTrans(' (big HTML)',lang))
            newurl = url
        else:
            make_ver_link(macroLang("manual"+name+mshort+'Pdf',lang),
                      # TODO: this is an even stupider way of doing it
                      addLang(url+'.pdf', lang),
                      getTrans(manual.capitalize(),lang) + '.pdf')
            make_ver_link(macroLang("manual"+name+mshort+'Split',lang),
                      addLang(url + '/index.html', lang),
                      getTrans(manual.capitalize(),lang) +
                      getTrans(' (split HTML)',lang))
            make_ver_link(macroLang("manual"+name+mshort+'Big',lang),
                      addLang(url + '-big-page.html', lang),
                      getTrans(manual.capitalize(),lang) +
                      getTrans(' (big HTML)',lang))
            newurl = url + '/index.html'
        make_ver_link(macroLang("manual"+name+mshort+'SplitNoName',lang),
                  addLang(newurl, lang),
                  getTrans(manual.capitalize(),lang))

def make_regtest_links(name, version, lang):
    ver_split = version.split('.')
    ver_minor = ver_split[0] + '.' + ver_split[1]
    url = depth + "doc/v" + ver_minor + "/input/regression/"

    make_ver_link(macroLang("regtest"+name, lang),
        url+"collated-files.html",
        getTrans("Regression tests for ", lang)+version)
    make_ver_link(macroLang("regtest"+name+"Pdf", lang),
        url+"collated-files.pdf",
        getTrans("PDF of regtests for ", lang)+version)
    make_ver_link(macroLang("regtest"+name+"Xml", lang),
        url+"musicxml/collated-files.html",
        getTrans("MusicXML Regression tests for ", lang)+version)
    make_ver_link(macroLang("regtest"+name+"Abc", lang),
        url+"abc2ly/collated-files.html",
        getTrans("abc2ly Regression tests for ", lang)+version)
    make_ver_link(macroLang("regtest"+name+"LilypondBook", lang),
        url+"lilypond-book/collated-files.html",
        getTrans("lilypond-book Regression tests for ", lang)+version)
    make_ver_link(macroLang("regtest"+name+"XmlPdf", lang),
         url+"musicxml/collated-files.pdf",
        getTrans("PDF of MusicXML regtests for ", lang)+version)
    make_ver_link(macroLang("regtest"+name+"AbcPdf", lang),
         url+"abc2ly/collated-files.pdf",
        getTrans("PDF of abc2ly regtests for ", lang)+version)
    make_ver_link(macroLang("regtest"+name+"LilypondBookPdf", lang),
         url+"lilypond-book/collated-files.pdf",
        getTrans("PDF of lilypond-book regtests for ", lang)+version)

def make_doctarball_links(name, version, lang):
    url = depth + "download/binaries/documentation/lilypond-"
    # ugly FIXME, but proper build number support isn't Critical.
    url += version + "-1"
    url += ".documentation.tar.bz2"
    make_ver_link(macroLang("doctarball"+name, lang),
        url, getTrans("Doc tarball for ", lang)+version)

print "@c ************************ Download binaries ************"
make_all_downloads("Stable", VERSION_STABLE)
make_all_downloads("Devel", VERSION_DEVEL)

print "@c ************************ Download source ************"
# FIXME: icky hard-coding!  -gp
for lang in langs:
    print "@c *********", lang, "***"
    make_download_source("downloadStableSource","v2.12",VERSION_STABLE,lang)
    make_download_source("downloadDevelSource","v2.13",VERSION_DEVEL,lang)

print "@c ************************ Manual links ************"
for lang in langs:
    print "@c *********", lang, "***"
    make_manual_links("Stable", VERSION_STABLE,lang)
    make_manual_links("Devel", VERSION_DEVEL,lang)

    make_doctarball_links("Stable", VERSION_STABLE,lang)
    make_doctarball_links("Devel", VERSION_DEVEL,lang)

print "@c ************************ Regtest links ************"
for lang in langs:
    print "@c *********", lang, "***"
    make_regtest_links("Stable", VERSION_STABLE,lang)
    make_regtest_links("Devel", VERSION_DEVEL,lang)

<|MERGE_RESOLUTION|>--- conflicted
+++ resolved
@@ -120,17 +120,10 @@
         'Snippets': 'Kódrészletek',
         'Web': 'Web',
         'Changes': 'Változások',
-<<<<<<< HEAD
-=======
-
-        #TODO
->>>>>>> 26c11888
         'Extending': 'Bővítés',
         'Internals': 'Belső működés',
         'Contributor': 'Közreműködés',
 
-<<<<<<< HEAD
-# keep the spaces!
         ' (split HTML)': ' (HTML oldalak)',
         ' (big HTML)': ' (egy nagy HTML oldal)',
 
@@ -140,17 +133,6 @@
         'PDF of MusicXML regtests for ': 'PDF formátumban - verzió: ',
 
         'Doc tarball for ': 'Tömörített csomag - verzió: ',
-=======
-        ' (split HTML)': ' (HTML oldalak)',
-        ' (big HTML)': ' (egy nagy HTML oldal)',
-
-        'Regression tests for ': 'Regressziós tesztek a következőhöz: ',
-        'PDF of regtests for ': 'Regressziós tesztek PDF formátumban a következőhöz: ',
-        'MusicXML Regression tests for ': 'MusicXML regressziós tesztek a következőhöz: ',
-        'PDF of MusicXML regtests for ': 'MusicXML regressziós tesztek PDF formátumban a következőhöz: ',
-
-        'Doc tarball for ': 'Doc tarball a következőhöz: ',
->>>>>>> 26c11888
         ' (did not exist in 2.12)': ' (nem létezett a 2.12-es verzióban)',
         },
     'ja': {
