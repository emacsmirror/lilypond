# (setq py-indent-offset 4)


import string
import re
import sys
import lilylib

_ = lilylib._


NOT_SMART = _ ("Not smart enough to convert %s")
UPDATE_MANUALLY	= _ ("Please refer to the manual for details, and update manually.")
FROM_TO = _ ( "%s has been replaced by %s")


class FatalConversionError:
    pass

conversions = []
stderr_write = lilylib.stderr_write

def warning (str):
    stderr_write (_ ("warning: %s") % str)

# Decorator to make rule syntax simpler
def rule (version, message):
    """
    version: a LilyPond version tuple like (2, 11, 50)
    message: the message that describes the conversion.

    This decorator adds its function together with the version and the
    message to the global conversions list.  (It doesn't need to return
    the function as it isn't used directly anyway.)

    A conversion rule using this decorator looks like this:

    @rule ((1, 2, 3), "convert foo to bar")
    def conv(str):
        str = str.replace('foo', 'bar')
        return str

    """
    def dec(f):
        conversions.append ((version, f, message))
    return dec


@rule ((0, 1, 9), _ ('\\header { key = concat + with + operator }'))
def conv(str):
    if re.search ('\\\\multi', str):
	stderr_write ('\n')
	stderr_write (NOT_SMART % "\\multi")
	stderr_write ('\n')
    return str


@rule ((0, 1, 19), _ ('deprecated %s') % '\\octave')
def conv (str):
    if re.search ('\\\\octave', str):
	stderr_write ('\n')
	stderr_write (NOT_SMART % "\\octave")
	stderr_write ('\n')
	stderr_write (UPDATE_MANUALLY)
	stderr_write ('\n')
    #	raise FatalConversionError ()
    return str


@rule ((0, 1, 20), _ ('deprecated \\textstyle, new \\key syntax'))
def conv (str):
    str = re.sub ('\\\\textstyle([^;]+);',
			     '\\\\property Lyrics . textstyle = \\1', str)
    # harmful to current .lys
    # str = re.sub ('\\\\key([^;]+);', '\\\\accidentals \\1;', str)
    return str


@rule ((0, 1, 21), '\\musical_pitch -> \\musicalpitch, \\meter -> \\time')
def conv (str):
    str = re.sub ('\\\\musical_pitch', '\\\\musicalpitch',str)
    str = re.sub ('\\\\meter', '\\\\time',str)
    return str


@rule ((1, 0, 0), _ ("bump version for release"))
def conv (str):
    return str


@rule ((1, 0, 1), '\\accidentals -> \\keysignature, specialaccidentals -> keyoctaviation')
def conv (str):
    str = re.sub ('\\\\accidentals', '\\\\keysignature',str)
    str = re.sub ('specialaccidentals *= *1', 'keyoctaviation = 0',str)
    str = re.sub ('specialaccidentals *= *0', 'keyoctaviation = 1',str)
    return str


@rule ((1, 0, 2), _ ('\\header { key = concat + with + operator }'))
def conv(str):
    if re.search ('\\\\header', str):
	stderr_write ('\n')
	stderr_write (NOT_SMART % _ ("new \\header format"))
	stderr_write ('\n')
    return str


@rule ((1, 0, 3), '\\melodic -> \\notes')
def conv(str):
    str =  re.sub ('\\\\melodic([^a-zA-Z])', '\\\\notes\\1',str)
    return str


@rule ((1, 0, 4), 'default_{paper,midi}')
def conv(str):
    str =  re.sub ('default_paper *=', '',str)
    str =  re.sub ('default_midi *=', '',str)
    return str


@rule ((1, 0, 5), 'ChoireStaff -> ChoirStaff')
def conv(str):
    str =  re.sub ('ChoireStaff', 'ChoirStaff',str)
    str =  re.sub ('\\\\output', 'output = ',str)
    return str


@rule ((1, 0, 6), 'foo = \\translator {\\type .. } ->\\translator {\\type ..; foo; }')
def conv(str):
    if re.search ('[a-zA-Z]+ = *\\translator',str):
	stderr_write ('\n')
	stderr_write (NOT_SMART % _ ("\\translator syntax"))
	stderr_write ('\n')
    #	raise FatalConversionError ()
    return str


@rule ((1, 0, 7), '\\lyric -> \\lyrics')
def conv(str):
    str =  re.sub ('\\\\lyrics*', '\\\\lyrics',str)
    return str


@rule ((1, 0, 10), '[2/3 ]1/1 -> \\times 2/3 ')
def conv(str):
    str =  re.sub ('\\\\\\[/3+', '\\\\times 2/3 { ',str)
    str =  re.sub ('\\[/3+', '\\\\times 2/3 { [',str)
    str =  re.sub ('\\\\\\[([0-9/]+)', '\\\\times \\1 {',str)
    str =  re.sub ('\\[([0-9/]+)', '\\\\times \\1 { [',str)
    str =  re.sub ('\\\\\\]([0-9/]+)', '}', str)
    str =  re.sub ('\\\\\\]', '}',str)
    str =  re.sub ('\\]([0-9/]+)', '] }', str)
    return str


@rule ((1, 0, 12), 'Chord syntax stuff')
def conv(str):
    return str


@rule ((1, 0, 13), '<a ~ b> c -> <a b> ~ c')
def conv(str):
    str =  re.sub ('<([^>~]+)~([^>]*)>','<\\1 \\2> ~', str)
    return str


@rule ((1, 0, 14), '<[a b> <a b]>c -> [<a b> <a b>]')
def conv(str):
    str =  re.sub ('<\\[','[<', str)
    str =  re.sub ('\\]>','>]', str)
    return str


@rule ((1, 0, 16), '\\type -> \\context, textstyle -> textStyle')
def conv(str):
    str =  re.sub ('\\\\type([^\n]*engraver)','\\\\TYPE\\1', str)
    str =  re.sub ('\\\\type([^\n]*performer)','\\\\TYPE\\1', str)
    str =  re.sub ('\\\\type','\\\\context', str)
    str =  re.sub ('\\\\TYPE','\\\\type', str)
    str =  re.sub ('textstyle','textStyle', str)
    return str


@rule ((1, 0, 18), _ ('\\repeat NUM Music Alternative -> \\repeat FOLDSTR Music Alternative'))
def conv(str):
    if re.search ('\\\\repeat',str):
	stderr_write ('\n')
	stderr_write (NOT_SMART % "\\repeat")
	stderr_write ('\n')
    #	raise FatalConversionError ()
    return str


@rule ((1, 0, 19), 'fontsize -> fontSize, midi_instrument -> midiInstrument, SkipBars -> skipBars')
def conv(str):
    str =  re.sub ('SkipBars','skipBars', str)
    str =  re.sub ('fontsize','fontSize', str)
    str =  re.sub ('midi_instrument','midiInstrument', str)
    return str


@rule ((1, 0, 20), '{,tie,slur}ydirection -> {v,tieV,slurV}erticalDirection')
def conv(str):
    str =  re.sub ('tieydirection','tieVerticalDirection', str)
    str =  re.sub ('slurydirection','slurVerticalDirection', str)
    str =  re.sub ('ydirection','verticalDirection', str)
    return str


@rule ((1, 0, 21), 'hshift -> horizontalNoteShift')
def conv(str):
    str =  re.sub ('hshift','horizontalNoteShift', str)
    return str


@rule ((1, 1, 52), _ ('deprecate %s') % '\\grouping')
def conv(str):
    str =  re.sub ('\\\\grouping[^;]*;','', str)
    return str


@rule ((1, 1, 55), '\\wheel -> \\coda')
def conv(str):
    str =  re.sub ('\\\\wheel','\\\\coda', str)
    return str


@rule ((1, 1, 65), 'slurdash -> slurDash, keyoctaviation -> keyOctaviation')
def conv(str):
    str =  re.sub ('keyoctaviation','keyOctaviation', str)
    str =  re.sub ('slurdash','slurDash', str)
    return str


@rule ((1, 1, 66), 'semi -> volta')
def conv(str):
    str =  re.sub ('\\\\repeat *\"?semi\"?','\\\\repeat "volta"', str)
    return str


@rule ((1, 1, 67), 'beamAuto -> noAutoBeaming')
def conv(str):
    str =  re.sub ('\"?beamAuto\"? *= *\"?0?\"?','noAutoBeaming = "1"', str)
    return str


@rule ((1, 2, 0), 'automaticMelismas -> automaticMelismata')
def conv(str):
    str =  re.sub ('automaticMelismas', 'automaticMelismata', str)
    return str


@rule ((1, 2, 1), 'dynamicDir -> dynamicDirection')
def conv(str):
    str =  re.sub ('dynamicDir\\b', 'dynamicDirection', str)
    return str


@rule ((1, 3, 4), '\\cadenza -> \\cadenza{On|Off}')
def conv(str):
    str =  re.sub ('\\\\cadenza *0 *;', '\\\\cadenzaOff', str)
    str =  re.sub ('\\\\cadenza *1 *;', '\\\\cadenzaOn', str)
    return str


@rule ((1, 3, 5), 'beamAuto moment properties')
def conv (str):
    str = re.sub ('"?beamAuto([^"=]+)"? *= *"([0-9]+)/([0-9]+)" *;*',
		  'beamAuto\\1 = #(make-moment \\2 \\3)',
		  str)
    return str


@rule ((1, 3, 17), 'stemStyle -> flagStyle')
def conv (str):
    str = re.sub ('stemStyle',
		  'flagStyle',
		  str)
    return str


@rule ((1, 3, 18), 'staffLineLeading -> staffSpace')
def conv (str):
    str = re.sub ('staffLineLeading',
		  'staffSpace',
		  str)
    return str


@rule ((1, 3, 23), _ ('deprecate %s ') % '\\repetitions')
def conv(str):
    if re.search ('\\\\repetitions',str):
	stderr_write ('\n')
	stderr_write (NOT_SMART % "\\repetitions")
	stderr_write ('\n')
    #	raise FatalConversionError ()
    return str


@rule ((1, 3, 35), 'textEmptyDimension -> textNonEmpty')
def conv (str):
    str = re.sub ('textEmptyDimension *= *##t',
		  'textNonEmpty = ##f',
		  str)
    str = re.sub ('textEmptyDimension *= *##f',
		  'textNonEmpty = ##t',
		  str)
    return str


@rule ((1, 3, 38), '\musicalpitch { a b c } -> #\'(a b c)')
def conv (str):
    str = re.sub ("([a-z]+)[ \t]*=[ \t]*\\\\musicalpitch *{([- 0-9]+)} *\n",
		  "(\\1 . (\\2))\n", str)
    str = re.sub ("\\\\musicalpitch *{([0-9 -]+)}",
		  "\\\\musicalpitch #'(\\1)", str)
    if re.search ('\\\\notenames',str):
	stderr_write ('\n')
	stderr_write (NOT_SMART % _ ("new \\notenames format"))
	stderr_write ('\n')
    return str


@rule ((1, 3, 39), '\\key A ;  ->\\key a;')
def conv (str):
    def replace (match):
	return '\\key %s;' % match.group (1).lower ()

    str = re.sub ("\\\\key ([^;]+);",  replace, str)
    return str


@rule ((1, 3, 41), '[:16 c4 d4 ] -> \\repeat "tremolo" 2 { c16 d16 }')
def conv (str):
    if re.search ('\\[:',str):
	stderr_write ('\n')
	stderr_write (NOT_SMART % _ ("new tremolo format"))
	stderr_write ('\n')
    return str


@rule ((1, 3, 42), _ ('Staff_margin_engraver deprecated, use Instrument_name_engraver'))
def conv (str):
    str = re.sub ('Staff_margin_engraver' , 'Instrument_name_engraver', str)
    return str


@rule ((1, 3, 49), 'noteHeadStyle value: string -> symbol')
def conv (str):
    str = re.sub ('note[hH]eadStyle\\s*=\\s*"?(\\w+)"?' , "noteHeadStyle = #'\\1", str)
    return str


@rule ((1, 3, 58), 'noteHeadStyle value: string -> symbol')
def conv (str):
    if re.search ('\\\\keysignature', str):
	stderr_write ('\n')
	stderr_write (NOT_SMART % '\\keysignature')
	stderr_write ('\n')
    return str


@rule ((1, 3, 59), '\key X ; -> \key X major; ')
def conv (str):
    str = re.sub (r"""\\key *([a-z]+) *;""", r"""\\key \1 \major;""",str);
    return str


@rule ((1, 3, 68), 'latexheaders = "\\input global" -> latexheaders = "global"')
def conv (str):
    str = re.sub (r'latexheaders *= *"\\\\input ',
		  'latexheaders = "',
		  str)
    return str


# TODO: lots of other syntax changes should be done here as well
@rule ((1, 3, 92), 'basicXXXProperties -> XXX, Repeat_engraver -> Volta_engraver')
def conv (str):
    str = re.sub ('basicCollisionProperties', 'NoteCollision', str)
    str = re.sub ('basicVoltaSpannerProperties' , "VoltaBracket", str)
    str = re.sub ('basicKeyProperties' , "KeySignature", str)

    str = re.sub ('basicClefItemProperties' ,"Clef", str)


    str = re.sub ('basicLocalKeyProperties' ,"Accidentals", str)
    str = re.sub ('basicMarkProperties' ,"Accidentals", str)
    str = re.sub ('basic([A-Za-z_]+)Properties', '\\1', str)

    str = re.sub ('Repeat_engraver' ,'Volta_engraver', str)
    return str


@rule ((1, 3, 93), _ ('change property definiton case (eg. onevoice -> oneVoice)'))
def conv (str):
    # Ugh, but meaning of \stemup changed too
    # maybe we should do \stemup -> \stemUp\slurUp\tieUp ?
    str = re.sub ('\\\\stemup', '\\\\stemUp', str)
    str = re.sub ('\\\\stemdown', '\\\\stemDown', str)
    str = re.sub ('\\\\stemboth', '\\\\stemBoth', str)

    str = re.sub ('\\\\slurup', '\\\\slurUp', str)
    str = re.sub ('\\\\slurboth', '\\\\slurBoth', str)
    str = re.sub ('\\\\slurdown', '\\\\slurDown', str)
    str = re.sub ('\\\\slurdotted', '\\\\slurDotted', str)
    str = re.sub ('\\\\slurnormal', '\\\\slurNoDots', str)

    str = re.sub ('\\\\shiftoff', '\\\\shiftOff', str)
    str = re.sub ('\\\\shifton', '\\\\shiftOn', str)
    str = re.sub ('\\\\shiftonn', '\\\\shiftOnn', str)
    str = re.sub ('\\\\shiftonnn', '\\\\shiftOnnn', str)

    str = re.sub ('\\\\onevoice', '\\\\oneVoice', str)
    str = re.sub ('\\\\voiceone', '\\\\voiceOne', str)
    str = re.sub ('\\\\voicetwo', '\\\\voiceTwo', str)
    str = re.sub ('\\\\voicethree', '\\\\voiceThree', str)
    str = re.sub ('\\\\voicefour', '\\\\voiceFour', str)

    # I don't know exactly when these happened...
    # ugh, we lose context setting here...
    str = re.sub ('\\\\property *[^ ]*verticalDirection[^=]*= *#?"?(1|(\\\\up))"?', '\\\\stemUp\\\\slurUp\\\\tieUp', str)
    str = re.sub ('\\\\property *[^ ]*verticalDirection[^=]*= *#?"?((-1)|(\\\\down))"?', '\\\\stemDown\\\\slurDown\\\\tieDown', str)
    str = re.sub ('\\\\property *[^ ]*verticalDirection[^=]*= *#?"?(0|(\\\\center))"?', '\\\\stemBoth\\\\slurBoth\\\\tieBoth', str)

    str = re.sub ('verticalDirection[^=]*= *#?"?(1|(\\\\up))"?', 'Stem \\\\override #\'direction = #0\nSlur \\\\override #\'direction = #0\n Tie \\\\override #\'direction = #1', str)
    str = re.sub ('verticalDirection[^=]*= *#?"?((-1)|(\\\\down))"?', 'Stem \\\\override #\'direction = #0\nSlur \\\\override #\'direction = #0\n Tie \\\\override #\'direction = #-1', str)
    str = re.sub ('verticalDirection[^=]*= *#?"?(0|(\\\\center))"?', 'Stem \\\\override #\'direction = #0\nSlur \\\\override #\'direction = #0\n Tie \\\\override #\'direction = #0', str)

    str = re.sub ('\\\\property *[^ .]*[.]?([a-z]+)VerticalDirection[^=]*= *#?"?(1|(\\\\up))"?', '\\\\\\1Up', str)
    str = re.sub ('\\\\property *[^ .]*[.]?([a-z]+)VerticalDirection[^=]*= *#?"?((-1)|(\\\\down))"?', '\\\\\\1Down', str)
    str = re.sub ('\\\\property *[^ .]*[.]?([a-z]+)VerticalDirection[^=]*= *#?"?(0|(\\\\center))"?', '\\\\\\1Both', str)

    # (lacks capitalization slur -> Slur)
    str = re.sub ('([a-z]+)VerticalDirection[^=]*= *#?"?(1|(\\\\up))"?', '\\1 \\\\override #\'direction = #1', str)
    str = re.sub ('([a-z]+)VerticalDirection[^=]*= *#?"?((-1)|(\\\\down))"?', '\\1 \\override #\'direction = #-1', str)
    str = re.sub ('([a-z]+)VerticalDirection[^=]*= *#?"?(0|(\\\\center))"?', '\\1 \\\\override #\'direction = #0', str)

    ## dynamic..
    str = re.sub ('\\\\property *[^ .]*[.]?dynamicDirection[^=]*= *#?"?(1|(\\\\up))"?', '\\\\dynamicUp', str)
    str = re.sub ('\\\\property *[^ .]*[.]?dyn[^=]*= *#?"?((-1)|(\\\\down))"?', '\\\\dynamicDown', str)
    str = re.sub ('\\\\property *[^ .]*[.]?dyn[^=]*= *#?"?(0|(\\\\center))"?', '\\\\dynamicBoth', str)

    str = re.sub ('\\\\property *[^ .]*[.]?([a-z]+)Dash[^=]*= *#?"?(0|(""))"?', '\\\\\\1NoDots', str)
    str = re.sub ('\\\\property *[^ .]*[.]?([a-z]+)Dash[^=]*= *#?"?([1-9]+)"?', '\\\\\\1Dotted', str)

    str = re.sub ('\\\\property *[^ .]*[.]?noAutoBeaming[^=]*= *#?"?(0|(""))"?', '\\\\autoBeamOn', str)
    str = re.sub ('\\\\property *[^ .]*[.]?noAutoBeaming[^=]*= *#?"?([1-9]+)"?', '\\\\autoBeamOff', str)
    return str


@rule ((1, 3, 97), 'ChordName -> ChordNames')
def conv (str):
    str = re.sub ('ChordNames*', 'ChordNames', str)
    if re.search ('\\\\textscript "[^"]* *"[^"]*"', str):
	stderr_write ('\n')
	stderr_write (NOT_SMART % _ ("new \\textscript markup text"))
	stderr_write ('\n')

    str = re.sub ('\\textscript +("[^"]*")', '\\textscript #\\1', str)
    return str

# TODO: add lots of these

@rule ((1, 3, 98), 'CONTEXT.textStyle -> GROB.#font-style ')
def conv (str):
    str = re.sub ('\\\\property *"?Voice"? *[.] *"?textStyle"? *= *"([^"]*)"', '\\\\property Voice.TextScript \\\\set #\'font-style = #\'\\1', str)
    str = re.sub ('\\\\property *"?Lyrics"? *[.] *"?textStyle"? *= *"([^"]*)"', '\\\\property Lyrics.LyricText \\\\set #\'font-style = #\'\\1', str)

    str = re.sub ('\\\\property *"?([^.]+)"? *[.] *"?timeSignatureStyle"? *= *"([^"]*)"', '\\\\property \\1.TimeSignature \\\\override #\'style = #\'\\2', str)

    str = re.sub ('"?timeSignatureStyle"? *= *#?""', 'TimeSignature \\\\override #\'style = ##f', str)

    str = re.sub ('"?timeSignatureStyle"? *= *#?"([^"]*)"', 'TimeSignature \\\\override #\'style = #\'\\1', str)

    str = re.sub ('#\'style *= #*"([^"])"', '#\'style = #\'\\1', str)

    str = re.sub ('\\\\property *"?([^.]+)"? *[.] *"?horizontalNoteShift"? *= *"?#?([-0-9]+)"?', '\\\\property \\1.NoteColumn \\\\override #\'horizontal-shift = #\\2', str)

    # ugh
    str = re.sub ('\\\\property *"?([^.]+)"? *[.] *"?flagStyle"? *= *""', '\\\\property \\1.Stem \\\\override #\'flag-style = ##f', str)

    str = re.sub ('\\\\property *"?([^.]+)"? *[.] *"?flagStyle"? *= *"([^"]*)"', '\\\\property \\1.Stem \\\\override #\'flag-style = #\'\\2', str)
    return str


@rule ((1, 3, 102), 'beamAutoEnd -> autoBeamSettings \\push (end * * * *)')
def conv (str):
    str = re.sub ('"?beamAutoEnd_([0-9]*)"? *= *(#\\([^)]*\\))', 'autoBeamSettings \\push #\'(end 1 \\1 * *) = \\2', str)
    str = re.sub ('"?beamAutoBegin_([0-9]*)"? *= *(#\\([^)]*\))', 'autoBeamSettings \\push #\'(begin 1 \\1 * *) = \\2', str)
    str = re.sub ('"?beamAutoEnd"? *= *(#\\([^)]*\\))', 'autoBeamSettings \\push #\'(end * * * *) = \\1', str)
    str = re.sub ('"?beamAutoBegin"? *= *(#\\([^)]*\\))', 'autoBeamSettings \\push #\'(begin * * * *) = \\1', str)
    return str


@rule ((1, 3, 111), '\\push -> \\override, \\pop -> \\revert')
def conv (str):
    str = re.sub ('\\\\push', '\\\\override', str)
    str = re.sub ('\\\\pop', '\\\\revert', str)
    return str


@rule ((1, 3, 113), 'LyricVoice -> LyricsVoice')
def conv (str):
    str = re.sub ('LyricVoice', 'LyricsVoice', str)
    # old fix
    str = re.sub ('Chord[Nn]ames*.Chord[Nn]ames*', 'ChordNames.ChordName', str)
    str = re.sub ('Chord[Nn]ames([ \t\n]+\\\\override)', 'ChordName\\1', str)
    return str


def regularize_id (str):
    s = ''
    lastx = ''
    for x in str:
        if x == '_':
            lastx = x
            continue
        elif x in string.digits:
            x = chr(ord (x) - ord ('0')  +ord ('A'))
        elif x not in string.letters:
            x = 'x'
        elif x in string.lowercase and lastx == '_':
            x = x.upper ()
        s = s + x
        lastx = x
    return s


@rule ((1, 3, 117), _ ('identifier names: %s') % '$!foo_bar_123 -> xfooBarABC')
def conv (str):
    def regularize_dollar_reference (match):
	return regularize_id (match.group (1))
    def regularize_assignment (match):
	return '\n' + regularize_id (match.group (1)) + ' = '
    str = re.sub ('\$([^\t\n ]+)', regularize_dollar_reference, str)
    str = re.sub ('\n([^ \t\n]+)[ \t]*= *', regularize_assignment, str)
    return str


@rule ((1, 3, 120), 'paper_xxx -> paperXxxx, pedalup -> pedalUp.')
def conv (str):
    def regularize_paper (match):
	return regularize_id (match.group (1))
    str = re.sub ('(paper_[a-z]+)', regularize_paper, str)
    str = re.sub ('sustainup', 'sustainUp', str)
    str = re.sub ('nobreak', 'noBreak', str)
    str = re.sub ('sustaindown', 'sustainDown', str)
    str = re.sub ('sostenutoup', 'sostenutoUp', str)
    str = re.sub ('sostenutodown', 'sostenutoDown', str)
    str = re.sub ('unachorda', 'unaChorda', str)
    str = re.sub ('trechorde', 'treChorde', str)
    return str


@rule ((1, 3, 122), 'drarnChords -> chordChanges, \\musicalpitch -> \\pitch')
def conv (str):
    str = re.sub ('drarnChords', 'chordChanges', str)
    str = re.sub ('\\musicalpitch', '\\pitch', str)
    return str


@rule ((1, 3, 136), 'ly-X-elt-property -> ly-X-grob-property')
def conv (str):
    str = re.sub ('ly-([sg])et-elt-property', 'ly-\\1et-grob-property', str)
    return str


@rule ((1, 3, 138), _ ('point-and-click argument changed to procedure.'))
def conv (str):
    str = re.sub ('point-and-click +#t', 'point-and-click line-column-location', str)
    return str


@rule ((1, 3, 138), 'followThread -> followVoice.')
def conv (str):
    str = re.sub ('followThread', 'followVoice', str)
    str = re.sub ('Thread.FollowThread', 'Voice.VoiceFollower', str)
    str = re.sub ('FollowThread', 'VoiceFollower', str)
    return str


@rule ((1, 3, 139), 'font-point-size -> font-design-size.')
def conv (str):
    str = re.sub ('font-point-size', 'font-design-size', str)
    return str


@rule ((1, 3, 141), 'xNoDots -> xSolid')
def conv (str):
    str = re.sub ('([a-zA-Z]*)NoDots', '\\1Solid', str)
    return str


@rule ((1, 3, 144), 'Chorda -> Corda')
def conv (str):
    str = re.sub ('([Cc])hord([ea])', '\\1ord\\2', str)
    return str


@rule ((1, 3, 145), 'ContextNameXxxxVerticalExtent -> XxxxVerticalExtent')
def conv (str):
    str = re.sub ('([A-Za-z]+)MinimumVerticalExtent', 'MinimumV@rticalExtent', str)
    str = re.sub ('([A-Za-z]+)ExtraVerticalExtent', 'ExtraV@rticalExtent', str)
    str = re.sub ('([A-Za-z]+)VerticalExtent', 'VerticalExtent', str)
    str = re.sub ('ExtraV@rticalExtent', 'ExtraVerticalExtent', str)
    str = re.sub ('MinimumV@rticalExtent', 'MinimumVerticalExtent', str)
    return str


@rule ((1, 3, 146), _('semicolons removed'))
def conv (str):
    str = re.sub ('\\\\key[ \t]*;', '\\key \\default;', str)
    str = re.sub ('\\\\mark[ \t]*;', '\\mark \\default;', str)

    # Make sure groups of more than one ; have space before
    # them, so that non of them gets removed by next rule
    str = re.sub ("([^ \n\t;]);(;+)", "\\1 ;\\2", str)

    # Only remove ; that are not after spaces, # or ;
    # Otherwise  we interfere with Scheme comments,
    # which is badbadbad.
    str = re.sub ("([^ \t;#]);", "\\1", str)
    return str


@rule ((1, 3, 147), 'default-neutral-direction -> neutral-direction')
def conv (str):
    str = re.sub ('default-neutral-direction', 'neutral-direction',str)
    return str


@rule ((1, 3, 148), '"(align" -> "(axis", "(rows" -> "(columns"')
def conv (str):
    str = re.sub ('\(align', '(axis', str)
    str = re.sub ('\(rows', '(columns', str)
    return str


@rule ((1, 5, 33), 'SystemStartDelimiter -> systemStartDelimiter')
def conv (str):
    str = re.sub ('SystemStartDelimiter', 'systemStartDelimiter', str)
    return str


@rule ((1, 5, 38), 'arithmetic... -> spacing...')
def conv (str):
    str = re.sub ('arithmetic-multiplier', 'spacing-increment', str)
    str = re.sub ('arithmetic-basicspace', 'shortest-duration-space', str)
    return str


# 40 ?
@rule ((1, 5, 40), _ ('%s property names') % 'breakAlignOrder')
def conv (str):

    def func(match):
	break_dict = {
	"Instrument_name": "instrument-name",
	"Left_edge_item": "left-edge",
	"Span_bar": "span-bar",
	"Breathing_sign": "breathing-sign",
	"Staff_bar": "staff-bar",
	"Clef_item": "clef",
	"Key_item": "key-signature",
	"Time_signature": "time-signature",
	"Custos": "custos"
	}
	props =  match.group (1)
	for (k,v) in break_dict.items():
	    props = re.sub (k, v, props)
	return  "breakAlignOrder = #'(%s)" % props

    str = re.sub ("breakAlignOrder *= *#'\\(([a-z_\n\tA-Z ]+)\\)",
		  func, str)
    return str


@rule ((1, 5, 49), 'noAutoBeaming -> autoBeaming')
def conv (str):
    str = re.sub ('noAutoBeaming *= *##f', 'autoBeaming = ##t', str)
    str = re.sub ('noAutoBeaming *= *##t', 'autoBeaming = ##f', str)
    return str


@rule ((1, 5, 52), 'tuplet-X-visibility -> X-visibility')
def conv (str):
    str = re.sub ('tuplet-bracket-visibility', 'bracket-visibility', str)
    str = re.sub ('tuplet-number-visibility', 'number-visibility', str)
    return str


@rule ((1, 5, 56), 'Pitch::transpose -> ly-transpose-pitch')
def conv (str):
    str = re.sub ('Pitch::transpose', 'ly-transpose-pitch', str)
    return str


@rule ((1, 5, 58), _ ('deprecate %s') % 'textNonEmpty')
def conv (str):
    str = re.sub ('textNonEmpty *= *##t', "TextScript \\set #'no-spacing-rods = ##f", str)
    str = re.sub ('textNonEmpty *= *##f', "TextScript \\set #'no-spacing-rods = ##t", str)
    return str


@rule ((1, 5, 59), 'XxxxVerticalExtent -> xxxVerticalExtent')
def conv (str):
    str = re.sub ('MinimumVerticalExtent', 'minimumV@rticalExtent', str)
    str = re.sub ('minimumVerticalExtent', 'minimumV@rticalExtent', str)
    str = re.sub ('ExtraVerticalExtent', 'extraV@rticalExtent', str)
    str = re.sub ('extraVerticalExtent', 'extraV@rticalExtent', str)
    str = re.sub ('VerticalExtent', 'verticalExtent', str)
    str = re.sub ('extraV@rticalExtent', 'extraVerticalExtent', str)
    str = re.sub ('minimumV@rticalExtent', 'minimumVerticalExtent', str)
    return str


@rule ((1, 5, 62), 'visibility-lambda -> break-visibility')
def conv (str):
    str = re.sub ('visibility-lambda', 'break-visibility', str)
    return str


@rule ((1, 5, 67), _ ('automaticMelismata turned on by default'))
def conv (str):
    if re.search (r'\addlyrics',str) \
	   and re.search ('automaticMelismata', str)  == None:
	stderr_write ('\n')
	stderr_write (NOT_SMART % "automaticMelismata; turned on by default since 1.5.67.")
	stderr_write ('\n')
	raise FatalConversionError ()
    return str


@rule ((1, 5, 68), 'ly-set-X-property -> ly-set-X-property!')
def conv (str):
    str = re.sub ('ly-set-grob-property([^!])', 'ly-set-grob-property!\1', str)
    str = re.sub ('ly-set-mus-property([^!])', 'ly-set-mus-property!\1', str)
    return str


@rule ((1, 5, 71), 'extent-[XY] -> [XY]-extent')
def conv (str):
    str = re.sub ('extent-X', 'X-extent', str)
    str = re.sub ('extent-Y', 'Y-extent', str)
    return str


@rule ((1, 5, 72), 'set! point-and-click -> set-point-and-click!')
def conv (str):
    str = re.sub ("""#\(set! +point-and-click +line-column-location\)""",
		  """#(set-point-and-click! \'line-column)""", str)
    str = re.sub ("""#\(set![ \t]+point-and-click +line-location\)""",
		  '#(set-point-and-click! \'line)', str)
    str = re.sub ('#\(set! +point-and-click +#f\)',
		  '#(set-point-and-click! \'none)', str)
    return str


@rule ((1, 6, 5), 'Stems: flag-style -> stroke-style; style -> flag-style')
def conv (str):
    str = re.sub ('flag-style', 'stroke-style', str)
    str = re.sub (r"""Stem([ ]+)\\override #'style""", r"""Stem \\override #'flag-style""", str);
    str = re.sub (r"""Stem([ ]+)\\set([ ]+)#'style""", r"""Stem \\set #'flag-style""", str);
    return str


def subst_req_name (match):
    return "(make-music-by-name \'%sEvent)" % regularize_id (match.group(1))


@rule ((1, 7, 1), 'ly-make-music foo_bar_req -> make-music-by-name FooBarEvent')
def conv (str):
    str = re.sub ('\\(ly-make-music *\"([A-Z][a-z_]+)_req\"\\)', subst_req_name, str)
    str = re.sub ('Request_chord', 'EventChord', str)
    return str


spanner_subst ={
	"text" : 'TextSpanEvent',
	"decrescendo" : 'DecrescendoEvent',
	"crescendo" : 'CrescendoEvent',
	"Sustain" : 'SustainPedalEvent',
	"slur" : 'SlurEvent',
	"UnaCorda" : 'UnaCordaEvent',
	"Sostenuto" : 'SostenutoEvent',
	}

def subst_ev_name (match):
    stype = 'STOP'
    if re.search ('start', match.group(1)):
	stype= 'START'
    mtype = spanner_subst[match.group(2)]
    return "(make-span-event '%s %s)" % (mtype , stype)

def subst_definition_ev_name(match):
    return ' = #%s' % subst_ev_name (match)

def subst_inline_ev_name (match):
    s = subst_ev_name (match)
    return '#(ly-export %s)' % s

def subst_csp_definition (match):
    return ' = #(make-event-chord (list %s))' % subst_ev_name (match)

def subst_csp_inline (match):
    return '#(ly-export (make-event-chord (list %s)))' % subst_ev_name (match)


@rule ((1, 7, 2), '\\spanrequest -> #(make-span-event .. ), \script -> #(make-articulation .. )')
def conv (str):
    str = re.sub (r' *= *\\spanrequest *([^ ]+) *"([^"]+)"', subst_definition_ev_name, str)
    str = re.sub (r'\\spanrequest *([^ ]+) *"([^"]+)"', subst_inline_ev_name, str)
    str = re.sub (r' *= *\\commandspanrequest *([^ ]+) *"([^"]+)"', subst_csp_definition, str)
    str = re.sub (r'\\commandspanrequest *([^ ]+) *"([^"]+)"', subst_csp_inline, str)
    str = re.sub (r'ly-id ', 'ly-import ', str)

    str = re.sub (r' *= *\\script "([^"]+)"', ' = #(make-articulation "\\1")', str)
    str = re.sub (r'\\script "([^"]+)"', '#(ly-export (make-articulation "\\1"))', str)
    return str


@rule ((1, 7, 3), 'ly- -> ly:')
def conv(str):
    str = re.sub (r'\(ly-', '(ly:', str)

    changed = [
	    r'duration\?',
	    r'font-metric\?',
	    r'molecule\?',
	    r'moment\?',
	    r'music\?',
	    r'pitch\?',
	    'make-duration',
	    'music-duration-length',
	    'duration-log',
	    'duration-dotcount',
	    'intlog2',
	    'duration-factor',
	    'transpose-key-alist',
	    'get-system',
	    'get-broken-into',
	    'get-original',
	    'set-point-and-click!',
	    'make-moment',
	    'make-pitch',
	    'pitch-octave',
	    'pitch-alteration',
	    'pitch-notename',
	    'pitch-semitones',
	    r'pitch<\?',
	    r'dir\?',
	    'music-duration-compress',
	    'set-point-and-click!'
	    ]

    origre = r'\b(%s)' % '|'.join (changed)

    str = re.sub (origre, r'ly:\1',str)
    str = re.sub ('set-point-and-click!', 'set-point-and-click', str)
    return str


@rule ((1, 7, 4), '<< >> -> < <  > >')
def conv(str):
    if re.search ('new-chords-done',str):
	return str

    str = re.sub (r'<<', '< <', str)
    str = re.sub (r'>>', '> >', str)
    return str


@rule ((1, 7, 5), '\\transpose TO -> \\transpose FROM  TO')
def conv(str):
    str = re.sub (r"\\transpose", r"\\transpose c'", str)
    str = re.sub (r"\\transpose c' *([a-z]+)'", r"\\transpose c \1", str)
    return str


@rule ((1, 7, 6), 'note\\script -> note-\script')
def conv(str):
    kws =   ['arpeggio',
	     'sustainDown',
	     'sustainUp',
	     'f',
	     'p',
	     'pp',
	     'ppp',
	     'fp',
	     'ff',
	     'mf',
	     'mp',
	     'sfz',
	     ]

    origstr = '|'.join (kws)
    str = re.sub (r'([^_^-])\\(%s)\b' % origstr, r'\1-\\\2', str)
    return str


@rule ((1, 7, 10), "\property ChordName #'style -> #(set-chord-name-style 'style)")
def conv(str):
    str = re.sub (r"\\property *ChordNames *\. *ChordName *\\(set|override) *#'style *= *#('[a-z]+)",
		  r"#(set-chord-name-style \2)", str)
    str = re.sub (r"\\property *ChordNames *\. *ChordName *\\revert *#'style",
		  r"", str)
    return str


@rule ((1, 7, 11), "transpose-pitch -> pitch-transpose")
def conv(str):
    str = re.sub (r"ly:transpose-pitch", "ly:pitch-transpose", str)
    return str


@rule ((1, 7, 13), "ly:XX-molecule-YY -> ly:molecule-XX-YY")
def conv(str):
    str = re.sub (r"ly:get-molecule-extent", "ly:molecule-get-extent", str)
    str = re.sub (r"ly:set-molecule-extent!", "ly:molecule-set-extent!", str)
    str = re.sub (r"ly:add-molecule", "ly:molecule-add", str)
    str = re.sub (r"ly:combine-molecule-at-edge", "ly:molecule-combine-at-edge", str)
    str = re.sub (r"ly:align-to!", "ly:molecule-align-to!", str)
    return str


@rule ((1, 7, 15), "linewidth = -1 -> raggedright = ##t")
def conv(str):
    str = re.sub (r"linewidth *= *-[0-9.]+ *(\\mm|\\cm|\\in|\\pt)?", 'raggedright = ##t', str )
    return str


@rule ((1, 7, 16), "divisiomaior -> divisioMaior")
def conv(str):
    str = re.sub ("divisiomaior",
		  "divisioMaior", str)
    str = re.sub ("divisiominima",
		  "divisioMinima", str)
    str = re.sub ("divisiomaxima",
		  "divisioMaxima", str)
    return str


@rule ((1, 7, 17), "Skip_req  -> Skip_event")
def conv(str):
    str = re.sub ("Skip_req_swallow_translator",
		  "Skip_event_swallow_translator", str)
    return str


@rule ((1, 7, 18), "groupOpen/Close  -> start/stopGroup, #'outer  -> #'enclose-bounds")
def conv(str):
    str = re.sub ("groupOpen",
		  "startGroup", str)
    str = re.sub ("groupClose",
		  "stopGroup", str)
    str = re.sub ("#'outer",
		  "#'enclose-bounds", str)

    return str


@rule ((1, 7, 19), _ ("remove %s") % "GraceContext")
def conv(str):
    if re.search( r'\\GraceContext', str):
	stderr_write ('\n')
	stderr_write (NOT_SMART % "GraceContext")
	stderr_write (FROM_TO \
			  % ("GraceContext", "#(add-to-grace-init .. )"))
	stderr_write ('\n')
	stderr_write (UPDATE_MANUALLY)
	stderr_write ('\n')
	raise FatalConversionError ()

    str = re.sub ('HaraKiriStaffContext', 'RemoveEmptyStaffContext', str)
    return str


@rule ((1, 7, 22), "#'type -> #'style")
def conv(str):
    str = re.sub (
	    r"(set|override|revert) *#'type",
	    r"\1 #'style",
	    str)
    return str


@rule ((1, 7, 23), "barNonAuto -> automaticBars")
def conv(str):
    str = re.sub (
	    "barNonAuto *= *##t",
	    "automaticBars = ##f",
	    str)
    str = re.sub (
	    "barNonAuto *= *##f",
	    "automaticBars = ##t",
	    str)
    return str


@rule ((1, 7, 24), _ ("cluster syntax"))
def conv(str):
    if re.search( r'-(start|stop)Cluster', str):
	stderr_write ('\n')
	stderr_write (NOT_SMART % _ ("cluster syntax"))
	stderr_write ('\n')
	stderr_write (UPDATE_MANUALLY)
	stderr_write ('\n')

	raise FatalConversionError ()
    return str


@rule ((1, 7, 28), _ ("new Pedal style syntax"))
def conv(str):
    str = re.sub (r"\\property *Staff\.(Sustain|Sostenuto|UnaCorda)Pedal *\\(override|set) *#'pedal-type *",
		    r"\property Staff.pedal\1Style ", str)
    str = re.sub (r"\\property *Staff\.(Sustain|Sostenuto|UnaCorda)Pedal *\\revert *#'pedal-type", '', str)
    return str


def sub_chord (m):
    str = m.group(1)

    origstr =  '<%s>' % str
    if re.search (r'\\\\', str):
	return origstr

    if re.search (r'\\property', str):
	return origstr

    if re.match (r'^\s*\)?\s*\\[a-zA-Z]+', str):
	return origstr

    durs = []
    def sub_durs (m, durs = durs):
	durs.append(m.group(2))
	return m.group (1)

    str = re.sub (r"([a-z]+[,'!? ]*)([0-9]+\.*)", sub_durs, str)
    dur_str = ''

    for d in durs:
	if dur_str == '':
	    dur_str = d
	if dur_str <> d:
	    return '<%s>' % m.group (1)

    pslur_strs = ['']
    dyns = ['']
    slur_strs = ['']

    last_str = ''
    while last_str <> str:
	last_str = str

	def sub_tremolos (m, slur_strs = slur_strs):
	    tr = m.group (2)
	    if tr not in slur_strs:
		slur_strs.append (tr)
	    return  m.group (1)

	str = re.sub (r"([a-z]+[',!? ]*)(:[0-9]+)",
		      sub_tremolos, str)

	def sub_dyn_end (m, dyns = dyns):
	    dyns.append (' \!')
	    return ' ' + m.group(2)

	str = re.sub (r'(\\!)\s*([a-z]+)', sub_dyn_end, str)
	def sub_slurs(m, slur_strs = slur_strs):
	    if '-)' not in slur_strs:
		slur_strs.append (')')
	    return m.group(1)

	def sub_p_slurs(m, slur_strs = slur_strs):
	    if '-\)' not in slur_strs:
		slur_strs.append ('\)')
	    return m.group(1)

	str = re.sub (r"\)[ ]*([a-z]+)", sub_slurs, str)
	str = re.sub (r"\\\)[ ]*([a-z]+)", sub_p_slurs, str)
	def sub_begin_slurs(m, slur_strs = slur_strs):
	    if '-(' not in slur_strs:
		slur_strs.append ('(')
	    return m.group(1)

	str = re.sub (r"([a-z]+[,'!?0-9 ]*)\(",
		      sub_begin_slurs, str)
	def sub_begin_p_slurs(m, slur_strs = slur_strs):
	    if '-\(' not in slur_strs:
		slur_strs.append ('\(')
	    return m.group(1)

	str = re.sub (r"([a-z]+[,'!?0-9 ]*)\\\(",
		sub_begin_p_slurs, str)

	def sub_dyns (m, slur_strs = slur_strs):
	    s = m.group(0)
	    if s == '@STARTCRESC@':
		slur_strs.append ("\\<")
	    elif s == '@STARTDECRESC@':
		slur_strs.append ("\\>")
	    elif s == r'-?\\!':
		slur_strs.append ('\\!')
	    return ''

	str = re.sub (r'@STARTCRESC@', sub_dyns, str)
	str = re.sub (r'-?\\!', sub_dyns, str)

	def sub_articulations (m, slur_strs = slur_strs):
	    a = m.group(1)
	    if a not in slur_strs:
		slur_strs.append (a)
	    return ''

	str = re.sub (r"([_^-]\@ACCENT\@)", sub_articulations,
		      str)
	str = re.sub (r"([_^-]\\[a-z]+)", sub_articulations,
		      str)
	str = re.sub (r"([_^-][>_.+|^-])", sub_articulations,
		      str)
	str = re.sub (r'([_^-]"[^"]+")', sub_articulations,
		      str)

	def sub_pslurs(m, slur_strs = slur_strs):
	    slur_strs.append (' \\)')
	    return m.group(1)
	str = re.sub (r"\\\)[ ]*([a-z]+)", sub_pslurs, str)

    ## end of while <>

    suffix = ''.join (slur_strs) + ''.join (pslur_strs) \
	     + ''.join (dyns)

    return '@STARTCHORD@%s@ENDCHORD@%s%s' % (str , dur_str, suffix)



def sub_chords (str):
    simend = '>'
    simstart = '<'
    chordstart = '<<'
    chordend = '>>'
    marker_str = '%% new-chords-done %%'

    if re.search (marker_str,str):
	return str
    str = re.sub ('<<', '@STARTCHORD@', str)
    str = re.sub ('>>', '@ENDCHORD@', str)

    str = re.sub (r'\\<', '@STARTCRESC@', str)
    str = re.sub (r'\\>', '@STARTDECRESC@', str)
    str = re.sub (r'([_^-])>', r'\1@ACCENT@', str)
    str = re.sub (r'<([^<>{}]+)>', sub_chord, str)

    # add dash: -[, so that [<<a b>> c d] becomes
    #                      <<a b>>-[ c d]
    # and gets skipped by articulation_substitute
    str = re.sub (r'\[ *(@STARTCHORD@[^@]+@ENDCHORD@[0-9.]*)',
		  r'\1-[', str)
    str = re.sub (r'\\! *(@STARTCHORD@[^@]+@ENDCHORD@[0-9.]*)',
		  r'\1-\\!', str)

    str = re.sub (r'<([^?])', r'%s\1' % simstart, str)
    str = re.sub (r'>([^?])', r'%s\1' % simend,  str)
    str = re.sub ('@STARTCRESC@', r'\\<', str)
    str = re.sub ('@STARTDECRESC@', r'\\>' ,str)
    str = re.sub (r'\\context *Voice *@STARTCHORD@',
		  '@STARTCHORD@', str)
    str = re.sub ('@STARTCHORD@', chordstart, str)
    str = re.sub ('@ENDCHORD@', chordend, str)
    str = re.sub (r'@ACCENT@', '>', str)
    return str

markup_start = re.compile(r"([-^_]|\\mark)\s*(#\s*'\s*)\(")
musicglyph = re.compile(r"\(\s*music\b")
columns = re.compile(r"\(\s*columns\b")
submarkup_start = re.compile(r"\(\s*([a-zA-Z]+)")
leftpar = re.compile(r"\(")
rightpar = re.compile(r"\)")

def text_markup (str):
    result = ''
    # Find the beginning of each markup:
    match = markup_start.search (str)
    while match:
	result = result + str[:match.end (1)] + " \markup"
	str = str[match.end( 2):]
	# Count matching parentheses to find the end of the 
	# current markup:
	nesting_level = 0
	pars = re.finditer(r"[()]",str)
	for par in pars:
	    if par.group () == '(':
		nesting_level = nesting_level + 1
	    else:
		nesting_level = nesting_level - 1
	    if nesting_level == 0:
		markup_end = par.end ()
		break
	# The full markup in old syntax:
	markup = str[:markup_end]
	# Modify to new syntax:
	markup = musicglyph.sub (r"{\\musicglyph", markup)
	markup = columns.sub (r"{", markup)
	markup = submarkup_start.sub (r"{\\\1", markup)
	markup = leftpar.sub ("{", markup)
	markup = rightpar.sub ("}", markup)

	result = result + markup
	# Find next markup
	str = str[markup_end:]
	match = markup_start.search(str)
    result = result + str
    return result

def articulation_substitute (str):
    str = re.sub (r"""([^-])\[ *(\\?\)?[a-z]+[,']*[!?]?[0-9:]*\.*)""",
		  r"\1 \2[", str)
    str = re.sub (r"""([^-])\\\) *([a-z]+[,']*[!?]?[0-9:]*\.*)""",
		  r"\1 \2\\)", str)
    str = re.sub (r"""([^-\\])\) *([a-z]+[,']*[!?]?[0-9:]*\.*)""",
		  r"\1 \2)", str)
    str = re.sub (r"""([^-])\\! *([a-z]+[,']*[!?]?[0-9:]*\.*)""",
		  r"\1 \2\\!", str)
    return str

string_or_scheme = re.compile ('("(?:[^"\\\\]|\\\\.)*")|(#\\s*\'?\\s*\\()')

# Only apply articulation_substitute () outside strings and 
# Scheme expressions:
def smarter_articulation_subst (str):
    result = ''
    # Find the beginning of next string or Scheme expr.:
    match = string_or_scheme.search (str)
    while match:
	# Convert the preceding LilyPond code:
	previous_chunk = str[:match.start()]
	result = result + articulation_substitute (previous_chunk)
	if match.group (1): # Found a string
	    # Copy the string to output:
	    result = result + match.group (1)
	    str = str[match.end(1):]
	else: # Found a Scheme expression. Count 
	    # matching parentheses to find its end
	    str = str[match.start ():]
	    nesting_level = 0
	    pars = re.finditer(r"[()]",str)
	    for par in pars:
		if par.group () == '(':
		    nesting_level = nesting_level + 1
		else:
		    nesting_level = nesting_level - 1
		if nesting_level == 0:
		    scheme_end = par.end ()
		    break
	    # Copy the Scheme expression to output:
	    result = result + str[:scheme_end]
	    str = str[scheme_end:]
	# Find next string or Scheme expression:
	match = string_or_scheme.search (str)
    # Convert the remainder of the file
    result = result + articulation_substitute (str)
    return result

def conv_relative(str):
    if re.search (r"\\relative", str):
	str= "#(ly:set-option 'old-relative)\n" + str

    return str

@rule ((1, 9, 0), _ ("""New relative mode,
Postfix articulations, new text markup syntax, new chord syntax."""))
def conv (str):
    str = re.sub (r"#'\(\)", "@SCM_EOL@", str)
    str =  conv_relative (str)
    str = sub_chords (str)

    str = text_markup (str)
    str = smarter_articulation_subst (str)
    str = re.sub ("@SCM_EOL@", "#'()", str)
    return str


@rule ((1, 9, 1), _ ("Remove - before articulation"))
def conv (str):
    if re.search ("font-style",str):
	stderr_write ('\n')
	stderr_write (NOT_SMART % "font-style")
	stderr_write ('\n')
	stderr_write (UPDATE_MANUALLY)
	stderr_write ('\n')

	raise FatalConversionError ()

    str = re.sub (r'-\\markup', r'@\\markup', str)
    str = re.sub (r'-\\', r'\\', str)
    str = re.sub (r'-\)', ')', str)
    str = re.sub (r'-\(', '(', str)
    str = re.sub ('-\[', '[', str)
    str = re.sub ('-\]', ']', str)
    str = re.sub ('-~', '~', str)
    str = re.sub (r'@\\markup', r'-\\markup', str)
    return str


@rule ((1, 9, 2), "\\newcontext -> \\new")
def conv (str):
    str = re.sub ('ly:set-context-property',
		  'ly:set-context-property!', str)
    str = re.sub ('\\\\newcontext', '\\\\new', str)
    str = re.sub ('\\\\grace[\t\n ]*([^{ ]+)',
		  r'\\grace { \1 }', str)
    str = re.sub ("\\\\grace[\t\n ]*{([^}]+)}",
		  r"""\\grace {
\\property Voice.Stem \\override #'stroke-style = #"grace"
  \1
  \\property Voice.Stem \\revert #'stroke-style }
""", str)
    return str


@rule ((1, 9, 3), (_ ("%s misspelling") % "\\acciaccatura") + 
                         ", fingerHorizontalDirection -> fingeringOrientations")
def conv (str):
    str = re.sub ('accacciatura',
		  'acciaccatura', str)

    if re.search ("context-spec-music", str):
	stderr_write ('\n')
	stderr_write (NOT_SMART % "context-spec-music")
	stderr_write ('\n')
	stderr_write (UPDATE_MANUALLY)
	stderr_write ('\n')

	raise FatalConversionError ()

    str = re.sub ('fingerHorizontalDirection *= *#(LEFT|-1)',
		  "fingeringOrientations = #'(up down left)", str)
    str = re.sub ('fingerHorizontalDirection *= *#(RIGHT|1)',
		  "fingeringOrientations = #'(up down right)", str)
    return str


@rule ((1, 9, 4), _ ('Swap < > and << >>'))
def conv (str):
    if re.search ('\\figures', str):
	warning (_ ("attempting automatic \\figures conversion.  Check results!"));

    def figures_replace (m):
	s = m.group (1)
	s = re.sub ('<', '@FIGOPEN@',s)
	s = re.sub ('>', '@FIGCLOSE@',s)
	return '\\figures { %s }' % s

    str = re.sub (r'\\figures[ \t\n]*{([^}]+)}', figures_replace, str)
    str = re.sub (r'\\<', '@STARTCRESC@', str)
    str = re.sub (r'\\>', '@STARTDECRESC@', str)
    str = re.sub (r'([-^_])>', r'\1@ACCENT@', str)
    str = re.sub (r'<<', '@STARTCHORD@', str)
    str = re.sub (r'>>', '@ENDCHORD@', str)
    str = re.sub (r'>', '@ENDSIMUL@', str)
    str = re.sub (r'<', '@STARTSIMUL@', str)
    str = re.sub ('@STARTDECRESC@', '\\>', str)
    str = re.sub ('@STARTCRESC@', '\\<', str)
    str = re.sub ('@ACCENT@', '>', str)
    str = re.sub ('@ENDCHORD@', '>', str)
    str = re.sub ('@STARTCHORD@', '<', str)
    str = re.sub ('@STARTSIMUL@', '<<', str)
    str = re.sub ('@ENDSIMUL@', '>>', str)
    str = re.sub ('@FIGOPEN@', '<', str)
    str = re.sub ('@FIGCLOSE@', '>', str)
    return str


@rule ((1, 9, 5), 'HaraKiriVerticalGroup -> RemoveEmptyVerticalGroup')
def conv (str):
    str = re.sub ('HaraKiriVerticalGroup', 'RemoveEmptyVerticalGroup', str)
    return str


@rule ((1, 9, 6), _ ('deprecate %s') % 'ly:get-font')
def conv (str):
    if re.search ("ly:get-font", str) :
	stderr_write ('\n')
	stderr_write (NOT_SMART % "(ly:-get-font")
	stderr_write ('\n')
	stderr_write (FROM_TO \
			  % ("(ly:paper-get-font (ly:grob-get-paper foo) .. )",
			     "(ly:paper-get-font (ly:grob-get-paper foo) .. )"))
	stderr_write (UPDATE_MANUALLY)
	stderr_write ('\n')
	raise FatalConversionError ()

    if re.search ("\\pitch *#", str) :
	stderr_write ('\n')
	stderr_write (NOT_SMART % "\\pitch")
	stderr_write ('\n')
	stderr_write (_ ("Use Scheme code to construct arbitrary note events."))
	stderr_write ('\n')

	raise FatalConversionError ()
    return str


@rule ((1, 9, 7), _ ('''use symbolic constants for alterations,
remove \\outputproperty, move ly:verbose into ly:get-option'''))
def conv (str):
    def sub_alteration (m):
	alt = m.group (3)
	alt = {
		'-1': 'FLAT',
		'-2': 'DOUBLE-FLAT',
		'0': 'NATURAL',
		'1': 'SHARP',
		'2': 'DOUBLE-SHARP',
		}[alt]

	return '(ly:make-pitch %s %s %s)' % (m.group(1), m.group (2),
					     alt)

    str =re.sub ("\\(ly:make-pitch *([0-9-]+) *([0-9-]+) *([0-9-]+) *\\)",
		 sub_alteration, str)


    str = re.sub ("ly:verbose", "ly:get-option 'verbose", str)

    m= re.search ("\\\\outputproperty #([^#]+)[\t\n ]*#'([^ ]+)", str)
    if m:
	stderr_write (_ (\
		r"""\outputproperty found,
Please hand-edit, using

  \applyoutput #(outputproperty-compatibility %s '%s <GROB PROPERTY VALUE>)

as a substitution text.""") % (m.group (1), m.group (2)) )
	raise FatalConversionError ()

    if re.search ("ly:(make-pitch|pitch-alteration)", str) \
	   or re.search ("keySignature", str):
	stderr_write ('\n')
	stderr_write (NOT_SMART % "pitches")
	stderr_write ('\n')
	stderr_write (
	    _ ("""The alteration field of Scheme pitches was multiplied by 2
to support quarter tone accidentals.  You must update the following constructs manually:

* calls of ly:make-pitch and ly:pitch-alteration
* keySignature settings made with \property
"""))
	raise FatalConversionError ()
    return str


@rule ((1, 9, 8), "dash-length -> dash-fraction")
def conv (str):
    if re.search ("dash-length",str):
	stderr_write ('\n')
	stderr_write (NOT_SMART % "dash-length")
	stderr_write ('\n')
	stderr_write (FROM_TO % ("dash-length", "dash-fraction"))
	stderr_write ('\n')
	stderr_write (UPDATE_MANUALLY)
	stderr_write ('\n')
	raise FatalConversionError ()
    return str


@rule ((2, 1, 1), "font-relative-size -> font-size")
def conv (str):
    def func(match):
	return "#'font-size = #%d" % (2*int (match.group (1)))

    str =re.sub (r"#'font-relative-size\s*=\s*#\+?([0-9-]+)", func, str)
    str =re.sub (r"#'font-family\s*=\s*#'ancient",
		 r"#'font-family = #'music", str)
    return str


@rule ((2, 1, 2), "ly:get-music-length -> ly:music-length")
def conv (str):
    str =re.sub (r"ly:get-music-length", "ly:music-length", str)
    return str


@rule ((2, 1, 3), "stanza -> instrument")
def conv (str):
    str =re.sub (r"\.\s+stz=", ". instr ", str)
    return str


@rule ((2, 1, 4), _ ("removal of automaticMelismata; use melismaBusyProperties instead."))
def conv (str):
    def func (match):
	c = match.group (1)
	b = match.group (2)

	if b == 't':
	    if c == 'Score':
		return ''
	    else:
		return r" \property %s.melismaBusyProperties \unset"  % c
	elif b == 'f':
	    return r"\property %s.melismaBusyProperties = #'(melismaBusy)"  % c

    str = re.sub (r"\\property ([a-zA-Z]+)\s*\.\s*automaticMelismata\s*=\s*##([ft])", func, str)
    return str


@rule ((2, 1, 7), "\\translator Staff -> \\change Staff")
def conv (str):
    str =re.sub (r"\\translator\s+([a-zA-Z]+)", r"\\change \1", str)
    return str


@rule ((2, 1, 10), "\\newaddlyrics -> \\lyricsto")
def conv (str):
    str =re.sub (r"\\newaddlyrics", r"\\lyricsto", str)
    return str


@rule ((2, 1, 11), """\\include "paper16.ly" -> #(set-staff-size 16)
\\note #3 #1 #1 -> \\note #"8." #1
""")
def conv (str):
    str = re.sub (r'\\include\s*"paper([0-9]+)(-init)?.ly"',
		  r"#(set-staff-size \1)", str)

    def sub_note (match):
	dur = ''
	log = int (match.group (1))
	dots = int (match.group (2))

	if log >= 0:
	    dur = '%d' % (1 << log)
	else:
	    dur = { -1 : 'breve',
		    -2 : 'longa',
		    -3 : 'maxima'}[log]

	dur += ('.' * dots)

	return r'\note #"%s" #%s' % (dur, match.group (3))

    str = re.sub (r'\\note\s+#([0-9-]+)\s+#([0-9]+)\s+#([0-9.-]+)',
		  sub_note, str)
    return str


@rule ((2, 1, 12), "OttavaSpanner -> OttavaBracket")
def conv (str):
    str = re.sub (r"OttavaSpanner", r"OttavaBracket", str)
    return str


@rule ((2, 1, 13), "set-staff-size -> set-global-staff-size")
def conv (str):
    str = re.sub (r"\(set-staff-size ", r"(set-global-staff-size ", str)
    return str


@rule ((2, 1, 14), "style = dotted -> dash-fraction = 0")
def conv (str):
    str = re.sub (r"#'style\s*=\s*#'dotted-line",
		 r"#'dash-fraction = #0.0 ", str)
    return str


@rule ((2, 1, 15), "LyricsVoice . instr(ument) -> vocalName")
def conv (str):
    str = re.sub (r'LyricsVoice\s*\.\s*instrument\s*=\s*("[^"]*")',
		 r'LyricsVoice . vocalName = \1', str)

    str = re.sub (r'LyricsVoice\s*\.\s*instr\s*=\s*("[^"]*")',
		 r'LyricsVoice . vocNam = \1', str)
    return str


@rule ((2, 1, 16), '\\musicglyph #"accidentals-NUM" -> \\sharp/flat/etc.')
def conv (str):
    def sub_acc (m):
	d = {
	'4': 'doublesharp',
	'3': 'threeqsharp',
	'2': 'sharp',
	'1': 'semisharp',
	'0': 'natural',
	'-1': 'semiflat',
	'-2': 'flat',
	'-3': 'threeqflat',
	'-4': 'doubleflat'}
	return '\\%s' %  d[m.group (1)]

    str = re.sub (r'\\musicglyph\s*#"accidentals-([0-9-]+)"',
		  sub_acc, str)
    return str


@rule ((2, 1, 17), _ ("\\partcombine syntax change to \\newpartcombine"))
def conv (str):

    if re.search (r'\\partcombine', str):
	stderr_write ('\n')
	stderr_write (NOT_SMART % "\\partcombine")
	stderr_write ('\n')
	stderr_write (UPDATE_MANUALLY)
	stderr_write ('\n')
	raise FatalConversionError ()

    # this rule doesn't really work,
    # too lazy to figure out why.
    str = re.sub (r'\\context\s+Voice\s*=\s*one\s*\\partcombine\s+Voice\s*\\context\s+Thread\s*=\s*one(.*)\s*'
		  + r'\\context\s+Thread\s*=\s*two',
		  '\\\\newpartcombine\n\\1\n', str)
    return str


@rule ((2, 1, 18), """\\newpartcombine -> \\partcombine,
\\autochange Staff -> \\autochange
""")
def conv (str):
    str = re.sub (r'\\newpartcombine', r'\\partcombine', str)
    str = re.sub (r'\\autochange\s+Staff', r'\\autochange ', str)
    return str


@rule ((2, 1, 19), _ ("""Drum notation changes, Removing \\chordmodifiers, \\notenames.
Harmonic notes. Thread context removed. Lyrics context removed."""))
def conv (str):
    if re.search ('include "drumpitch', str):
	stderr_write (_ ("Drums found. Enclose drum notes in \\drummode"))

    str = re.sub (r'\\include "drumpitch-init.ly"','', str)

    str = re.sub (r'\\pitchnames ','pitchnames = ', str)
    str = re.sub (r'\\chordmodifiers ','chordmodifiers = ', str)
    str = re.sub (r'\bdrums\b\s*=','drumContents = ', str)
    str = re.sub (r'\\drums\b','\\drumContents ', str)


    if re.search ('drums->paper', str):
	stderr_write (_ ("\n%s found. Check file manually!\n") % _("Drum notation"))

    str = re.sub (r"""\\apply\s+#\(drums->paper\s+'([a-z]+)\)""",
		  r"""\property DrumStaff.drumStyleTable = #\1-style""",
		  str)

    if re.search ('Thread', str):
	stderr_write (_ ("\n%s found. Check file manually!\n") % "Thread");

    str = re.sub (r"""(\\once\s*)?\\property\s+Thread\s*\.\s*NoteHead\s*"""
		  + r"""\\(set|override)\s*#'style\s*=\s*#'harmonic"""
		  + r"""\s+([a-z]+[,'=]*)([0-9]*\.*)"""
		  ,r"""<\3\\harmonic>\4""", str)

    str = re.sub (r"""\\new Thread""", """\context Voice""", str)
    str = re.sub (r"""Thread""", """Voice""", str)

    if re.search ('\bLyrics\b', str):
	stderr_write (_ ("\n%s found. Check file manually!\n") % "Lyrics");

    str = re.sub (r"""LyricsVoice""", r"""L@ricsVoice""", str)
    str = re.sub (r"""\bLyrics\b""", r"""LyricsVoice""", str)
    str = re.sub (r"""LyricsContext""", r"""LyricsVoiceContext""", str)
    str = re.sub (r"""L@ricsVoice""", r"""LyricsVoice""",str)
    return str


@rule ((2, 1, 20), "nonevent-skip -> skip-music")
def conv (str):
    str = re.sub (r'nonevent-skip', 'skip-music', str)
    return str


@rule ((2, 1, 21), """molecule-callback -> print-function,
brew_molecule -> print
brew-new-markup-molecule -> Text_item::print
LyricsVoice -> Lyrics
tupletInvisible -> TupletBracket \set #'transparent
%s.
""" % (_ ("remove %s") % "Grob::preset_extent"))
def conv (str):
    str = re.sub (r'molecule-callback', 'print-function', str)
    str = re.sub (r'brew_molecule', 'print', str)
    str = re.sub (r'brew-new-markup-molecule', 'Text_item::print', str)
    str = re.sub (r'LyricsVoice', 'Lyrics', str)
    str = re.sub (r'tupletInvisible',
		  r"TupletBracket \\set #'transparent", str)
#	str = re.sub (r'molecule', 'collage', str)
#molecule -> collage
    str = re.sub (r"\\property\s+[a-zA-Z]+\s*\.\s*[a-zA-Z]+\s*"
		  + r"\\set\s*#'X-extent-callback\s*=\s*#Grob::preset_extent",
		  "", str)
    return str


@rule ((2, 1, 22), """%s
        \\set A.B = #C , \\unset A.B
        \\override A.B #C = #D, \\revert A.B #C

""" % _ ("new syntax for property settings:"))
def conv (str):
    str = re.sub (r'(\\property[^=]+)=\s*([-0-9]+)',
		  r'\1= #\2', str)
    str = re.sub (r'\\property\s+([^. ]+)\s*\.\s*([^\\=]+)\s*\\(set|override)',
		  r"\\overrid@ \1.\2 ", str)
    str = re.sub (r'\\property\s+([^. ]+)\s*\.\s*([^\\= ]+)\s*=\s*',
		  r'\\s@t \1.\2 = ', str)
    str = re.sub (r'\\property\s+([^. ]+)\s*\.\s*([^\\= ]+)\s*\\unset',
		  r'\\uns@t \1.\2 ', str)
    str = re.sub (r'\\property\s+([^. ]+)\s*\.\s*([^\\= ]+)\s*\\revert'
		  + r"\s*#'([-a-z0-9_]+)",
		  r"\\rev@rt \1.\2 #'\3", str)
    str = re.sub (r'Voice\.', '', str)
    str = re.sub (r'Lyrics\.', '', str)
    str = re.sub (r'ChordNames\.', '', str)

    str = re.sub ('rev@rt', 'revert',str)
    str = re.sub ('s@t', 'set',str)
    str = re.sub ('overrid@', 'override',str)

    str = re.sub ('molecule', 'stencil', str)
    str = re.sub ('Molecule', 'Stencil', str)
    return str


@rule ((2, 1, 23), _ ("Property setting syntax in \\translator{ }"))
def conv (str):
    def subst_in_trans (match):
	s = match.group (0)
	s = re.sub (r'\s([a-zA-Z]+)\s*\\override',
		      r' \\override \1', s)
	s = re.sub (r'\s([a-zA-Z]+)\s*\\set',
		      r' \\override \1', s)
	s = re.sub (r'\s([a-zA-Z]+)\s*\\revert',
		      r' \\revert \1', s)
	return s
    str = re.sub (r'\\(translator|with)\s*{[^}]+}',  subst_in_trans, str)

    def sub_abs (m):

	context = m.group ('context')
	d = m.groupdict ()
	if context:
	    context = " '%s" % context[:-1] # -1: remove .
	else:
	    context = ''

	d['context'] = context

	return r"""#(override-auto-beam-setting %(prop)s %(num)s %(den)s%(context)s)""" % d

    str = re.sub (r"""\\override\s*(?P<context>[a-zA-Z]+\s*\.\s*)?autoBeamSettings"""
		  +r"""\s*#(?P<prop>[^=]+)\s*=\s*#\(ly:make-moment\s+(?P<num>\d+)\s+(?P<den>\d)\s*\)""",
		  sub_abs, str)
    return str


@rule ((2, 1, 24), "music-list? -> ly:music-list?")
def conv (str):
    str = re.sub (r'music-list\?', 'ly:music-list?', str)
    str = re.sub (r'\|\s*~', '~ |', str)
    return str


@rule ((2, 1, 25), _ ("Scheme grob function renaming"))
def conv (str):
    str = re.sub (r'ly:get-spanner-bound', 'ly:spanner-get-bound', str)
    str = re.sub (r'ly:get-extent', 'ly:grob-extent', str)
    str = re.sub (r'ly:get-system', 'ly:grob-system', str)
    str = re.sub (r'ly:get-original', 'ly:grob-original', str)
    str = re.sub (r'ly:get-parent', 'ly:grob-parent', str)
    str = re.sub (r'ly:get-broken-into', 'ly:spanner-broken-into', str)
    str = re.sub (r'Melisma_engraver', 'Melisma_translator', str)
    if re.search ("ly:get-paper-variable", str):
	stderr_write ('\n')
	stderr_write (NOT_SMART % "ly:paper-get-variable")
	stderr_write ('\n')
	stderr_write (_ ('use %s') % '(ly:paper-lookup (ly:grob-paper ))')
	stderr_write ('\n')
	raise FatalConversionError ()

    str = re.sub (r'\\defaultAccidentals', "#(set-accidental-style 'default)", str)
    str = re.sub (r'\\voiceAccidentals', "#(set-accidental-style 'voice)", str)
    str = re.sub (r'\\modernAccidentals', "#(set-accidental-style 'modern)", str)
    str = re.sub (r'\\modernCautionaries', "#(set-accidental-style 'modern-cautionary)", str)
    str = re.sub (r'\\modernVoiceAccidental', "#(set-accidental-style 'modern-voice)", str)
    str = re.sub (r'\\modernVoiceCautionaries', "#(set-accidental-style 'modern-voice-cautionary)", str)
    str = re.sub (r'\\pianoAccidentals', "#(set-accidental-style 'piano)", str)
    str = re.sub (r'\\pianoCautionaries', "#(set-accidental-style 'piano-cautionary)", str)
    str = re.sub (r'\\forgetAccidentals', "#(set-accidental-style 'forget)", str)
    str = re.sub (r'\\noResetKey', "#(set-accidental-style 'no-reset)", str)
    return str


@rule ((2, 1, 26), _ ("More Scheme function renaming"))
def conv (str):
    str = re.sub ('ly:set-grob-property!', 'ly:grob-set-property!',str)
    str = re.sub ('ly:set-mus-property!', 'ly:music-set-property!',str)
    str = re.sub ('ly:set-context-property!', 'ly:context-set-property!', str)
    str = re.sub ('ly:get-grob-property', 'ly:grob-property',str)
    str = re.sub ('ly:get-mus-property', 'ly:music-property',str)
    str = re.sub ('ly:get-context-property', 'ly:context-property',str)
    return str


@rule ((2, 1, 27), "property transposing -> tuning")
def conv (str):
    def subst (m):
	g = int (m.group (2))
	o = g / 12
	g -= o * 12
	if g <  0:
	    g += 12
	    o -= 1


	lower_pitches = filter (lambda x : x <= g, [0, 2, 4, 5, 7, 9, 11, 12])
	s = len (lower_pitches) -1
	a = g - lower_pitches [-1]


	str = 'cdefgab' [s]
	str += ['eses', 'es', '', 'is', 'isis'][a + 2]
	if o < 0:
	    str += ',' * (-o - 1)
	elif o >= 0:
	    str += "'" * (o + 1)

	return '\\transposition %s ' % str


    str = re.sub (r"\\set ([A-Za-z]+\s*\.\s*)?transposing\s*=\s*#([-0-9]+)",
		  subst, str)
    return str


@rule ((2, 1, 28), """make-music-by-name -> make-music,
new syntax for setting \\arpeggioBracket""")
def conv (str):
    str = re.sub (r'make-music-by-name', 'make-music', str)
    str = re.sub (r"\\override\s+.*Arpeggio\s+#.print-function\s+=\s+\\arpeggioBracket", r"\\arpeggioBracket", str)
    return str


@rule ((2, 1, 29), '\\center -> \\center-align, \\translator -> \\context')
def conv (str):
    str = re.sub (r'\\center([^-])', '\\center-align\\1', str)
    str = re.sub (r'\\translator', '\\context', str)
    return str


@rule ((2, 1, 30), '''\\threeq{flat,sharp} -> \\sesqui{flat,sharp}
ly:get-mutable-properties -> ly:mutable-music-properties
centralCPosition -> middleCPosition
ly:unset-context-property -> ly:context-unset-property
ly:translator-find -> ly:context-find
ly:get-stencil-extent -> ly:stencil-extent
''')
def conv (str):
    str = re.sub (r'\\threeq(flat|sharp)', r'\\sesqui\1', str)
    str = re.sub (r'ly:stencil-get-extent',
		  'ly:stencil-extent', str)
    str = re.sub (r'ly:translator-find',
		  'ly:context-find', str)
    str = re.sub ('ly:unset-context-property','ly:context-unset-property',
		  str)

    str = re.sub (r'ly:get-mutable-properties',
		  'ly:mutable-music-properties',str)
    str = re.sub (r'centralCPosition',
		  'middleCPosition',str)
    return str


@rule ((2, 1, 31), 'remove \\alias Timing')
def conv (str):
    str = re.sub (r'\\alias\s*"?Timing"?', '', str)
    return str


@rule ((2, 1, 33), 'breakAlignOrder -> break-align-orders.')
def conv (str):
    str = re.sub (r"(\\set\s+)?(?P<context>(Score\.)?)breakAlignOrder\s*=\s*#'(?P<list>[^\)]+)",
		  r"\n\\override \g<context>BreakAlignment #'break-align-orders = "
		  + "#(make-vector 3 '\g<list>)", str)
    return str


@rule ((2, 1, 34), 'set-paper-size -> set-default-paper-size.')
def conv (str):
    str = re.sub (r"\(set-paper-size",
		  "(set-default-paper-size",str)
    return str


@rule ((2, 1, 36), 'ly:mutable-music-properties -> ly:music-mutable-properties')
def conv (str):
    str = re.sub (r"ly:mutable-music-properties",
		  "ly:music-mutable-properties", str)
    return str


@rule ((2, 2, 0), _ ("bump version for release"))
def conv (str):
    return str


@rule ((2, 3, 1), '\\apply -> \\applymusic')
def conv (str):
    return re.sub (r'\\apply\b', r'\\applymusic', str)


@rule ((2, 3, 2), '\\FooContext -> \\Foo')
def conv (str):
    if re.search ('textheight', str):
	stderr_write ('\n')
	stderr_write (NOT_SMART % "textheight")
	stderr_write ('\n')
	stderr_write (UPDATE_MANUALLY)
	stderr_write ('\n')
	stderr_write (
_ ("""Page layout has been changed, using paper size and margins.
textheight is no longer used.
"""))
    str = re.sub (r'\\OrchestralScoreContext', '\\Score', str)
    def func(m):
	if m.group(1) not in ['RemoveEmptyStaff',
			      'AncientRemoveEmptyStaffContext',
			      'EasyNotation']:
	    return '\\' + m.group (1)
	else:
	    return m.group (0)


    str = re.sub (r'\\([a-zA-Z]+)Context\b', func, str)
    str = re.sub ('ly:paper-lookup', 'ly:output-def-lookup', str)
    return str


@rule ((2, 3, 4), _ ('remove %s') % '\\notes')
def conv (str):
    str = re.sub (r'\\notes\b', '', str)
    return str


@rule ((2, 3, 6), 'lastpagefill -> raggedlastbottom')
def conv (str):
    str = re.sub (r'lastpagefill\s*=\s*"?1"', 'raggedlastbottom = ##t', str)
    return str


@rule ((2, 3, 8), 'remove \\consistsend, strip \\lyrics from \\lyricsto.')
def conv (str):
    str = re.sub (r'\\consistsend', '\\consists', str)
    str = re.sub (r'\\lyricsto\s+("?[a-zA-Z]+"?)(\s*\\new Lyrics\s*)?\\lyrics',
		  r'\\lyricsto \1 \2', str)
    return str


@rule ((2, 3, 9), 'neo_mensural -> neomensural, if-text-padding -> bound-padding')
def conv (str):
    str = re.sub (r'neo_mensural', 'neomensural', str)
    str = re.sub (r'if-text-padding', 'bound-padding', str)
    return str


@rule ((2, 3, 10), '\\addlyrics -> \\oldaddlyrics, \\newlyrics -> \\addlyrics')
def conv (str):
    str = re.sub (r'\\addlyrics', r'\\oldaddlyrics', str)
    str = re.sub (r'\\newlyrics', r'\\addlyrics', str)
    if re.search (r"\\override\s*TextSpanner", str):
	stderr_write ("\nWarning: TextSpanner has been split into DynamicTextSpanner and TextSpanner\n")
    return str


@rule ((2, 3, 11), '\\setMmRestFermata -> ^\\fermataMarkup')
def conv (str):
    str = re.sub (r'\\setMmRestFermata\s+(R[0-9.*/]*)',
		  r'\1^\\fermataMarkup', str)
    return str


@rule ((2, 3, 12), '''\\newpage -> \\pageBreak, junk \\script{up,down,both},
soloADue -> printPartCombineTexts, #notes-to-clusters -> \\makeClusters
''')
def conv (str):
    str = re.sub (r'\\newpage', r'\\pageBreak', str)
    str = re.sub (r'\\scriptUp', r"""{
\\override TextScript  #'direction = #1
\\override Script  #'direction = #1
}""", str)
    str = re.sub (r'\\scriptDown', r"""{
  \\override TextScript  #'direction = #-1
  \\override Script  #'direction = #-1
}""", str)
    str = re.sub (r'\\scriptBoth', r"""{
  \\revert TextScript  #'direction
  \\revert Script  #'direction
}""", str)
    str = re.sub ('soloADue', 'printPartCombineTexts', str)
    str = re.sub (r'\\applymusic\s*#notes-to-clusters',
		      '\\makeClusters', str)
    
    str = re.sub (r'pagenumber\s*=', 'firstpagenumber = ', str)
    return str


@rule ((2, 3, 16), _ ('''\\foo -> \\foomode (for chords, notes, etc.)
fold \\new FooContext \\foomode into \\foo.'''))
def conv (str):
    str = re.sub (r'\\chords\b', r'\\chordmode', str)
    str = re.sub (r'\\lyrics\b', r'\\lyricmode', str)
    str = re.sub (r'\\figures\b', r'\\figuremode', str)
    str = re.sub (r'\\notes\b', r'\\notemode', str)
    str = re.sub (r'\\drums\b', r'\\drummode', str)
    str = re.sub (r'\\chordmode\s*\\new ChordNames', r'\\chords', str)
    str = re.sub (r'\\new ChordNames\s*\\chordmode', r'\\chords', str)
    str = re.sub (r'\\new FiguredBass\s*\\figuremode', r'\\figures', str)
    str = re.sub (r'\\figuremode\s*\new FiguredBass', r'\\figures', str)
    str = re.sub (r'\\new DrumStaff\s*\\drummode', r'\\drums', str)
    str = re.sub (r'\\drummode\s*\\new DrumStaff', r'\\drums', str)

    return str


@rule ((2, 3, 17), '''slurBoth -> slurNeutral, stemBoth -> stemNeutral, etc.
\\applymusic #(remove-tag 'foo) -> \\removeWithTag 'foo''')
def conv (str):
    str = re.sub (r'(slur|stem|phrasingSlur|tie|dynamic|dots|tuplet|arpeggio|)Both', r'\1Neutral', str)
    str = re.sub (r"\\applymusic\s*#\(remove-tag\s*'([a-z-0-9]+)\)",
		  r"\\removeWithTag #'\1", str)
    return str


@rule ((2, 3, 18), 'Text_item -> Text_interface')
def conv (str):
    str = re.sub (r'Text_item', 'Text_interface', str)
    return str


@rule ((2, 3, 22), 'paper -> layout, bookpaper -> paper')
def conv (str):
    str = re.sub (r'\\paper', r'\\layout', str)
    str = re.sub (r'\\bookpaper', r'\\paper', str)
    if re.search ('paper-set-staff-size', str):
	warning (_ ('''staff size should be changed at top-level
with

  #(set-global-staff-size <STAFF-HEIGHT-IN-POINT>)

'''))


    str = re.sub (r'#\(paper-set-staff-size', '%Use set-global-staff-size at toplevel\n% #(layout-set-staff-size', str)
    return str
    

@rule ((2, 3, 23), r'\context Foo = NOTENAME -> \context Foo = "NOTENAME"')
def conv (str):
    str = re.sub (r'\\context\s+([a-zA-Z]+)\s*=\s*([a-z]+)\s',
		  r'\\context \1 = "\2" ',
		  str )
    return str


@rule ((2, 3, 24), _ ('''regularize other identifiers'''))
def conv (str):
    def sub(m):
	return regularize_id (m.group (1))
    str = re.sub (r'(maintainer_email|maintainer_web|midi_stuff|gourlay_maxmeasures)',
		  sub, str)
    return str


@rule ((2, 3, 25), 'petrucci_c1 -> petrucci-c1, 1style -> single-digit')
def conv (str):
    str = re.sub ('petrucci_c1', 'petrucci-c1', str)
    str = re.sub ('1style', 'single-digit', str)
    return str


@rule ((2, 4, 0), _ ("bump version for release"))
def conv (str):
    return str


@rule ((2, 5, 0), '\\quote -> \\quoteDuring')
def conv (str):
    str = re.sub (r'\\quote\s+"?([a-zA-Z0-9]+)"?\s+([0-9.*/]+)',
		  r'\\quoteDuring #"\1" { \skip \2 }',
		  str)
    return str


@rule ((2, 5, 1), 'ly:import-module -> ly:module-copy')
def conv (str):
    str = re.sub (r'ly:import-module',
		  r'ly:module-copy', str)
    return str


@rule ((2, 5, 2), '\markup .. < .. > .. -> \markup .. { .. } ..')
def conv (str):
    str = re.sub (r'\\(column|fill-line|dir-column|center-align|right-align|left-align|bracketed-y-column)\s*<(([^>]|<[^>]*>)*)>',
		  r'\\\1 {\2}', str)
    str = re.sub (r'\\(column|fill-line|dir-column|center-align|right-align|left-align|bracketed-y-column)\s*<(([^>]|<[^>]*>)*)>',
		  r'\\\1 {\2}', str)
    str = re.sub (r'\\(column|fill-line|dir-column|center-align|right-align|left-align|bracketed-y-column)\s*<(([^>]|<[^>]*>)*)>',
		  r'\\\1 {\2}', str)
    def get_markup (m):
	s = m.group (0)
	s = re.sub (r'''((\\"|})\s*){''', '\2 \\line {', s)
	return s
    str = re.sub (r'\\markup\s*{([^}]|{[^}]*})*}', get_markup, str)
    return str


@rule ((2, 5, 3), 'ly:find-glyph-by-name -> ly:font-get-glyph, remove - from glyphnames.')
def conv (str):
    str = re.sub ('ly:find-glyph-by-name', 'ly:font-get-glyph', str)
    str = re.sub ('"(scripts|clefs|accidentals)-', r'"\1.', str)
    str = re.sub ("'hufnagel-do-fa", "'hufnagel.do.fa", str)
    str = re.sub ("'(vaticana|hufnagel|medicaea|petrucci|neomensural|mensural)-", r"'\1.", str)
    return str


@rule ((2, 5, 12), '\set Slur #\'dashed = #X -> \slurDashed')
def conv (str):
    str = re.sub (r"\\override\s+(Voice\.)?Slur #'dashed\s*=\s*#\d*(\.\d+)?",
		  r"\\slurDashed", str)
    return str


@rule ((2, 5, 13), _ ('\\encoding: smart recode latin1..utf-8. Remove ly:point-and-click'))
def conv (str):
    input_encoding = 'latin1'
    def func (match):
	encoding = match.group (1)

	# FIXME: automatic recoding of other than latin1?
	if encoding == 'latin1':
	    return match.group (2)

	stderr_write ('\n')
	stderr_write (NOT_SMART % ("\\encoding: %s" % encoding))
	stderr_write ('\n')
	stderr_write (_ ("LilyPond source must be UTF-8"))
	stderr_write ('\n')
	if encoding == 'TeX':
	    stderr_write (_ ("Try the texstrings backend"))
	    stderr_write ('\n')
	else:
	    stderr_write ( _("Do something like: %s") % \
			       ("recode %s..utf-8 FILE" % encoding))
	    stderr_write ('\n')
	stderr_write (_ ("Or save as UTF-8 in your editor"))
	stderr_write ('\n')
	raise FatalConversionError ()

	return match.group (0)

    str = re.sub (r'\\encoding\s+"?([a-zA-Z0-9]+)"?(\s+)', func, str)

    import codecs
    de_ascii = codecs.getdecoder ('ascii')
    de_utf_8 = codecs.getdecoder ('utf_8')
    de_input = codecs.getdecoder (input_encoding)
    en_utf_8 = codecs.getencoder ('utf_8')
    try:
	de_ascii (str)
    # only in python >= 2.3
    # except UnicodeDecodeError:
    except UnicodeError:
	# do not re-recode UTF-8 input
	try:
	    de_utf_8 (str)
	#except UnicodeDecodeError:
	except UnicodeError:
	    str = en_utf_8 (de_input (str)[0])[0]



    str = re.sub (r"#\(ly:set-point-and-click '[a-z-]+\)", '', str)
    return str


@rule ((2, 5, 17), _ ('remove %s') % 'ly:stencil-set-extent!')
def conv (str):
    if re.search ("ly:stencil-set-extent!", str):
	stderr_write ('\n')
	stderr_write (NOT_SMART % "ly:stencil-set-extent!")
	stderr_write ('\n')
	stderr_write ('use (set! VAR (ly:make-stencil (ly:stencil-expr VAR) X-EXT Y-EXT))\n')
	raise FatalConversionError ()
    if re.search ("ly:stencil-align-to!", str):
	stderr_write ('\n')
	stderr_write (NOT_SMART % "ly:stencil-align-to!")
	stderr_write ('\n')
	stderr_write ('use (set! VAR (ly:stencil-aligned-to VAR AXIS DIR))\n')
	raise FatalConversionError ()
    return str


@rule ((2, 5, 18), 'ly:warn -> ly:warning')
def conv (str):
    str = re.sub (r"ly:warn\b", 'ly:warning', str)
    return str


@rule ((2, 5, 21), _ ('warn about auto beam settings'))
def conv (str):
    if re.search ("(override-|revert-)auto-beam-setting", str)\
       or re.search ("autoBeamSettings", str):
	stderr_write ('\n')
	stderr_write (NOT_SMART % _ ("auto beam settings"))
	stderr_write ('\n')
	stderr_write (_ ('''
Auto beam settings must now specify each interesting moment in a measure
explicitely; 1/4 is no longer multiplied to cover moments 1/2 and 3/4 too.
'''))
	stderr_write (UPDATE_MANUALLY)
	stderr_write ('\n')
	raise FatalConversionError ()
    return str


@rule ((2, 5, 25), 'unfoldrepeats -> unfoldRepeats, compressmusic -> compressMusic')
def conv (str):
    str = re.sub (r"unfoldrepeats", 'unfoldRepeats', str)
    str = re.sub (r"compressmusic", 'compressMusic', str)
    return str


@rule ((2, 6, 0), _ ("bump version for release"))
def conv (str):
    return str


@rule ((2, 7, 0), 'ly:get-default-font -> ly:grob-default-font')
def conv (str):
    return re.sub('ly:get-default-font', 'ly:grob-default-font', str) 


@rule ((2, 7, 1), '''ly:parser-define -> ly:parser-define!
excentricity -> eccentricity
Timing_engraver -> Timing_translator + Default_bar_line_engraver
''')
def conv (str):
    str = re.sub('ly:parser-define', 'ly:parser-define!', str)
    str = re.sub('excentricity', 'eccentricity', str)
    str = re.sub(r'\\(consists|remove) *"?Timing_engraver"?',
		 r'\\\1 "Timing_translator" \\\1 "Default_bar_line_engraver"',
		 str)
    return str


@rule ((2, 7, 2), 'ly:X-moment -> ly:moment-X')
def conv (str):
    str = re.sub('ly:(add|mul|mod|div)-moment', r'ly:moment-\1', str)
    return str


@rule ((2, 7, 4), 'keyAccidentalOrder -> keyAlterationOrder')
def conv (str):
    str = re.sub('keyAccidentalOrder', 'keyAlterationOrder', str)
    return str


@rule ((2, 7, 6), '''Performer_group_performer -> Performer_group, Engraver_group_engraver -> Engraver_group,
inside-slur -> avoid-slur''')
def conv (str):
    str = re.sub('Performer_group_performer', 'Performer_group', str)
    str = re.sub('Engraver_group_engraver', 'Engraver_group', str)
    str = re.sub (r"#'inside-slur\s*=\s*##t *",
		  r"#'avoid-slur = #'inside ", str)
    str = re.sub (r"#'inside-slur\s*=\s*##f *",
		  r"#'avoid-slur = #'around ", str)
    str = re.sub (r"#'inside-slur",
		  r"#'avoid-slur", str)
    return str


@rule ((2, 7, 10), '\\applyxxx -> \\applyXxx')
def conv (str):
    str = re.sub(r'\\applyoutput', r'\\applyOutput', str)
    str = re.sub(r'\\applycontext', r'\\applyContext', str)
    str = re.sub(r'\\applymusic',  r'\\applyMusic', str)
    str = re.sub(r'ly:grob-suicide', 'ly:grob-suicide!', str)
    return str


@rule ((2, 7, 11), '"tabloid" -> "11x17"')
def conv (str):
    str = re.sub(r'\"tabloid\"', '"11x17"', str)
    return str


@rule ((2, 7, 12), 'outputProperty -> overrideProperty')
def conv (str):
    str = re.sub(r'outputProperty' , 'overrideProperty', str)
    return str


@rule ((2, 7, 13), 'layout engine refactoring [FIXME]')
def conv (str):
    def subber (match):
	newkey = {'spacing-procedure': 'springs-and-rods',
		  'after-line-breaking-callback' : 'after-line-breaking',
		  'before-line-breaking-callback' : 'before-line-breaking',
		  'print-function' : 'stencil'} [match.group(3)]
	what = match.group (1)
	grob = match.group (2)

	if what == 'revert':
	    return "revert %s #'callbacks %% %s\n" % (grob, newkey)
	elif what == 'override':
	    return "override %s #'callbacks #'%s" % (grob, newkey)
	else:
	    raise 'urg'
	    return ''

    str = re.sub(r"(override|revert)\s*([a-zA-Z.]+)\s*#'(spacing-procedure|after-line-breaking-callback"
		+ r"|before-line-breaking-callback|print-function)",
		subber, str)

    if re.search ('bar-size-procedure', str):
	stderr_write (NOT_SMART % "bar-size-procedure")
    if re.search ('space-function', str):
	stderr_write (NOT_SMART % "space-function")
    if re.search ('verticalAlignmentChildCallback', str):
	stderr_write (_ ('verticalAlignmentChildCallback has been deprecated'))
    return str


@rule ((2, 7, 14), _ ('Remove callbacks property, deprecate XY-extent-callback.'))
def conv (str):
    str = re.sub (r"\\override +([A-Z.a-z]+) #'callbacks",
		  r"\\override \1", str)
    str = re.sub (r"\\revert ([A-Z.a-z]+) #'callbacks % ([a-zA-Z]+)",
		  r"\\revert \1 #'\2", str)
    str = re.sub (r"([XY]-extent)-callback", r'\1', str)
    str = re.sub (r"RemoveEmptyVerticalGroup", "VerticalAxisGroup", str)
    str = re.sub (r"\\set ([a-zA-Z]*\.?)minimumVerticalExtent",
		  r"\\override \1VerticalAxisGroup #'minimum-Y-extent",
		  str)
    str = re.sub (r"minimumVerticalExtent",
		  r"\\override VerticalAxisGroup #'minimum-Y-extent",
		  str)
    str = re.sub (r"\\set ([a-zA-Z]*\.?)extraVerticalExtent",
		  r"\\override \1VerticalAxisGroup #'extra-Y-extent", str)
    str = re.sub (r"\\set ([a-zA-Z]*\.?)verticalExtent",
		  r"\\override \1VerticalAxisGroup #'Y-extent", str)
    return str


@rule ((2, 7, 15), _ ('Use grob closures iso. XY-offset-callbacks.'))
def conv (str):
    if re.search ('[XY]-offset-callbacks', str):
	stderr_write (NOT_SMART % "[XY]-offset-callbacks")
    if re.search ('position-callbacks', str):
	stderr_write (NOT_SMART % "position-callbacks")
    return str


@rule ((2, 7, 22), r"\tag #'(a b) -> \tag #'a \tag #'b")
def conv (str):
    def sub_syms (m):
	syms =  m.group (1).split ()
	tags = ["\\tag #'%s" % s for s in syms]
	return ' '.join (tags)

    str = re.sub (r"\\tag #'\(([^)]+)\)",  sub_syms, str)
    return str


@rule ((2, 7, 24), _ ('deprecate %s') % 'number-visibility')
def conv (str):
    str = re.sub (r"#'number-visibility",
		  "#'number-visibility % number-visibility is deprecated. Tune the TupletNumber instead\n",
		  str)
    return str


@rule ((2, 7, 28), "ly:spanner-get-bound -> ly:spanner-bound")
def conv (str):
    str = re.sub (r"ly:spanner-get-bound", "ly:spanner-bound", str)
    return str


@rule ((2, 7, 29), "override Stem #'beamed-* -> #'details #'beamed-*")
def conv (str):
    for a in ['beamed-lengths', 'beamed-minimum-free-lengths',
              'lengths',
	      'beamed-extreme-minimum-free-lengths']:
	str = re.sub (r"\\override\s+Stem\s+#'%s" % a,
		      r"\\override Stem #'details #'%s" % a,
		      str)
    return str


@rule ((2, 7, 30), "\\epsfile")
def conv (str):
    str = re.sub (r'\\epsfile *#"', r'\\epsfile #X #10 #"', str)
    return str


@rule ((2, 7, 31), "Foo_bar::bla_bla -> ly:foo-bar::bla-bla")
def conv (str):
    def sub_cxx_id (m):
	str = m.group(1)
	return 'ly:' + str.lower ().replace ('_','-')

    str = re.sub (r'([A-Z][a-z_0-9]+::[a-z_0-9]+)',
		  sub_cxx_id, str)
    return str


@rule ((2, 7, 32), _ ("foobar -> foo-bar for \paper, \layout"))
def conv (str):
    identifier_subs = [
	    ('inputencoding', 'input-encoding'),
	    ('printpagenumber', 'print-page-number'),
	    ('outputscale', 'output-scale'),
	    ('betweensystemspace', 'between-system-space'),
	    ('betweensystempadding', 'between-system-padding'),
	    ('pagetopspace', 'page-top-space'),
	    ('raggedlastbottom', 'ragged-last-bottom'),
	    ('raggedright', 'ragged-right'),
	    ('raggedlast', 'ragged-last'),
	    ('raggedbottom', 'ragged-bottom'),
	    ('aftertitlespace', 'after-title-space'),
	    ('beforetitlespace', 'before-title-space'),
	    ('betweentitlespace', 'between-title-space'),
	    ('topmargin', 'top-margin'),
	    ('bottommargin', 'bottom-margin'),
	    ('headsep', 'head-separation'),
	    ('footsep', 'foot-separation'),
	    ('rightmargin', 'right-margin'),
	    ('leftmargin', 'left-margin'),
	    ('printfirstpagenumber', 'print-first-page-number'),
	    ('firstpagenumber', 'first-page-number'),
	    ('hsize', 'paper-width'),
	    ('vsize', 'paper-height'),
	    ('horizontalshift', 'horizontal-shift'),
	    ('staffspace', 'staff-space'),
	    ('linethickness', 'line-thickness'),
	    ('ledgerlinethickness', 'ledger-line-thickness'),
	    ('blotdiameter', 'blot-diameter'),
	    ('staffheight', 'staff-height'),
	    ('linewidth', 'line-width'),
	    ('annotatespacing', 'annotate-spacing')
	    ]

    for (a,b)  in identifier_subs:
	### for C++:
	## str = re.sub ('"%s"' % a, '"%s"' b, str)

	str = re.sub (a, b, str)
    return str


@rule ((2, 7, 32), "debug-beam-quanting -> debug-beam-scoring")
def conv (str):
    str = re.sub ('debug-beam-quanting', 'debug-beam-scoring', str)
    return str


@rule ((2, 7, 36), "def-(music-function|markup-command) -> define-(music-function|markup-command)")
def conv (str):
    str = re.sub ('def-music-function', 'define-music-function', str)
    str = re.sub ('def-markup-command', 'define-markup-command', str)
    return str


@rule ((2, 7, 40), "rehearsalMarkAlignSymbol/barNumberAlignSymbol -> break-align-symbol")
def conv (str):
    str = re.sub (r'\\set\s+Score\s*\.\s*barNumberAlignSymbol\s*=',
		  r"\\override Score.BarNumber #'break-align-symbol = ", str)
    str = re.sub (r'\\set\s*Score\s*\.\s*rehearsalMarkAlignSymbol\s*=',
		  r"\\override Score.RehearsalMark #'break-align-symbol = ", str)
    return str


@rule ((2, 9, 4), "(page-)penalty -> (page-)break-penalty")
def conv (str):
    str = re.sub ('page-penalty', 'page-break-penalty', str)
    str = re.sub ('([^-])penalty', '\1break-penalty', str)
    return str


@rule ((2, 9, 6), "\\context Foo \\applyOutput #bla -> \\applyOutput #'Foo #bla ")
def conv (str):
    str = re.sub (r'\\context\s+\"?([a-zA-Z]+)\"?\s*\\applyOutput', r"\\applyOutput #'\1", str)
    return str


@rule ((2, 9, 9), "annotatefoo -> annotate-foo")
def conv (str):
    str = re.sub ('annotatepage', 'annotate-page', str)
    str = re.sub ('annotateheaders', 'annotate-headers', str)
    str = re.sub ('annotatesystems', 'annotate-systems', str)
    return str


@rule ((2, 9, 11), "\\set tupletNumberFormatFunction -> \\override #'text = ")
def conv (str):
    str = re.sub (r"""(\\set\s)?(?P<context>[a-zA-Z]*.?)tupletNumberFormatFunction\s*=\s*#denominator-tuplet-formatter""",
                  r"""\\override \g<context>TupletNumber #'text = #tuplet-number::calc-denominator-text""", str)

    str = re.sub (r"""(\\set\s+)?(?P<context>[a-zA-Z]*.?)tupletNumberFormatFunction\s*=\s*#fraction-tuplet-formatter""",
                  r"""\\override \g<context>TupletNumber #'text = #tuplet-number::calc-fraction-text""", str)

    if re.search ('tupletNumberFormatFunction', str):
        stderr_write ("\n")
	stderr_write ("tupletNumberFormatFunction has been removed. Use #'text property on TupletNumber")
        stderr_write ("\n")
    return str


@rule ((2, 9, 13), "instrument -> instrumentName, instr -> shortInstrumentName, vocNam -> shortVocalName")
def conv (str):
    str = re.sub ('vocNam', 'shortVocalName', str)
    str = re.sub (r'\.instr\s*=', r'.shortInstrumentName =', str)
    str = re.sub (r'\.instrument\s*=', r'.instrumentName =', str)
    return str


@rule ((2, 9, 16), _ ("deprecate \\tempo in \\midi"))
def conv (str):

    def sub_tempo (m):
        dur = int (m.group (1))
        dots = len (m.group (2))
        count = int (m.group (3))

        log2 = 0
        while dur > 1 :
            dur /= 2
            log2 += 1
        
        den = (1 << dots) * (1 << log2)
        num = ((1 << (dots+1))  - 1)

        return  """
  \midi {
    \context {
      \Score
      tempoWholesPerMinute = #(ly:make-moment %d %d)
      }
    }

""" % (num*count, den)
    
    str = re.sub (r'\\midi\s*{\s*\\tempo ([0-9]+)\s*([.]*)\s*=\s*([0-9]+)\s*}', sub_tempo, str)
    return str


@rule ((2, 9, 19), "printfirst-page-number -> print-first-page-number")
def conv (str):
    str = re.sub ('printfirst-page-number', 'print-first-page-number', str)
    return str


@rule ((2, 10, 0), _ ("bump version for release"))
def conv (str):
    return str


@rule ((2, 11, 2), "ly:clone-parser -> ly:parser-clone")
def conv (str):
    return re.sub ('ly:clone-parser',
                   'ly:parser-clone', str)

@rule ((2, 11, 3), "no-spacing-rods -> extra-spacing-width")
def conv (str):
    str = re.sub (r"no-spacing-rods\s+=\s+##t", r"extra-spacing-width = #'(+inf.0 . -inf.0)", str)
    str = re.sub (r"no-spacing-rods\s+=\s+##f", r"extra-spacing-width = #'(0 . 0)", str)
    return str


@rule ((2, 11, 5), _ ("deprecate cautionary-style. Use AccidentalCautionary properties"))
def conv (str):
    str = re.sub ("Accidental\s*#'cautionary-style\s*=\s*#'smaller",
                   "AccidentalCautionary #'font-size = #-2", str)
    str = re.sub ("Accidental\s*#'cautionary-style\s*=\s*#'parentheses",
                   "AccidentalCautionary #'parenthesized = ##t", str)
    str = re.sub ("([A-Za-z]+)\s*#'cautionary-style\s*=\s*#'parentheses",
                   r"\1 #'parenthesized = ##t", str)
    str = re.sub ("([A-Za-z]+)\s*#'cautionary-style\s*=\s*#'smaller",
                   r"\1 #'font-size = #-2", str)
    return str


@rule ((2, 11, 6), _ ("Rename accidental glyphs, use glyph-name-alist."))
def conv (str):
    
    def sub_acc_name (m):
        idx = int (m.group (1).replace ('M','-'))
        
        return ["accidentals.doublesharp",
                "accidentals.sharp.slashslash.stemstemstem",
                "accidentals.sharp",
                "accidentals.sharp.slashslash.stem",
                "accidentals.natural",
                "accidentals.mirroredflat",
                "accidentals.flat",
                "accidentals.mirroredflat.flat",
                "accidentals.flatflat"][4-idx]

    str = re.sub (r"accidentals[.](M?[-0-9]+)",
                  sub_acc_name, str) 
    str = re.sub (r"(KeySignature|Accidental[A-Za-z]*)\s*#'style\s*=\s*#'([a-z]+)",
                  r"\1 #'glyph-name-alist = #alteration-\2-glyph-name-alist", str)
    ## FIXME: standard vs default, alteration-FOO vs FOO-alteration
    str = str.replace ('alteration-default-glyph-name-alist',
                       'standard-alteration-glyph-name-alist')
    return str


@rule ((2, 11, 10), """allowBeamBreak -> Beam #'breakable = ##t
addquote -> addQuote
""")
def conv (str):
    str = re.sub (r'(\\set\s+)?([A-Z][a-zA-Z]+\s*\.\s*)allowBeamBreak',
                  r"\override \2Beam #'breakable", str)
    str = re.sub (r'(\\set\s+)?allowBeamBreak',
                  r"\override Beam #'breakable", str)
    str = re.sub (r'addquote', 'addQuote', str)
    if re.search ("Span_dynamic_performer", str):
        stderr_write ("Span_dynamic_performer has been merged into Dynamic_performer")

    return str


@rule ((2, 11, 11), "layout-set-staff-size -> layout-set-absolute-staff-size")
def conv (str):
    str = re.sub (r'\(layout-set-staff-size \(\*\s*([0-9.]+)\s*(pt|mm|cm)\)\)',
                  r'(layout-set-absolute-staff-size (* \1 \2))', str)
    return str


@rule ((2, 11, 13), "#'arrow = ##t -> #'bound-details #'right #'arrow = ##t")
def conv (str):
    str = re.sub (r"\\override\s*([a-zA-Z.]+)\s*#'arrow\s*=\s*##t",
                  r"\\override \1 #'bound-details #'right #'arrow = ##t",
                  str)

    if re.search ('edge-text', str):
	stderr_write (NOT_SMART % _ ("edge-text settings for TextSpanner."))
	stderr_write (_ ("Use\n\n%s") %
                          "\t\\override TextSpanner #'bound-details #'right #'text = <right-text>\n"
                          "\t\\override TextSpanner #'bound-details #'left #'text = <left-text>\n")
    return str


@rule ((2, 11, 15), "TextSpanner #'edge-height -> #'bound-details #'right/left #'text = ...")
def conv (str):
    def sub_edge_height (m):
        s = ''
        for (var, h) in [('left', m.group (3)),
                         ('right', m.group (4))]:

            if h and float (h):
                once = m.group (1)
                if not once:
                    once = ''
                context = m.group (2)
                if not context:
                    context = ''
                    
                s += (r"%s \override %sTextSpanner #'bound-details #'%s #'text = \markup { \draw-line #'(0 . %s) }"
                      % (once, context, var, h))

                s += '\n'
            
        return s
    
                  
    str = re.sub (r"(\\once)?\s*\\override\s*([a-zA-Z]+\s*[.]\s*)?TextSpanner\s*#'edge-height\s*=\s*#'\(\s*([0-9.-]+)\s+[.]\s+([0-9.-]+)\s*\)", sub_edge_height, str)
    return str


@rule ((2, 11, 23), "#'break-align-symbol -> #'break-align-symbols")
def conv (str):
    str = re.sub (r"\\override\s*([a-zA-Z.]+)\s*#'break-align-symbol\s*=\s*#'([a-z-]+)",
                  r"\\override \1 #'break-align-symbols = #'(\2)", str)
    return str


@rule ((2, 11, 35), """scripts.caesura -> scripts.caesura.curved.
""" + _ ("Use #'style not #'dash-fraction to select solid/dashed lines."))
def conv (str):
    str = re.sub (r"scripts\.caesura",
                  r"scripts.caesura.curved", str)

    if re.search ('dash-fraction', str):
	stderr_write (NOT_SMART % _ ("all settings related to dashed lines.\n"))
	stderr_write (_ ("Use \\override ... #'style = #'line for solid lines and\n"))
	stderr_write (_ ("\t\\override ... #'style = #'dashed-line for dashed lines."))
    return str


@rule ((2, 11, 38), """\\setEasyHeads -> \\easyHeadsOn, \\fatText -> \\textLengthOn,
\\emptyText -> \\textLengthOff""")
def conv (str):
    str = re.sub (r"setEasyHeads", r"easyHeadsOn", str)
    str = re.sub (r"fatText", r"textLengthOn", str)
    str = re.sub (r"emptyText", r"textLengthOff", str)
    return str


@rule ((2, 11, 46), "\\set hairpinToBarline -> \\override Hairpin #'to-barline")
def conv (str):
    str = re.sub (r"\\set\s+([a-zA-Z]+)\s*.\s*hairpinToBarline\s*=\s*##([tf]+)",
                  r"\\override \1.Hairpin #'to-barline = ##\2", str)
    str = re.sub (r"\\set\s+hairpinToBarline\s*=\s*##([tf]+)",
                  r"\\override Hairpin #'to-barline = ##\1", str)
    str = re.sub (r"\\unset\s+([a-zA-Z]+)\s*.\s*hairpinToBarline",
                  r"\\revert \1.Hairpin #'to-barline", str)
    str = re.sub (r"\\unset\s+hairpinToBarline",
                  r"\\revert Hairpin #'to-barline", str)
    str = re.sub (r"hairpinToBarline\s*=\s*##([tf]+)",
                  r"\\override Hairpin #'to-barline = ##\1", str)
    str = re.sub (r"\\set (de|)crescendoSpanner = #'dashed-line",
                  r"\\set \1crescendoSpanner = #'text", str)
    return str


@rule ((2, 11, 48), "\\compressMusic -> \\scaleDurations")
def conv (str):
    str = re.sub (r"compressMusic", r"scaleDurations", str)
    return str


@rule ((2, 11, 50), _ ("metronomeMarkFormatter uses text markup as second argument,\n\
fret diagram properties moved to fret-diagram-details."))
def conv (str):
    ## warning 1/2: metronomeMarkFormatter uses text markup as second argument
    if re.search ('metronomeMarkFormatter', str):
	stderr_write (NOT_SMART % _ ("metronomeMarkFormatter got an additional text argument.\n"))
	stderr_write (_ ("The function assigned to Score.metronomeMarkFunction now uses the signature\n%s") %
                          "\t(format-metronome-markup text dur count context)\n")

    ## warning 2/2: fret diagram properties moved to fret-diagram-details
    fret_props = ['barre-type', 
                'dot-color', 
                'dot-radius',
                'finger-code',
                'fret-count',
                'label-dir',
                'number-type',
                'string-count',
                'xo-font-magnification',
                'mute-string',
                'open-string',
                'orientation']
    for prop in fret_props:
      if re.search (prop, str):
          stderr_write (NOT_SMART %
            prop + " in fret-diagram properties. Use fret-diagram-details.")
          stderr_write ('\n')
    return str

@rule ((2, 11, 51), "\\octave -> \\octaveCheck, \\arpeggioUp -> \\arpeggioArrowUp,\n\
\\arpeggioDown -> \\arpeggioArrowDown, \\arpeggioNeutral -> \\arpeggioNormal,\n\
\\setTextCresc -> \\crescTextCresc, \\setTextDecresc -> \\dimTextDecresc,\n\
\\setTextDecr -> \\dimTextDecr, \\setTextDim -> \\dimTextDim,\n\
\\setHairpinCresc -> \\crescHairpin, \\setHairpinDecresc -> \\dimHairpin,\n\
\\sustainUp -> \\sustainOff, \\sustainDown -> \\sustainOn\n\
\\sostenutoDown -> \\sostenutoOn, \\sostenutoUp -> \\sostenutoOff")
def conv (str):
    str = re.sub (r"\\octave", r"\\octaveCheck", str)
    str = re.sub (r"arpeggioUp", r"arpeggioArrowUp", str)
    str = re.sub (r"arpeggioDown", r"arpeggioArrowDown", str)
    str = re.sub (r"arpeggioNeutral", r"arpeggioNormal", str)
    str = re.sub (r"setTextCresc", r"crescTextCresc", str)
    str = re.sub (r"setTextDecresc", r"dimTextDecresc", str)
    str = re.sub (r"setTextDecr", r"dimTextDecr", str)
    str = re.sub (r"setTextDim", r"dimTextDim", str)
    str = re.sub (r"setHairpinCresc", r"crescHairpin", str)
    str = re.sub (r"setHairpinDecresc", r"dimHairpin", str)
    str = re.sub (r"sustainUp", r"sustainOff", str)
    str = re.sub (r"sustainDown", r"sustainOn", str)
    str = re.sub (r"sostenutoDown", r"sostenutoOn", str)
    str = re.sub (r"sostenutoUp", r"sostenutoOff", str)
    return str

@rule ((2, 11, 52), "\\setHairpinDim -> \\dimHairpin")
def conv (str):
    str = str.replace ("setHairpinDim", "dimHairpin")
    return str

@rule ((2, 11, 53), "infinite-spacing-height -> extra-spacing-height")
def conv (str):
    str = re.sub (r"infinite-spacing-height\s+=\s+##t", r"extra-spacing-height = #'(-inf.0 . +inf.0)", str)
    str = re.sub (r"infinite-spacing-height\s+=\s+##f", r"extra-spacing-height = #'(0 . 0)", str)
    return str

@rule ((2, 11, 55), "#(set-octavation oct) -> \\ottava #oct,\n\
\\put-adjacent markup axis dir markup -> \\put-adjacent axis dir markup markup")
def conv (str):    
    str = re.sub (r"#\(set-octavation (-*[0-9]+)\)", r"\\ottava #\1", str)
    if re.search ('put-adjacent', str):
	stderr_write (NOT_SMART % _ ("\\put-adjacent argument order.\n"))
	stderr_write (_ ("Axis and direction now come before markups:\n"))
	stderr_write (_ ("\\put-adjacent axis dir markup markup."))
    return str

@rule ((2, 11, 57), "\\center-align -> \\center-column, \\hcenter -> \\center-align")
def conv (str):
    str = re.sub (r"([\\:]+)center-align", r"\1center-column", str)
    str = re.sub (r"hcenter(\s+)", r"center-align\1", str)
    return str

@rule ((2, 11, 60), "printallheaders -> print-all-headers")
def conv (str):
    str = re.sub (r"printallheaders", r"print-all-headers", str)
    return str

@rule ((2, 11, 61), "gregorian-init.ly -> gregorian.ly")
def conv (str):
    str = re.sub (r'\\include(\s+)"gregorian-init.ly"', r'\\include\1"gregorian.ly"', str)
    return str

@rule ((2, 11, 62), "makam-init.ly -> makam.ly, \\bigger -> \\larger")
def conv (str):
    str = re.sub (r'\\include(\s+)"makam-init.ly"', r'\\include\1"makam.ly"', str)
    str = re.sub (r"([\\:])bigger", r"\1larger", str)
    return str

@rule ((2, 11, 64), "systemSeparatorMarkup -> system-separator-markup,\n\
InnerStaffGroup -> StaffGroup, InnerChoirStaff -> ChoirStaff")
def conv (str):
    str = re.sub (r'systemSeparatorMarkup', r'system-separator-markup', str)
    if re.search (r'\\InnerStaffGroup', str):
        stderr_write ("\n")
        stderr_write (NOT_SMART % _("re-definition of InnerStaffGroup.\n"))
        stderr_write (FROM_TO % ("InnerStaffGroup", "StaffGroup.\n"))
        stderr_write (UPDATE_MANUALLY)
        raise FatalConversionError ()
    if re.search (r'\\InnerChoirStaff', str):
        stderr_write ("\n")
        stderr_write (NOT_SMART % _("re-definition of InnerChoirStaff.\n"))
        stderr_write (FROM_TO % ("InnerChoirStaff", "ChoirStaff.\n"))
        stderr_write (UPDATE_MANUALLY)
        raise FatalConversionError ()
    else:
        str = re.sub ('InnerStaffGroup', 'StaffGroup', str)
        str = re.sub ('InnerChoirStaff', 'ChoirStaff', str)
    return str

@rule ((2, 12, 0),
       _ ("Syntax changes for \\addChordShape and \\chord-shape") + "\n" + \
       _ ("bump version for release"))
def conv(str):
    if re.search(r'\\addChordShape', str):
        stderr_write ("\n")
        stderr_write (NOT_SMART % _("stringTuning must be added to \
addChordShape call.\n"))
        stderr_write (UPDATE_MANUALLY)
        raise FatalConversionError ()
    if re.search (r'\\chord-shape', str):
        stderr_write ("\n")
        stderr_write (NOT_SMART % _("stringTuning must be added to \
chord-shape call.\n"))
        stderr_write (UPDATE_MANUALLY)
        raise FatalConversionError ()
    return str

@rule ((2,12,3),
    _ ("Remove oldaddlyrics"))
def conv(str):
    if re.search(r'\\oldaddlyrics', str):
        stderr_write ("\n")
        stderr_write (NOT_SMART % _("oldaddlyrics is no longer supported. \n \
        Use addlyrics or lyrsicsto instead.\n"))
        stderr_write (UPDATE_MANUALLY)
        raise FatalConversionError ()
    return str

@rule ((2, 13, 0), _ ("keySignature property not reversed any more\n\
MIDI 47: orchestral strings -> orchestral harp"))
def conv(str):
    if re.search(r'\set Staff.keySignature', str):
        stderr_write ("\n")
        stderr_write (NOT_SMART % _("The alist for Staff.keySignature is no \
longer in reversed order.\n"))
    str = str.replace('"orchestral strings"', '"orchestral harp"')
    return str

@rule ((2, 13, 1),
       _ ("\\bar \".\" now produces a thick barline\n\
ly:hairpin::after-line-breaking -> ly:spanner::kill-zero-spanned-time\n\
Dash parameters for slurs and ties are now in dash-definition"))
def conv(str):
    if re.search(r'\\bar\s*"."', str):
        stderr_write ("\n")
        stderr_write (NOT_SMART % _("\\bar \".\" now produces a thick barline.\n"))
        stderr_write (UPDATE_MANUALLY)
    str = re.sub (r'ly:hairpin::after-line-breaking', r'ly:spanner::kill-zero-spanned-time', str)
<<<<<<< HEAD
    if re.search(r'\'dash-fraction', str) or re.search(r'\'dash-period', str):
=======
    if re.search("(Slur|Tie)\w+#\'dash-fraction", str) \
        or re.search("(Slur|Tie)\w+#\'dash-period", str):
>>>>>>> b075394a
        stderr_write ("\n")
        stderr_write (NOT_SMART % _("Dash parameters for slurs and ties are now in \'dash-details.\n"))
        stderr_write (UPDATE_MANUALLY)
    return str

# Guidelines to write rules (please keep this at the end of this file)
#
# - keep at most one rule per version; if several conversions should be done,
# concatenate them into a single "conv" function;
#
# - enclose strings to be localized with `_(' and  `)';
#
# - write rule for bumping major stable version with
#
#     _ ("bump version for release")
#  
# as exact description.<|MERGE_RESOLUTION|>--- conflicted
+++ resolved
@@ -2900,12 +2900,8 @@
         stderr_write (NOT_SMART % _("\\bar \".\" now produces a thick barline.\n"))
         stderr_write (UPDATE_MANUALLY)
     str = re.sub (r'ly:hairpin::after-line-breaking', r'ly:spanner::kill-zero-spanned-time', str)
-<<<<<<< HEAD
-    if re.search(r'\'dash-fraction', str) or re.search(r'\'dash-period', str):
-=======
     if re.search("(Slur|Tie)\w+#\'dash-fraction", str) \
         or re.search("(Slur|Tie)\w+#\'dash-period", str):
->>>>>>> b075394a
         stderr_write ("\n")
         stderr_write (NOT_SMART % _("Dash parameters for slurs and ties are now in \'dash-details.\n"))
         stderr_write (UPDATE_MANUALLY)
