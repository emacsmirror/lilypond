#!/usr/bin/python

import sys
import time
import os
import re
import optparse

def read_pipe (x):
    print 'pipe', x
    return os.popen (x).read ()

def system (x):
    print x
    return os.system (x)
    
class PatchFailed(Exception):
    pass

def sign (x):
    if x < 0:
        return -1
    if x > 0:
        return 1

    return 0
    

class Commit:
    def __init__ (self, dict):
        for v in ('message',
                  'date',
                  'author',
                  'committish'):
            self.__dict__[v] = dict[v]
        
        self.date = ' '.join  (self.date.split (' ')[:-1])
        self.date = time.strptime (self.date, '%a %b %d %H:%M:%S %Y')
        
        m = re.search ('(.*)<(.*)>', self.author)
        self.email = m.group (2).strip ()
        self.name = m.group (1).strip ()
        self.diff = read_pipe ('git show %s' % self.committish)
    def compare (self, other):
        return sign (time.mktime (self.date) - time.mktime (other.date))

    def check_diff_chunk (self, filename, chunk):
        removals = []
        def note_removal (m):
            removals.append (m.group (1))
            
        re.sub ('\n-([^\n]+)', note_removal, chunk)

        if removals == []:
            return True
<<<<<<< HEAD

        if not os.path.exists (filename):
            return False
=======
>>>>>>> d7958619
        
        contents = open (filename).read ()
        for r in removals:
            if r not in contents:
                return False

        return True

    def check_diff (self):
        chunks = re.split ('\ndiff --git ', self.diff)

        ok = True
        for c in chunks:
            m = re.search ('^a/([^ ]+)', c)
            if not m:
                continue
            
            file = m.group (1)
            
            c = re.sub('\n--- [^\n]+', '', c)
            ok = ok and self.check_diff_chunk (file, c)
            if not ok:
                break

        return ok
        
    def touched_files (self):
        files = []
        def note_file (x):
            files.append (x.group (1))
            return ''

        re.sub ('\n--- a/([^\n]+)\n',
                note_file, self.diff)
        re.sub('\n--- /dev/null\n\\+\\+\\+ b/([^\n]+)',
               note_file, self.diff)

        return files

    def has_patch (self):
        return self.touched_files () <> []
    
    def apply (self, add_del_files):
        def note_add_file (x):
            add_del_files.append (('add', x.group (1)))
            return ''
        
        def note_del_file (x):
            add_del_files.append (('del', x.group (1)))
            return ''
        
        re.sub('\n--- /dev/null\n\\+\\+\\+ b/([^\n]+)',
               note_add_file, self.diff)
        
        re.sub('\n--- a/([^\n]+)\n\\+\\+\\+ /dev/null',
               note_del_file, self.diff)

        p = os.popen ('patch -f -p1 ', 'w')
        p.write (self.diff)

        if p.close ():
            raise PatchFailed, self.committish
        
    
def parse_commit_log (log):
    committish = re.search ('^([^\n]+)', log).group (1)
    author = re.search ('\nAuthor:\s+([^\n]+)', log).group (1)
    date_match = re.search ('\nDate:\s+([^\n]+)', log)
    date = date_match.group (1)
    log = log[date_match.end (1):]

    message = re.sub ("\n *", '', log)
    message = message.strip ()

    c = Commit (locals ())
    return c

def parse_add_changes (from_commit, max_count=0):
    opt = ''
    rest = '..'
    if max_count:

        # fixme.
        assert max_count == 1
        opt = '--max-count=%d' % max_count 
        rest = ''
        
    log = read_pipe ('git log %(opt)s %(from_commit)s%(rest)s' % locals ())

    log = log[len ('commit '):]
    log = log.strip ()

    if not log:
        return []
        
    commits = map (parse_commit_log, re.split ('\ncommit ', log))
    commits.reverse ()
    
    return commits


def header (commit):
    return '%d-%02d-%02d  %s  <%s>\n' % (commit.date[:3] + (commit.name, commit.email))

def changelog_body (commit):
    s = ''
    s += ''.join ('\n* %s: ' % f for f in commit.touched_files())
    s += '\n' + commit.message
    
    s = s.replace ('\n', '\n\t')
    s += '\n'
    return s

def main ():
    p = optparse.OptionParser (usage="usage git-update-changelog.py [options] [commits]",
                               description="""
Apply GIT patches and update change log.

Run this file from the CVS directory, with commits from the repository in --git-dir.




""")
    p.add_option ("--start",
                  action='store',
                  default='',
                  metavar="FIRST",
                  dest="start",
                  help="all commits starting with FIRST.")
    
    p.add_option ("--git-dir",
                  action='store',
                  default='',
                  dest="gitdir",
                  help="the GIT directory to merge.")

    (options, args) = p.parse_args ()
    
    log = open ('ChangeLog').read ()

    if options.gitdir:
        os.environ['GIT_DIR'] = options.gitdir


    if not args:
        if not options.start:
            print 'Must set start committish.'  
            sys.exit (1)

        commits = parse_add_changes (options.start)
    else:
        commits = [] 
        for a in args:
            commits += parse_add_changes (a, max_count=1)

    if not commits:
        return
    
    new_log = ''
    last_commit = None

    first = header (commits[0]) + '\n'
    if first == log[:len (first)]:
        log = log[len (first):]

    try:
        previously_done = dict((c, 1) for c in open ('.git-commits-done').read ().split ('\n'))
    except OSError:
        previously_done = {}

    commits = [c for c in commits if not previously_done.has_key (c.committish)]
    commits = [c for c in commits if not previously_done.has_key (c.committish)]
    commits = sorted (commits, cmp=Commit.compare)

    
    file_adddel = []
    collated_log = ''
    collated_message = ''
    commits_done = []
    while commits:
        c = commits[0]
        
        if not c.has_patch ():
            print 'patchless commit (merge?)'
            continue

        ok = c.check_diff ()

        if not ok:
            print "Patch doesn't seem to apply"
            print 'skipping', c.committish
            print 'message:', c.message

            break


        commits = commits[1:]
        commits_done.append (c) 
            
        print 'patch ', c.committish
        try:
            c.apply (file_adddel)
        except PatchFailed:
            break
        
        if c.touched_files () == ['ChangeLog']:
            continue
        
        if (last_commit
            and c.author != last_commit.author
            and c.date[:3] != last_commit.date[:3]):

            new_log += header (last_commit)

        collated_log = changelog_body (c)  + collated_log
        last_commit = c

        collated_message += c.message + '\n'
        


    for (op, f) in file_adddel:
        if op == 'del':
            system ('cvs remove %(f)s' % locals ())
        if op == 'add':
            system ('cvs add %(f)s' % locals ())

    if last_commit: 
        collated_log = header (last_commit) + collated_log + '\n'

    log = collated_log + log

    try:
        os.unlink ('ChangeLog~')
    except OSError:
        pass
    
    os.rename ('ChangeLog', 'ChangeLog~')
    open ('ChangeLog', 'w').write (log)

    open ('.msg','w').write (collated_message)
    print '\nCommit message\n**\n%s\n**\n' % collated_message
    print '\nRun:\n\n\tcvs commit -F .msg\n\n'
    print '\n\techo %s >> .git-commits-done\n\n' % ' '.join ([c.committish
                                                              for c in commits_done]) 


    if commits:
        print 'Commits left to do:'
        print ' '.join ([c.committish for c in commits])
    
main ()
    
    
    <|MERGE_RESOLUTION|>--- conflicted
+++ resolved
@@ -44,6 +44,7 @@
     def compare (self, other):
         return sign (time.mktime (self.date) - time.mktime (other.date))
 
+
     def check_diff_chunk (self, filename, chunk):
         removals = []
         def note_removal (m):
@@ -53,13 +54,10 @@
 
         if removals == []:
             return True
-<<<<<<< HEAD
 
         if not os.path.exists (filename):
             return False
-=======
->>>>>>> d7958619
-        
+   
         contents = open (filename).read ()
         for r in removals:
             if r not in contents:
