--- conflicted
+++ resolved
@@ -94,13 +94,7 @@
 splitted_docs_re = re.compile ('(input/lsr/out-www/lilypond-snippets|Documentation/user/out-www/(lilypond|music-glossary|lilypond-program|lilypond-learning))/')
 
 snippets_ref_re = re.compile (r'href="(\.\./)?lilypond-snippets')
-<<<<<<< HEAD
-# TODO: master has ../lily- !
-src_href_re = re.compile ('(href|src)="(lily-.*?|.*?[.]png)"')
-source_link_re = re.compile ('href="source/(.*?)"')
-=======
 user_ref_re = re.compile (r'href="(?:\.\./)?lilypond(|-internals|-learning|-program)')
->>>>>>> d82f6f85
 
 ## Windows does not support symlinks.
 # This function avoids creating symlinks for splitted HTML manuals
@@ -108,7 +102,7 @@
 # this also fixes missing PNGs only present in translated docs
 def hack_urls (s, prefix):
     if splitted_docs_re.match (prefix):
-        s = src_href_re.sub ('\\1="../\\2"', s)
+        s = re.sub ('(href|src)="(../lily-.*?|.*?[.]png)"', '\\1="../\\2"', s)
 
     # fix xrefs between documents in different directories ad hoc
     if 'user/out-www/lilypond' in prefix:
@@ -120,7 +114,7 @@
     if not os.path.islink (source_path):
         return s
     source_val = os.readlink (source_path)
-    return source_link_re.sub (lambda m: source_links_replace (m, source_val), s)
+    return re.sub ('href="source/(.*?)"', lambda m: source_links_replace (m, source_val), s)
 
 body_tag_re = re.compile ('(?i)<body([^>]*)>')
 html_tag_re = re.compile ('(?i)<html>')
