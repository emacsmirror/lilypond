#!@PYTHON@
# html-gettext.py

# USAGE:  html-gettext.py [-o OUTDIR] LANG FILES
#
# -o OUTDIR specifies that output files should be written in OUTDIR
#    rather than be overwritten
#

import sys
import re
import os
import getopt

import langdefs

optlist, args = getopt.getopt(sys.argv[1:],'o:')
lang = args[0]
files = args [1:]

outdir = '.'
for x in optlist:
    if x[0] == '-o':
        outdir = x[1]

double_punct_char_separator = langdefs.LANGDICT[lang].double_punct_char_sep
my_gettext = langdefs.translation[lang]

html_codes = ((' -- ', ' &ndash; '),
              (' --- ', ' &mdash; '))
html2texi = {'command': (re.compile (r'<samp><span class="command">(.*?)</span></samp>'), r'@command{\1}'),
             'code': (re.compile (r'<code>(.*?)</code>'), r'@code{\1}')
             }
texi2html = {'command': (re.compile (r'@command{(.*?)}'), r'<samp><span class="command">\1</span></samp>'),
             'code': (re.compile (r'@code{(.*?)}'), r'<code>\1</code>')
             }
whitespaces = re.compile (r'\s+')


def _ (s):
    if not s:
        return ''
    s = whitespaces.sub (' ', s)
    for c in html_codes:
        s = s.replace (c[1], c[0])
    for u in html2texi.values():
        s = u[0].sub (u[1], s)
    s = my_gettext (s)
    for u in texi2html.values():
        s = u[0].sub (u[1], s)
    for c in html_codes:
        s = s.replace (c[0], c[1])
    return s

def link_gettext (m):
    return '<link rel="' + m.group(1) + '" ' + m.group(2) + ' title="' + _(m.group(3)) + '">'

def title_gettext (m):
    return '<title>' + _(m.group(1)) + ' - ' + m.group(2) + '</title>'

def a_href_gettext (m):
    s = ''
    if m.group(0)[-1] == ':':
        s = double_punct_char_separator + ':'
    t = ''
    if m.lastindex == 7:
        t = m.group(7)
    return '<a ' + (m.group(1) or '') + m.group(2) + (m.group(3) or '') + _(m.group(4)) + m.group(5) + _(m.group(6)) + t + '</a>' + s

def h_gettext (m):
    if m.group (3):
        s = _(m.group(3))
    else:
        s= ''
    return '<h' + m.group(1) + m.group(2) + '>' + s +\
           m.group(4) + _(m.group(5)) + '</h' + m.group(1) + '>'

def crossmanual_ref_gettext (m):
    return '<a href="' + m.group(1) + '">' + _(m.group(2)) + '</a>'

<<<<<<< HEAD
for filename in args[3:]:
	f = open (filename, 'r')
	page = f.read ()
	f.close()
	page = re.sub (r'<link rel="(up|prev|next)" (.*?) title="([^"]*?)">', link_gettext, page)
	page = re.sub (r'<title>([^<]*?) - ([^<]*?)</title>', title_gettext, page)
	# ugh
	page = re.sub (r'(?ms)<a ((?:rel="\w+")? ?(?:accesskey="[^"]+?")? ?(?:name=".*?")? ?)(href=".+?">)(<code>)?(Appendix )?([A-Z\d.]+ |)(.+?)(?(3)</code>)</a>:?', a_href_gettext, page)
	page = re.sub (r'<h(\d)( class="\w+"|)>\s*(Appendix |)([A-Z\d.]+ |)?([^<]*[^< ])\s*</h\1>', h_gettext, page)
	page = re.sub (r'<a href="(\.\./(?:music-glossary|lilypond-program/)?(?:.+?))">(.+?)</a>', crossmanual_ref_gettext, page)
	# this is necessary for entries not translated by a_href_gettext
	page = re.sub (r'<a href="(.+?)">(.+?)</a>', crossmanual_ref_gettext, page)
	for w in ('Next:', 'Previous:', 'Up:'):
		page = re.sub (w, _(w), page)
	page = langdefs.LANGDICT[lang].html_filter (page)
	f = open (os.path.join (outdir, filename), 'w')
	f.write (page)
	f.close ()
=======
for filename in files:
    f = open (filename, 'r')
    page = f.read ()
    f.close()
    page = re.sub (r'<link rel="(up|prev|next)" (.*?) title="([^"]*?)">', link_gettext, page)
    page = re.sub (r'<title>([^<]*?) - ([^<]*?)</title>', title_gettext, page)
    # ugh
    page = re.sub (r'(?ms)<a ((?:rel="\w+")? ?(?:accesskey="[^"]+?")? ?(?:name=".*?")? ?)(href=".+?">)(<code>)?(Appendix )?([A-Z\d.]+ |)(.+?)(?(3)</code>)</a>:?', a_href_gettext, page)
    page = re.sub (r'<h(\d)( class="\w+"|)>(Appendix |)([A-Z\d.]+ |)?([^<]+)</h\1>', h_gettext, page)
    page = re.sub (r'<a href="(\.\./(?:music-glossary|lilypond-program/)?(?:.+?))">(.+?)</a>', crossmanual_ref_gettext, page)
    # this is necessary for entries not translated by a_href_gettext
    page = re.sub (r'<a href="(.+?)">(.+?)</a>', crossmanual_ref_gettext, page)
    for w in ('Next:', 'Previous:', 'Up:'):
        page = re.sub (w, _(w), page)
    page = langdefs.LANGDICT[lang].html_filter (page)
    f = open (os.path.join (outdir, filename), 'w')
    f.write (page)
    f.close ()
>>>>>>> 53b1b7d4
<|MERGE_RESOLUTION|>--- conflicted
+++ resolved
@@ -78,26 +78,6 @@
 def crossmanual_ref_gettext (m):
     return '<a href="' + m.group(1) + '">' + _(m.group(2)) + '</a>'
 
-<<<<<<< HEAD
-for filename in args[3:]:
-	f = open (filename, 'r')
-	page = f.read ()
-	f.close()
-	page = re.sub (r'<link rel="(up|prev|next)" (.*?) title="([^"]*?)">', link_gettext, page)
-	page = re.sub (r'<title>([^<]*?) - ([^<]*?)</title>', title_gettext, page)
-	# ugh
-	page = re.sub (r'(?ms)<a ((?:rel="\w+")? ?(?:accesskey="[^"]+?")? ?(?:name=".*?")? ?)(href=".+?">)(<code>)?(Appendix )?([A-Z\d.]+ |)(.+?)(?(3)</code>)</a>:?', a_href_gettext, page)
-	page = re.sub (r'<h(\d)( class="\w+"|)>\s*(Appendix |)([A-Z\d.]+ |)?([^<]*[^< ])\s*</h\1>', h_gettext, page)
-	page = re.sub (r'<a href="(\.\./(?:music-glossary|lilypond-program/)?(?:.+?))">(.+?)</a>', crossmanual_ref_gettext, page)
-	# this is necessary for entries not translated by a_href_gettext
-	page = re.sub (r'<a href="(.+?)">(.+?)</a>', crossmanual_ref_gettext, page)
-	for w in ('Next:', 'Previous:', 'Up:'):
-		page = re.sub (w, _(w), page)
-	page = langdefs.LANGDICT[lang].html_filter (page)
-	f = open (os.path.join (outdir, filename), 'w')
-	f.write (page)
-	f.close ()
-=======
 for filename in files:
     f = open (filename, 'r')
     page = f.read ()
@@ -106,7 +86,7 @@
     page = re.sub (r'<title>([^<]*?) - ([^<]*?)</title>', title_gettext, page)
     # ugh
     page = re.sub (r'(?ms)<a ((?:rel="\w+")? ?(?:accesskey="[^"]+?")? ?(?:name=".*?")? ?)(href=".+?">)(<code>)?(Appendix )?([A-Z\d.]+ |)(.+?)(?(3)</code>)</a>:?', a_href_gettext, page)
-    page = re.sub (r'<h(\d)( class="\w+"|)>(Appendix |)([A-Z\d.]+ |)?([^<]+)</h\1>', h_gettext, page)
+    page = re.sub (r'<h(\d)( class="\w+"|)>\s*(Appendix |)([A-Z\d.]+ |)?([^<]+)\s*</h\1>', h_gettext, page)
     page = re.sub (r'<a href="(\.\./(?:music-glossary|lilypond-program/)?(?:.+?))">(.+?)</a>', crossmanual_ref_gettext, page)
     # this is necessary for entries not translated by a_href_gettext
     page = re.sub (r'<a href="(.+?)">(.+?)</a>', crossmanual_ref_gettext, page)
@@ -115,5 +95,4 @@
     page = langdefs.LANGDICT[lang].html_filter (page)
     f = open (os.path.join (outdir, filename), 'w')
     f.write (page)
-    f.close ()
->>>>>>> 53b1b7d4
+    f.close ()