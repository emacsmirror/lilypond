--- conflicted
+++ resolved
@@ -48,13 +48,8 @@
 dirs, symlinks, files = mirrortree.walk_tree (
     tree_roots = doc_dirs,
     process_dirs = outdir,
-<<<<<<< HEAD
-    exclude_dirs = '(^|/)(' + '|'.join ([l.code for l in langdefs.LANGUAGES]) + r'|po|out|.*?[.]t2d|\w*?-root)(/|$)',
+    exclude_dirs = '(^|/)(' + r'|po|out|out-test|.*?[.]t2d|\w*?-root)(/|$)|Documentation/(' + '|'.join ([l.code for l in langdefs.LANGUAGES]) + ')',
     find_files = r'.*?\.(?:midi|html|pdf|png|txt|ly|signature|css)$|VERSION',
-=======
-    exclude_dirs = '(^|/)(' + r'|po|out|out-test|.*?[.]t2d|\w*?-root)(/|$)|Documentation/(' + '|'.join ([l.code for l in langdefs.LANGUAGES]) + ')',
-    find_files = r'.*?\.(?:midi|html|pdf|png|txt|ly|signature)$|VERSION',
->>>>>>> 53b1b7d4
     exclude_files = r'lily-[0-9a-f]+.*\.(pdf|txt)')
 
 # actual mirrorring stuff
