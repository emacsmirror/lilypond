--- conflicted
+++ resolved
@@ -1,11 +1,6 @@
-<<<<<<< HEAD
-.PHONY : all clean config default dist dist exe help html lib TAGS\
+.PHONY : all clean bin-clean config default dist doc exe help html lib TAGS\
 	 po web web-1 WWW-1 WWW-2 WWW-post local-WWW-1 local-WWW-2\
 	 web-install
-=======
-.PHONY : all clean bin-clean config default dist doc exe help\
-         html lib TAGS po
->>>>>>> 9ddb926d
 
 all:	 default
 	$(LOOP)
