--- conflicted
+++ resolved
@@ -39,12 +39,8 @@
 public:
   Dispatcher ();
   void broadcast (Stream_event *ev);
-<<<<<<< HEAD
-  bool is_listened (Stream_event *ev);
-=======
   bool is_listened_class (SCM);
   SCM listened_types ();
->>>>>>> e29263c6
   void add_listener (Listener, SCM event_class);
   void remove_listener (Listener, SCM event_class);
   void register_as_listener (Dispatcher *dist);
