--- conflicted
+++ resolved
@@ -58,17 +58,10 @@
 protected:
   void classic_output_aux (SCM output,
 			   int *first_performance_number);
-<<<<<<< HEAD
-  void output_aux (SCM output_channel,
-		   bool is_last,
-		   int *first_page_number,
-		   int *first_performance_number);
-=======
   int output_aux (SCM output_channel,
 		  bool is_last,
 		  int *first_page_number,
 		  int *first_performance_number);
->>>>>>> 9c1421a4
 };
 
 DECLARE_UNSMOB (Paper_book, paper_book)
