--- conflicted
+++ resolved
@@ -162,12 +162,6 @@
       return tg;
     }
 
-<<<<<<< HEAD
-  /*
-    TODO: use accepts_list_.
-  */
-=======
->>>>>>> bd6d47c9
   vector<Context_def*> path = path_to_acceptable_context (n);
 
   if (path.size ())
@@ -312,13 +306,8 @@
 vector<Context_def*>
 Context::path_to_acceptable_context (SCM name) const
 {
-<<<<<<< HEAD
-  // definition_mods_ is a list of (symbol string), but the Context_def expects
-  // to see a list of (symbol symbol).
-=======
   // The 'accepts elements in definition_mods_ is a list of ('accepts string),
   // but the Context_def expects to see elements of the form ('accepts symbol).
->>>>>>> bd6d47c9
   SCM accepts = SCM_EOL;
   for (SCM s = scm_reverse (definition_mods_); scm_is_pair (s); s = scm_cdr (s))
     if (scm_caar (s) == ly_symbol2scm ("accepts"))
