--- conflicted
+++ resolved
@@ -166,11 +166,7 @@
   Bezier curve = slur_shape (dy, height_limit, ratio);
   curve.rotate (M_PI / 2);
 
-<<<<<<< HEAD
-  Stencil mol (Lookup::slur (curve, lt, lt, SCM_UNDEFINED));
-=======
   Stencil mol (Lookup::slur (curve, lt, lt, dash_definition));
->>>>>>> b075394a
   mol.translate_axis (heads[LEFT], Y_AXIS);
   return mol.smobbed_copy ();
 }
