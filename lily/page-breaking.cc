--- conflicted
+++ resolved
@@ -763,11 +763,7 @@
 {
   if (res.force_.empty ())
     return res;
-<<<<<<< HEAD
-  
-=======
-
->>>>>>> 01cdf1ac
+
   cache_line_details (configuration);
   res.systems_per_page_ = uncompress_solution (res.systems_per_page_, cached_line_details_);
 
