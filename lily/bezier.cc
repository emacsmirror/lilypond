--- conflicted
+++ resolved
@@ -269,28 +269,6 @@
 
 /*
   Subdivide a bezier at T into LEFT_PART and RIGHT_PART
-<<<<<<< HEAD
-*/
-void
-Bezier::subdivide (Real t, Bezier &left_part, Bezier &right_part)
-{
-  Offset b2[3];
-  Offset b1[2];
-  Offset b0;
-  for (int i = 0; i < 3; i++)
-    b2[i] = control_[i] + t * (control_[i+1] - control_[i]);
-  for (int i = 0; i < 2; i++)
-    b1[i] = b2[i] + t * (b2[i+1] - b2[i]);
-  b0 = b1[0] + t * (b1[1] - b1[0]);
-  left_part.control_[0] = control_[0];
-  left_part.control_[1] = b2[0];
-  left_part.control_[2] = b1[0];
-  left_part.control_[3] = b0;
-  right_part.control_[0] = b0;
-  right_part.control_[1] = b1[1];
-  right_part.control_[2] = b2[2];
-  right_part.control_[3] = control_[3];
-=======
   using deCasteljau's algorithm.
 */
 void
@@ -308,7 +286,6 @@
       left_part->control_[i]=p[0][CONTROL_COUNT - 1 - i];
       right_part->control_[i]=p[i][i];
     }
->>>>>>> b075394a
 }
 
 /*
@@ -316,27 +293,6 @@
 */
 
 Bezier
-<<<<<<< HEAD
-Bezier::extract (Real t_min, Real t_max)
-{
-  Bezier bez1, bez2, bez3, bez4;
-  if (t_min == 0.0)
-    {
-      for (int i = 0; i < CONTROL_COUNT; i++)
-        bez2.control_[i] = control_[i];
-    }
-  else
-    {
-      subdivide (t_min, bez1, bez2);
-    }
-  if (t_max == 1.0)
-    {
-      return bez2;
-    }
-  else
-   {
-     bez2.subdivide ((t_max-t_min)/(1-t_min), bez3, bez4);
-=======
 Bezier::extract (Real t_min, Real t_max) const
 {
   if ((t_min < 0) || (t_max) > 1)
@@ -355,7 +311,6 @@
   else
    {
      bez2.subdivide ((t_max-t_min)/(1-t_min), &bez3, &bez4);
->>>>>>> b075394a
      return bez3;
   }
 }