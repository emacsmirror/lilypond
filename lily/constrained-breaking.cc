/*
  constrained-breaking.cc -- implement a line breaker that
  support limits on the number of systems

  source file of the GNU LilyPond music typesetter

  (c) 2006--2007 Joe Neeman <joeneeman@gmail.com>
*/

#include "constrained-breaking.hh"

#include "international.hh"
#include "main.hh"
#include "output-def.hh"
#include "paper-column.hh"
#include "paper-score.hh"
#include "simple-spacer.hh"
#include "system.hh"
#include "warn.hh"

/*
  We use the following optimal substructure. Let W (A) be our weight function.

  Let A_{k, n} = (a_{k, n,1}, ... a_{k, n, k}) be the optimal set of line breaks
  for k systems and n potential breakpoints. a_{k, n, k} = n (it is the end of
  the piece)

  Then A_{k+1, m} is contructed from
  min_ {k < j < m} ( W (A_{k, j} :: m) )
  where by A::m we denote appending m to the list A

  Indices in the code:

  The above algorithm makes it easy to end at a point before the end of the
  score (just find A_{k, m} for some m < breaks_.size () - 1). However, we must
  add information for starting at a point after the beginning. One constructor
  allows the specification of a list of starting columns, start_. We then have
  start_.size () different solution arrays. state_[i] is the array for the
  solution starting at column number start_[i].

  The indices "start" and "end" refer to the index in the start_ array of the
  desired starting and ending columns.

  each solution array looks like
   a_{1,1,1} a_{2,1,2} a_{3,1,3} . . .
       X     a_{2,2,2} a_{3,2,3} . . .
       X         X     a_{3,3,3} . . .
       .         .         .     .
       .         .         .       .
  where the X's mark invalid solutions (can't have more systems than
  breakpoints). Note that each value is of the form a_{x, n, x}. This is because
  a breakpoint of the form a_{x, n, x-1} will also be called a_{x-1, m, x-1} for
  some m < n. Each cell in the array stores the value of its m (ie. the
  ending breakpoint of the previous line) as "prev_".

  For finding A_{sys, brk}, let "me" be the (sys_count, brk) cell in our
  solution array (state_[start][sys * rank + brk]).

  Then A_{sys, brk} = A_{sys - 1, me.prev_} :: me
*/

/*
  start and sys here are indexed from 0.
  brk is indexed from starting_breakpoints_[start]
  (for brk, starting_breakpoints_[start] is the beginning
  of the piece; the smallest value we should ever see here is
  starting_breakpoints_[start] + 1) */
bool
Constrained_breaking::calc_subproblem (vsize start, vsize sys, vsize brk)
{
  assert (sys < systems_);
  assert (start < start_.size ());
  assert (brk < breaks_.size ());

  bool found_something = false;
  vsize start_col = starting_breakpoints_[start];
  Matrix<Constrained_break_node> &st = state_[start];
  vsize max_index = brk - start_col;
  for (vsize j=max_index; j-- > sys;)
    {
      if (0 == sys && j > 0)
        continue; /* the first line cannot have its first break after the beginning */

      Line_details const &cur = lines_.at (brk, j + start_col);
      if (isinf (cur.force_))
	break;

      Real prev_f = 0;
      Real prev_dem = 0;

      if (sys > 0)
        {
          prev_f = st.at (j, sys-1).details_.force_;
          prev_dem = st.at (j, sys-1).demerits_;
        }
      if (isinf (prev_dem))
        continue;

      Real dem = combine_demerits (cur.force_, prev_f) + prev_dem + cur.break_penalty_;
      Constrained_break_node &n = st.at (max_index, sys);
      if (dem < n.demerits_)
        {
          found_something = true;
          n.demerits_ = dem;
          n.details_ = cur;
          n.prev_ = j;
        }
    }
  return found_something;
}

<<<<<<< HEAD
vector<Column_x_positions>
Constrained_breaking::solve ()
{
  if (!systems_)
    return get_best_solution (0, VPOS);

  resize (systems_);
  return get_solution (0, VPOS, systems_);
}

=======
>>>>>>> 9a42b647
Column_x_positions
Constrained_breaking::space_line (vsize i, vsize j)
{
  bool ragged_right = to_boolean (pscore_->layout ()->c_variable ("ragged-right"));
  bool ragged_last = to_boolean (pscore_->layout ()->c_variable ("ragged-last"));
  Column_x_positions col;

  vector<Grob*> line (all_.begin () + breaks_[i],
		      all_.begin () + breaks_[j] + 1);
  Interval line_dims = line_dimensions_int (pscore_->layout (), i);
  bool last = j == breaks_.size () - 1;
  bool ragged = ragged_right || (last && ragged_last);

  return get_line_configuration (line, line_dims[RIGHT] - line_dims[LEFT], line_dims[LEFT], ragged);
}

void
Constrained_breaking::resize (vsize systems)
{
  systems_ = systems;

  if (pscore_ && systems_ > valid_systems_)
    {
      for (vsize i = 0; i < state_.size (); i++)
        state_[i].resize (breaks_.size () - starting_breakpoints_[i], systems_, Constrained_break_node ());

      /* fill out the matrices */
      for (vsize i = 0; i < state_.size (); i++)
        for (vsize j = valid_systems_; j < systems_; j++)
          for (vsize k = starting_breakpoints_[i] + j + 1; k < breaks_.size (); k++)
            if (!calc_subproblem (i, j, k))
              break; /* if we couldn't break this, it is too cramped already */
      valid_systems_ = systems_;
    }
}

vector<Column_x_positions>
Constrained_breaking::solve (vsize start, vsize end, vsize sys_count)
{
  vsize start_brk = starting_breakpoints_[start];
  vsize end_brk = prepare_solution (start, end, sys_count);

  Matrix<Constrained_break_node> const &st = state_[start];
  vector<Column_x_positions> ret;

  /* find the first solution that satisfies constraints */
  for (vsize sys = sys_count-1; sys != VPOS; sys--)
    {
      for (vsize brk = end_brk; brk != VPOS; brk--)
        {
          if (!isinf (st.at (brk, sys).details_.force_))
            {
              if (brk != end_brk)
                {
                  warning (_ ("cannot find line breaking that satisfies constraints" ));
                  ret.push_back (space_line (brk, end_brk));
                }
              /* build up the good solution */
              for (vsize cur_sys = sys; cur_sys != VPOS; cur_sys--)
                {
		  vsize prev_brk = st.at (brk, cur_sys).prev_;
                  assert (brk != VPOS);
                  ret.push_back (space_line (prev_brk + start_brk, brk + start_brk));
                  brk = prev_brk;
                }
              reverse (ret);
              return ret;
            }
        }
    }
  /* if we get to here, just put everything on one line */
  warning (_ ("cannot find line breaking that satisfies constraints"));
  ret.push_back (space_line (0, end_brk));
  return ret;
}

vector<Column_x_positions>
Constrained_breaking::best_solution (vsize start, vsize end)
{
  vsize min_systems =  min_system_count (start, end);
  vsize max_systems = max_system_count (start, end);
  Real best_demerits = infinity_f;
  vector<Column_x_positions> best_so_far;

  for (vsize i = min_systems; i <= max_systems; i++)
    {
      vsize brk = prepare_solution (start, end, i);
      Real dem = state_[start].at (brk, i-1).demerits_;

      if (dem < best_demerits)
	{
	  best_demerits = dem;
	  best_so_far = solve (start, end, i);
	}
      else
	{
	  vector<Column_x_positions> cur = solve (start, end, i);
	  bool too_many_lines = true;
	  
	  for (vsize j = 0; j < cur.size (); j++)
	    if (cur[j].force_ < 0)
	      {
		too_many_lines = false;
		break;
	      }
	  if (too_many_lines)
	    return best_so_far;
	}
    }
  if (best_so_far.size ())
    return best_so_far;
  return solve (start, end, max_systems);
}

std::vector<Line_details>
Constrained_breaking::line_details (vsize start, vsize end, vsize sys_count)
{
  vsize brk = prepare_solution (start, end, sys_count);
  Matrix<Constrained_break_node> const &st = state_[start];
  vector<Line_details> ret;

  for (int sys = sys_count-1; sys >= 0 && brk != VPOS; sys--)
    {
      ret.push_back (st.at (brk, sys).details_);
      brk = st.at (brk, sys).prev_;
    }
  reverse (ret);
  return ret;
}

int
Constrained_breaking::min_system_count (vsize start, vsize end)
{
  vsize sys_count;
  vsize brk = prepare_solution (start, end, 1);
  vsize rank = breaks_.size () - starting_breakpoints_[start];
  Matrix<Constrained_break_node> const &st = state_[start];

  /* sys_count < rank : rank is the # of breakpoints, we can't have more systems */
  for (sys_count = 0; sys_count < rank; sys_count++)
    {
      if (sys_count >= valid_systems_)
        {
          resize (sys_count + 3);
        }
      if (!isinf (st.at (brk, sys_count).details_.force_))
        return sys_count + 1;
    }
  /* no possible breaks satisfy constraints */
  return 1;
}

int
Constrained_breaking::max_system_count (vsize start, vsize end)
{
  vsize brk = (end >= start_.size ()) ? breaks_.size () : starting_breakpoints_[end];
  return brk - starting_breakpoints_[start];
}

vsize
Constrained_breaking::prepare_solution (vsize start, vsize end, vsize sys_count)
{
  assert (start < start_.size () && (end == VPOS || end <= start_.size ()));
  assert (start < end);

  resize (sys_count);
  if (end == start_.size ())
    end = VPOS;

  vsize brk;
  brk = end == VPOS ? breaks_.size () - 1 : starting_breakpoints_[end];
  brk -= starting_breakpoints_[start];
  return brk;
}

Constrained_breaking::Constrained_breaking (Paper_score *ps)
{
  valid_systems_ = systems_ = 0;
  start_.push_back (0);
  pscore_ = ps;
  initialize ();
}

Constrained_breaking::Constrained_breaking (Paper_score *ps, vector<vsize> const &start)
  : start_ (start)
{
  valid_systems_ = systems_ = 0;
  pscore_ = ps;
  initialize ();
}

/* find the forces for all possible lines and cache ragged_ and ragged_right_ */
void
Constrained_breaking::initialize ()
{
  if (!pscore_)
    return;

  ragged_right_ = to_boolean (pscore_->layout ()->c_variable ("ragged-right"));
  ragged_last_ = to_boolean (pscore_->layout ()->c_variable ("ragged-last"));
      
  Output_def *l = pscore_->layout ();
  System *sys = pscore_->root_system ();
  Real space = robust_scm2double (l->c_variable ("ideal-system-space"), 0);
  SCM padding_scm = l->c_variable ("page-breaking-between-system-padding");
  if (!scm_is_number (padding_scm))
    padding_scm = l->c_variable ("between-system-padding");
  Real padding = robust_scm2double (padding_scm, 0.0);

  Interval first_line = line_dimensions_int (pscore_->layout (), 0);
  Interval other_lines = line_dimensions_int (pscore_->layout (), 1);
  /* do all the rod/spring problems */
  breaks_ = pscore_->find_break_indices ();
  all_ = pscore_->root_system ()->used_columns ();
  lines_.resize (breaks_.size (), breaks_.size (), Line_details ());
  vector<Real> forces = get_line_forces (all_,
					 other_lines.length (),
					 other_lines.length () - first_line.length (),
					 ragged_right_);
  for (vsize i = 0; i + 1 < breaks_.size (); i++)
    {
      Real max_ext = 0;
      for (vsize j = i + 1; j < breaks_.size (); j++)
	{
	  int start = Paper_column::get_rank (all_[breaks_[i]]);
	  int end = Paper_column::get_rank (all_[breaks_[j]]);
	  Interval extent = sys->pure_height (sys, start, end);
	  bool last = j == breaks_.size () - 1;
	  bool ragged = ragged_right_ || (last && ragged_last_);
	  Line_details &line = lines_.at (j, i);

	  line.force_ = forces[i*breaks_.size () + j];
	  if (ragged && last && !isinf (line.force_))
	    line.force_ = (line.force_ < 0) ? infinity_f : 0;
	  if (isinf (line.force_))
	    break;

	  Grob *c = all_[breaks_[j]];
	  line.break_penalty_ = robust_scm2double (c->get_property ("line-break-penalty"), 0);
	  line.page_penalty_ = robust_scm2double (c->get_property ("page-break-penalty"), 0);
	  line.turn_penalty_ = robust_scm2double (c->get_property ("page-turn-penalty"), 0);
	  line.break_permission_ = c->get_property ("line-break-permission");
	  line.page_permission_ = c->get_property ("page-break-permission");
	  line.turn_permission_ = c->get_property ("page-turn-permission");

	  max_ext = max (max_ext, extent.length ());
	  line.extent_ = extent;
	  line.padding_ = padding;
	  line.space_ = space;
	  line.inverse_hooke_ = extent.length () + space;
	}
    }

  /* work out all the starting indices */
  for (vsize i = 0; i < start_.size (); i++)
    {
      vsize j;
      for (j = 0; j + 1 < breaks_.size () && breaks_[j] < start_[i]; j++)
	;
      starting_breakpoints_.push_back (j);
      start_[i] = breaks_[j];
    }
  state_.resize (start_.size ());
}

Real
Constrained_breaking::combine_demerits (Real force, Real prev_force)
{
  if (ragged_right_)
    return force * force;

  return force * force + (prev_force - force) * (prev_force - force);
}
<|MERGE_RESOLUTION|>--- conflicted
+++ resolved
@@ -109,19 +109,7 @@
   return found_something;
 }
 
-<<<<<<< HEAD
-vector<Column_x_positions>
-Constrained_breaking::solve ()
-{
-  if (!systems_)
-    return get_best_solution (0, VPOS);
-
-  resize (systems_);
-  return get_solution (0, VPOS, systems_);
-}
-
-=======
->>>>>>> 9a42b647
+
 Column_x_positions
 Constrained_breaking::space_line (vsize i, vsize j)
 {
