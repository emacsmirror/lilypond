--- conflicted
+++ resolved
@@ -38,16 +38,13 @@
   זה כיף סתם לשמוע איך תנצח קרפד עץ טוב בגן.
 }
 
-<<<<<<< HEAD
-=======
 japanese = \lyricmode {  
   いろはにほへど ちりぬるを
   わがよたれぞ  つねならむ
   うゐのおくや  まけふこえて
   あさきゆめみじ ゑひもせず 
- }
+}
 
->>>>>>> 0971c8ef
 % "a legal song to you"
 portuguese = \lyricmode { 
   à vo cê uma can ção legal
