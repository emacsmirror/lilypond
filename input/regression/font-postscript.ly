--- conflicted
+++ resolved
@@ -3,20 +3,6 @@
 fonts.  The file @file{font.scm} shows how to define the scheme-function
 @code{make-century-schoolbook-tree}."
 }
-<<<<<<< HEAD
-
-\version "2.11.51"
-
-\paper {
-  #(define text-font-defaults
-    '((font-encoding . latin1)
-      (baseline-skip . 2)
-      (word-space . 0.6)))
-
-  #(set! fonts (make-century-schoolbook-tree 1.0))
-}
-
-=======
 
 \version "2.12.0"
 
@@ -29,7 +15,6 @@
   #(set! fonts (make-century-schoolbook-tree 1.0))
 }
 
->>>>>>> 9c1421a4
 \layout {
   line-width = 160 \mm - 2.0 * 9.0 \mm
 
