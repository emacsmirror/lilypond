depth = ../../..

STEPMAKE_TEMPLATES=documentation texinfo tex
LOCALSTEPMAKE_TEMPLATES=lilypond ly lysdoc musicxml

TITLE=Lilypond musicxml2ly Regression Tests


<<<<<<< HEAD
ILY_FILES = $(call src-wildcard,*.ily)
EXTRA_OUT_LY_FILES = ${ILY_FILES:%.ily=$(outdir)/%.ly}
EXTRA_DIST_FILES += $(call src-wildcard,*.broken)
=======
# Urgh, how can I do two replacements at once without messing up the order of the list?
TMP = $(sort $(MUSICXML_FILES) $(MUSICMXL_FILES) $(TEXINFO_SOURCES) )
TMP1 = ${TMP:%.xml=$(outdir)/%.ly}
COLLATED_FILES = ${TMP1:%.mxl=$(outdir)/%.ly}

>>>>>>> 5b6e8e02

include $(depth)/make/stepmake.make
TITLE=Lilypond musicxml2ly Regression Tests<|MERGE_RESOLUTION|>--- conflicted
+++ resolved
@@ -6,17 +6,11 @@
 TITLE=Lilypond musicxml2ly Regression Tests
 
 
-<<<<<<< HEAD
-ILY_FILES = $(call src-wildcard,*.ily)
-EXTRA_OUT_LY_FILES = ${ILY_FILES:%.ily=$(outdir)/%.ly}
-EXTRA_DIST_FILES += $(call src-wildcard,*.broken)
-=======
 # Urgh, how can I do two replacements at once without messing up the order of the list?
 TMP = $(sort $(MUSICXML_FILES) $(MUSICMXL_FILES) $(TEXINFO_SOURCES) )
 TMP1 = ${TMP:%.xml=$(outdir)/%.ly}
 COLLATED_FILES = ${TMP1:%.mxl=$(outdir)/%.ly}
 
->>>>>>> 5b6e8e02
 
 include $(depth)/make/stepmake.make
 TITLE=Lilypond musicxml2ly Regression Tests