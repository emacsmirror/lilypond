--- conflicted
+++ resolved
@@ -1,8 +1,4 @@
-<<<<<<< HEAD
-\version "2.13.26"
-=======
 \version "2.12.0"
->>>>>>> a23084b5
 \score {
 	\relative c'' { \key c \minor d4 es g2 }
 }