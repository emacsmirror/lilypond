@node Simultaneous notes
@chapter Simultaneous notes
<<<<<<< HEAD
=======

@ruser{Simultaneous notes}
>>>>>>> d82f6f85

@lysnippets
<|MERGE_RESOLUTION|>--- conflicted
+++ resolved
@@ -1,9 +1,6 @@
 @node Simultaneous notes
 @chapter Simultaneous notes
-<<<<<<< HEAD
-=======
 
 @ruser{Simultaneous notes}
->>>>>>> d82f6f85
 
 @lysnippets
