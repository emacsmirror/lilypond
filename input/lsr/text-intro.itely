--- conflicted
+++ resolved
@@ -1,9 +1,6 @@
 @node Text
 @chapter Text
-<<<<<<< HEAD
-=======
 
 @ruser{Text}
->>>>>>> d82f6f85
 
 @lysnippets
