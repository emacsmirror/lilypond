--- conflicted
+++ resolved
@@ -1,9 +1,6 @@
 @node Staff notation
 @chapter Staff notation
-<<<<<<< HEAD
-=======
 
 @ruser{Staff notation}
->>>>>>> d82f6f85
 
 @lysnippets
