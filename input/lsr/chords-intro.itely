@node Chords
@chapter Chords
<<<<<<< HEAD
=======

@ruser{Chord notation}
>>>>>>> d82f6f85

@lysnippets
<|MERGE_RESOLUTION|>--- conflicted
+++ resolved
@@ -1,9 +1,6 @@
 @node Chords
 @chapter Chords
-<<<<<<< HEAD
-=======
 
 @ruser{Chord notation}
->>>>>>> d82f6f85
 
 @lysnippets
