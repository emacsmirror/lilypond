--- conflicted
+++ resolved
@@ -1,9 +1,6 @@
 @node Vocal music
 @chapter Vocal music
-<<<<<<< HEAD
-=======
 
 @ruser{Vocal music}
->>>>>>> d82f6f85
 
 @lysnippets
