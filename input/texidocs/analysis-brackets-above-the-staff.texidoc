<<<<<<< HEAD
%% Translation of GIT committish: 0ead6a9062687a17d199f72b2d94f0d9fbd1e591
=======
%% Translation of GIT committish: 00e3a8264e138ad61b4f115a173190d5e9dc7533
>>>>>>> 1e1d7dc9
  texidoces = "
De forma predeterminada se añaden corchetes de análisis sencillos
debajo del pentagrama.  El ejemplo siguiente muestra una manera de
colocarlos por encima.

"
  doctitlees = "Corchetes de análisis encima del pentagrama"<|MERGE_RESOLUTION|>--- conflicted
+++ resolved
@@ -1,8 +1,4 @@
-<<<<<<< HEAD
-%% Translation of GIT committish: 0ead6a9062687a17d199f72b2d94f0d9fbd1e591
-=======
-%% Translation of GIT committish: 00e3a8264e138ad61b4f115a173190d5e9dc7533
->>>>>>> 1e1d7dc9
+%% Translation of GIT committish: b2d4318d6c53df8469dfa4da09b27c15a374d0ca
   texidoces = "
 De forma predeterminada se añaden corchetes de análisis sencillos
 debajo del pentagrama.  El ejemplo siguiente muestra una manera de
