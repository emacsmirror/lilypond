<<<<<<< HEAD
%% Translation of GIT committish: 70f455b078620f842672c64c66d87a08158a24ac
=======
%% Translation of GIT committish: 5a33019d8b4a837f564eadd4979501ff07e9dfd5
>>>>>>> 1e1d7dc9
  texidoces = "

Los números de compás también se pueden imprimir dentro de rectángulos o de circunferencias.

"
  doctitlees = "Imprimir números de compás dentro de rectángulos o circunferencias"


%% Translation of GIT committish: 13ac9d1dfbcc297166948ee396e9ade078d2446e
  texidocde = "
Taktnummern können auch in Boxen oder Kreisen gesetzt werden.

"
  doctitlede = "Setzen von Taktnummern in Boxen oder Kreisen"<|MERGE_RESOLUTION|>--- conflicted
+++ resolved
@@ -1,8 +1,4 @@
-<<<<<<< HEAD
-%% Translation of GIT committish: 70f455b078620f842672c64c66d87a08158a24ac
-=======
-%% Translation of GIT committish: 5a33019d8b4a837f564eadd4979501ff07e9dfd5
->>>>>>> 1e1d7dc9
+%% Translation of GIT committish: b2d4318d6c53df8469dfa4da09b27c15a374d0ca
   texidoces = "
 
 Los números de compás también se pueden imprimir dentro de rectángulos o de circunferencias.
