--- conflicted
+++ resolved
@@ -1,8 +1,4 @@
-<<<<<<< HEAD
-%% Translation of GIT committish: 740b9a6c16eb30a84b216d23aeb848aa1b632be6
-=======
-%% Translation of GIT committish: a71dfe75d190e18a075443575d71140173829504
->>>>>>> 1e1d7dc9
+%% Translation of GIT committish: b2d4318d6c53df8469dfa4da09b27c15a374d0ca
   texidoces = "
 Las marcas de cesura se pueden crear sobreescribiendo la propiedad
 @code{'text} del objeto @code{BreathingSign}.  También está disponible
