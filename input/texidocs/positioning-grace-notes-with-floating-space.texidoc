--- conflicted
+++ resolved
@@ -1,8 +1,4 @@
-<<<<<<< HEAD
-%% Translation of GIT committish: 0ead6a9062687a17d199f72b2d94f0d9fbd1e591
-=======
-%% Translation of GIT committish: 5a33019d8b4a837f564eadd4979501ff07e9dfd5
->>>>>>> 1e1d7dc9
+%% Translation of GIT committish: b2d4318d6c53df8469dfa4da09b27c15a374d0ca
   texidoces = "
 
 Al establecer la propiedad @code{'strict-grace-spacing} hacemos
@@ -20,11 +16,7 @@
 %% Translation of GIT committish: 13ac9d1dfbcc297166948ee396e9ade078d2446e
   texidocde = "
 Wenn man die Eigenschaft @code{'strict-grace-spacing} aktiviert,
-<<<<<<< HEAD
-werden die Verzierungsnoten "fließend" gemacht, d.h. sie sind
-=======
 werden die Verzierungsnoten \"fließend\" gemacht, d.h. sie sind
->>>>>>> 1e1d7dc9
 von den normalen Noten los gekoppelt: Zuerst werden die normalen
 Noten platziert, dann erst die Verzierungen links von der
 Hauptnote gesetzt.
