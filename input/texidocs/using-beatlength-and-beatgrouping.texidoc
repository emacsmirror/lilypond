--- conflicted
+++ resolved
@@ -24,11 +24,7 @@
 "
   doctitlede = "beatLength und beatGrouping benutzen"
 
-<<<<<<< HEAD
-%% Translation of GIT committish :<b3196fadd8f42d05ba35e8ac42f7da3caf8a3079>
-=======
 %% Translation of GIT committish: b3196fadd8f42d05ba35e8ac42f7da3caf8a3079
->>>>>>> 39eaf5fa
   texidocfr = "
 La propriété @code{measureLength} détermine la pulsation et, combinée à
 @code{beatLength} y @code{beatGrouping}, comment générer les ligatures
