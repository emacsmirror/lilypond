--- conflicted
+++ resolved
@@ -1,8 +1,4 @@
-<<<<<<< HEAD
-%% Translation of GIT committish: 70f455b078620f842672c64c66d87a08158a24ac
-=======
-%% Translation of GIT committish: dcd61338c753205b6f8d549389fcb0d999c3a675
->>>>>>> 1e1d7dc9
+%% Translation of GIT committish: b2d4318d6c53df8469dfa4da09b27c15a374d0ca
   texidoces = "
 El primer pentagrama vacío también se puede suprimir de la
 partitura estableciendo la propiedad @code{remove-first} de
