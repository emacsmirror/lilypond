<<<<<<< HEAD
%% Translation of GIT committish: 70f455b078620f842672c64c66d87a08158a24ac
=======
%% Translation of GIT committish: 7e2910d2bc6167b10cfe328eb17a5f710f2a515a
>>>>>>> 1e1d7dc9
  texidoces = "
Las alteraciones y los signos «más» pueden aparecer antes o
después de los números, según el valor de las propiedades
@code{figuredBassAlterationDirection} y
@code{figuredBassPlusDirection}.

"
  doctitlees = "Cambiar las posiciones de las alteraciones del bajo cifrado"

%% Translation of GIT committish: 33f623301a41fcc53efadf96bca1c72834763415
  texidocde = "
Versetzungszeichen und Pluszeichen können vor oder nach den Ziffern erscheinen,
je nach den Einstellungen der @code{figuredBassAlterationDirection} und
@code{figuredBassPlusDirection}-Eigenschaften.

"
  doctitlede = "Positionen von Generalbass-Alterationszeichen verändern"<|MERGE_RESOLUTION|>--- conflicted
+++ resolved
@@ -1,8 +1,4 @@
-<<<<<<< HEAD
-%% Translation of GIT committish: 70f455b078620f842672c64c66d87a08158a24ac
-=======
-%% Translation of GIT committish: 7e2910d2bc6167b10cfe328eb17a5f710f2a515a
->>>>>>> 1e1d7dc9
+%% Translation of GIT committish: b2d4318d6c53df8469dfa4da09b27c15a374d0ca
   texidoces = "
 Las alteraciones y los signos «más» pueden aparecer antes o
 después de los números, según el valor de las propiedades
