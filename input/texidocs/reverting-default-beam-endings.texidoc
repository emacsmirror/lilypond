--- conflicted
+++ resolved
@@ -1,8 +1,4 @@
-<<<<<<< HEAD
-%% Translation of GIT committish: 70f455b078620f842672c64c66d87a08158a24ac
-=======
-%% Translation of GIT committish: 151f1bb8c0aae8294e62d0470246ee1019aedfbc
->>>>>>> 1e1d7dc9
+%% Translation of GIT committish: b2d4318d6c53df8469dfa4da09b27c15a374d0ca
   texidoces = "
 Para tipografiar las barras agrupadas en la forma @code{3-4-3-2}
 en 12/8, en primer lugar tenemos que sobreescribir los finales de
