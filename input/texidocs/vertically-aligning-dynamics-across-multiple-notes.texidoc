--- conflicted
+++ resolved
@@ -1,8 +1,4 @@
-<<<<<<< HEAD
-%% Translation of GIT committish: 70f455b078620f842672c64c66d87a08158a24ac
-=======
-%% Translation of GIT committish: dff50e8e1d3134657a6b6203b9c93826dc4cef65
->>>>>>> 1e1d7dc9
+%% Translation of GIT committish: b2d4318d6c53df8469dfa4da09b27c15a374d0ca
   texidoces = "
 Las expresiones dinámicas que se comienzan, terminan o se producen
 en la misma nota se alinean verticalmente.  Para asegurar que las
