<<<<<<< HEAD
%% Translation of GIT committish: 740b9a6c16eb30a84b216d23aeb848aa1b632be6
=======
%% Translation of GIT committish: dff50e8e1d3134657a6b6203b9c93826dc4cef65
>>>>>>> 1e1d7dc9
  texidoces = "
Las instrucciones @code{\\startTextSpan} y @code{\\stopTextSpan}
permiten la creación de elementos de extensión textuales tan
fácilmente como indicaciones de pedal u
octavaciones. Sobreescribimos ciertas propiedades del objeto
@code{TextSpanner} para modificar su salida.

"
  doctitlees = "Crear elementos de extensión textuales"<|MERGE_RESOLUTION|>--- conflicted
+++ resolved
@@ -1,8 +1,4 @@
-<<<<<<< HEAD
-%% Translation of GIT committish: 740b9a6c16eb30a84b216d23aeb848aa1b632be6
-=======
-%% Translation of GIT committish: dff50e8e1d3134657a6b6203b9c93826dc4cef65
->>>>>>> 1e1d7dc9
+%% Translation of GIT committish: b2d4318d6c53df8469dfa4da09b27c15a374d0ca
   texidoces = "
 Las instrucciones @code{\\startTextSpan} y @code{\\stopTextSpan}
 permiten la creación de elementos de extensión textuales tan
