--- conflicted
+++ resolved
@@ -359,39 +359,6 @@
 	       'elements (list (make-music 'LabelEvent
 					   'page-label label))))
 
-
-<<<<<<< HEAD
-=======
-language =
-#(define-music-function (parser location str) (string?)
-   (_i "Select note-names language.")
-   ;; This function is a hack around the old language
-   ;; selection system, using separate .ly files for each
-   ;; supported languages.
-   ;; TODO: re-implement language selection in a cleaner way.
-   (let* ((file-name (string-append (string-downcase! str) ".ly"))
-
-	  ; Ugh.  ly:gulp-file's "file not found" error message
-	  ; won't be much informative in this specific case.
-	  (raw-string (ly:gulp-file file-name))
-
-	  ; extract the pitchnames alist.
-	  (delim-alist (string-match "`\\(.*\\)\\)\\s[ |\n]?\\)" raw-string ))
-	  (extract-alist (if delim-alist
-			     (match:substring delim-alist)
-			     #f)))
-
-     (if extract-alist
-	 (let ((lang-alist (eval-string extract-alist)))
-	   (if (ly:get-option 'verbose)
-	       (ly:message (_ "Using ~a note names...") str))
-	   (set! pitchnames lang-alist)
-	   (ly:parser-set-note-names parser lang-alist))
-	 (ly:error (_ "Cannot process ~a as a language file.
-Use \\include \"~a\" instead.") file-name file-name))
-     make-void-music))
-
->>>>>>> fdfdcf5a
 
 makeClusters =
 #(define-music-function (parser location arg) (ly:music?)
